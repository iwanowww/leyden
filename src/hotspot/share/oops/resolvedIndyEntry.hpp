--- conflicted
+++ resolved
@@ -132,10 +132,7 @@
 #if INCLUDE_CDS
   void remove_unshareable_info();
   void mark_and_relocate();
-<<<<<<< HEAD
-=======
 #endif
->>>>>>> 8464ce6d
 
   // Offsets
   static ByteSize method_offset()                    { return byte_offset_of(ResolvedIndyEntry, _method);                    }
