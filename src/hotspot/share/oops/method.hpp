--- conflicted
+++ resolved
@@ -314,15 +314,13 @@
     return _method_data;
   }
 
-<<<<<<< HEAD
   void set_method_data(MethodData* data);
 
   MethodTrainingData* training_data_or_null() const;
   bool init_training_data(MethodTrainingData* tdata);
-=======
+
   // mark an exception handler as entered (used to prune dead catch blocks in C2)
   void set_exception_handler_entered(int handler_bci);
->>>>>>> 2c4c6c9b
 
   MethodCounters* method_counters() const {
     return _method_counters;
