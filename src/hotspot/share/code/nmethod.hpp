--- conflicted
+++ resolved
@@ -264,19 +264,10 @@
   CompLevel    _comp_level;            // compilation level (s1)
   CompilerType _compiler_type;         // which compiler made this nmethod (u1)
 
-<<<<<<< HEAD
-#if INCLUDE_RTM_OPT
-  // RTM state at compile time. Used during deoptimization to decide
-  // whether to restart collecting RTM locking abort statistic again.
-  RTMState _rtm_state;
-#endif
-
   SCCEntry* _scc_entry;
 
   bool _used; // has this nmethod ever been invoked?
 
-=======
->>>>>>> 301bd708
   // Local state used to keep track of whether unloading is happening or not
   volatile uint8_t _is_unloading_state;
 
@@ -644,18 +635,9 @@
   bool is_unloading();
   void do_unloading(bool unloading_occurred);
 
-<<<<<<< HEAD
   void inc_method_profiling_count();
   uint64_t method_profiling_count();
 
-#if INCLUDE_RTM_OPT
-  // rtm state accessing and manipulating
-  RTMState  rtm_state() const          { return _rtm_state; }
-  void set_rtm_state(RTMState state)   { _rtm_state = state; }
-#endif
-
-=======
->>>>>>> 301bd708
   bool make_in_use() {
     return try_transition(in_use);
   }
