/*
 * Copyright (c) 1997, 2024, Oracle and/or its affiliates. All rights reserved.
 * DO NOT ALTER OR REMOVE COPYRIGHT NOTICES OR THIS FILE HEADER.
 *
 * This code is free software; you can redistribute it and/or modify it
 * under the terms of the GNU General Public License version 2 only, as
 * published by the Free Software Foundation.
 *
 * This code is distributed in the hope that it will be useful, but WITHOUT
 * ANY WARRANTY; without even the implied warranty of MERCHANTABILITY or
 * FITNESS FOR A PARTICULAR PURPOSE.  See the GNU General Public License
 * version 2 for more details (a copy is included in the LICENSE file that
 * accompanied this code).
 *
 * You should have received a copy of the GNU General Public License version
 * 2 along with this work; if not, write to the Free Software Foundation,
 * Inc., 51 Franklin St, Fifth Floor, Boston, MA 02110-1301 USA.
 *
 * Please contact Oracle, 500 Oracle Parkway, Redwood Shores, CA 94065 USA
 * or visit www.oracle.com if you need additional information or have any
 * questions.
 *
 */

#ifndef SHARE_CODE_NMETHOD_HPP
#define SHARE_CODE_NMETHOD_HPP

#include "code/codeBlob.hpp"
#include "code/pcDesc.hpp"
#include "oops/metadata.hpp"
#include "oops/method.hpp"

class AbstractCompiler;
class CompiledDirectCall;
class CompiledIC;
class CompiledICData;
class CompileTask;
class DepChange;
class Dependencies;
class DirectiveSet;
class DebugInformationRecorder;
class ExceptionHandlerTable;
class ImplicitExceptionTable;
class JvmtiThreadState;
class MetadataClosure;
class NativeCallWrapper;
class OopIterateClosure;
class SCCEntry;
class ScopeDesc;
class xmlStream;

// This class is used internally by nmethods, to cache
// exception/pc/handler information.

class ExceptionCache : public CHeapObj<mtCode> {
  friend class VMStructs;
 private:
  enum { cache_size = 16 };
  Klass*   _exception_type;
  address  _pc[cache_size];
  address  _handler[cache_size];
  volatile int _count;
  ExceptionCache* volatile _next;
  ExceptionCache* _purge_list_next;

  inline address pc_at(int index);
  void set_pc_at(int index, address a)      { assert(index >= 0 && index < cache_size,""); _pc[index] = a; }

  inline address handler_at(int index);
  void set_handler_at(int index, address a) { assert(index >= 0 && index < cache_size,""); _handler[index] = a; }

  inline int count();
  // increment_count is only called under lock, but there may be concurrent readers.
  void increment_count();

 public:

  ExceptionCache(Handle exception, address pc, address handler);

  Klass*    exception_type()                { return _exception_type; }
  ExceptionCache* next();
  void      set_next(ExceptionCache *ec);
  ExceptionCache* purge_list_next()                 { return _purge_list_next; }
  void      set_purge_list_next(ExceptionCache *ec) { _purge_list_next = ec; }

  address match(Handle exception, address pc);
  bool    match_exception_with_space(Handle exception) ;
  address test_address(address addr);
  bool    add_address_and_handler(address addr, address handler) ;
};

// cache pc descs found in earlier inquiries
class PcDescCache {
  friend class VMStructs;
 private:
  enum { cache_size = 4 };
  // The array elements MUST be volatile! Several threads may modify
  // and read from the cache concurrently. find_pc_desc_internal has
  // returned wrong results. C++ compiler (namely xlC12) may duplicate
  // C++ field accesses if the elements are not volatile.
  typedef PcDesc* PcDescPtr;
  volatile PcDescPtr _pc_descs[cache_size]; // last cache_size pc_descs found
 public:
  PcDescCache() { debug_only(_pc_descs[0] = nullptr); }
  void    reset_to(PcDesc* initial_pc_desc);
  PcDesc* find_pc_desc(int pc_offset, bool approximate);
  void    add_pc_desc(PcDesc* pc_desc);
  PcDesc* last_pc_desc() { return _pc_descs[0]; }
};

class PcDescSearch {
private:
  address _code_begin;
  PcDesc* _lower;
  PcDesc* _upper;
public:
  PcDescSearch(address code, PcDesc* lower, PcDesc* upper) :
    _code_begin(code), _lower(lower), _upper(upper)
  {
  }

  address code_begin() const { return _code_begin; }
  PcDesc* scopes_pcs_begin() const { return _lower; }
  PcDesc* scopes_pcs_end() const { return _upper; }
};

class PcDescContainer {
private:
  PcDescCache _pc_desc_cache;
public:
  PcDescContainer() {}

  PcDesc* find_pc_desc_internal(address pc, bool approximate, const PcDescSearch& search);
  void    reset_to(PcDesc* initial_pc_desc) { _pc_desc_cache.reset_to(initial_pc_desc); }

  PcDesc* find_pc_desc(address pc, bool approximate, const PcDescSearch& search) {
    address base_address = search.code_begin();
    PcDesc* desc = _pc_desc_cache.last_pc_desc();
    if (desc != nullptr && desc->pc_offset() == pc - base_address) {
      return desc;
    }
    return find_pc_desc_internal(pc, approximate, search);
  }
};

// nmethods (native methods) are the compiled code versions of Java methods.
//
// An nmethod contains:
//  - header                 (the nmethod structure)
//  [Relocation]
//  - relocation information
//  - constant part          (doubles, longs and floats used in nmethod)
//  - oop table
//  [Code]
//  - code body
//  - exception handler
//  - stub code
//  [Debugging information]
//  - oop array
//  - data array
//  - pcs
//  [Exception handler table]
//  - handler entry point array
//  [Implicit Null Pointer exception table]
//  - implicit null table array
//  [Speculations]
//  - encoded speculations array
//  [JVMCINMethodData]
//  - meta data for JVMCI compiled nmethod

#if INCLUDE_JVMCI
class FailedSpeculation;
class JVMCINMethodData;
#endif

class nmethod : public CodeBlob {
  friend class VMStructs;
  friend class JVMCIVMStructs;
  friend class CodeCache;  // scavengable oops
  friend class JVMCINMethodData;
  friend class DeoptimizationScope;

 private:

  // Used to track in which deoptimize handshake this method will be deoptimized.
  uint64_t  _deoptimization_generation;

  uint64_t  _gc_epoch;

  // Profiling counter used to figure out the hottest nmethods to record into CDS
  volatile uint64_t _method_profiling_count;

  Method*   _method;

  // To support simple linked-list chaining of nmethods:
  nmethod*  _osr_link;         // from InstanceKlass::osr_nmethods_head

  PcDescContainer _pc_desc_container;
  ExceptionCache* volatile _exception_cache;

  void* _gc_data;

  struct oops_do_mark_link; // Opaque data type.
  static nmethod*    volatile _oops_do_mark_nmethods;
  oops_do_mark_link* volatile _oops_do_mark_link;

  // offsets for entry points
  address _entry_point;                      // entry point with class check
  address _verified_entry_point;             // entry point without class check
  address _osr_entry_point;                  // entry point for on stack replacement

  CompiledICData* _compiled_ic_data;

  // Shared fields for all nmethod's
  int _entry_bci;      // != InvocationEntryBci if this nmethod is an on-stack replacement method

  // Offsets for different nmethod parts
  int  _exception_offset;
  // All deoptee's will resume execution at this location described by
  // this offset.
  int _deopt_handler_offset;
  // All deoptee's at a MethodHandle call site will resume execution
  // at this location described by this offset.
  int _deopt_mh_handler_offset;
  // Offset of the unwind handler if it exists
  int _unwind_handler_offset;

  int _consts_offset;
  int _stub_offset;
  int _oops_offset;                       // offset to where embedded oop table begins (inside data)
  int _metadata_offset;                   // embedded meta data table
  int _scopes_data_offset;
  int _scopes_pcs_offset;
  int _dependencies_offset;
  int _handler_table_offset;
  int _nul_chk_table_offset;
#if INCLUDE_JVMCI
  int _speculations_offset;
  int _jvmci_data_offset;
#endif
  int _nmethod_end_offset;
  int _skipped_instructions_size;

  // location in frame (offset for sp) that deopt can store the original
  // pc during a deopt.
  int _orig_pc_offset;

  int _compile_id;                        // which compilation made this nmethod

  CompilerType _compiler_type;            // which compiler made this nmethod (u1)

  bool _is_unlinked;

#if INCLUDE_RTM_OPT
  // RTM state at compile time. Used during deoptimization to decide
  // whether to restart collecting RTM locking abort statistic again.
  RTMState _rtm_state;
#endif

  SCCEntry* _scc_entry;

  // These are used for compiled synchronized native methods to
  // locate the owner and stack slot for the BasicLock. They are
  // needed because there is no debug information for compiled native
  // wrappers and the oop maps are insufficient to allow
  // frame::retrieve_receiver() to work. Currently they are expected
  // to be byte offsets from the Java stack pointer for maximum code
  // sharing between platforms. JVMTI's GetLocalInstance() uses these
  // offsets to find the receiver for non-static native wrapper frames.
  ByteSize _native_receiver_sp_offset;
  ByteSize _native_basic_lock_sp_offset;

  CompLevel _comp_level;               // compilation level (s1)

  // Local state used to keep track of whether unloading is happening or not
  volatile uint8_t _is_unloading_state;

  // used by jvmti to track if an event has been posted for this nmethod.
  bool _load_reported;

<<<<<<< HEAD
  bool _used; // has this nmethod ever been invoked?

  // Protected by CompiledMethod_lock
=======
  // Protected by NMethodState_lock
>>>>>>> f11a496d
  volatile signed char _state;         // {not_installed, in_use, not_entrant}

  // set during construction
  uint8_t _has_unsafe_access:1,        // May fault due to unsafe access.
          _has_method_handle_invokes:1,// Has this method MethodHandle invokes?
          _has_wide_vectors:1,         // Preserve wide vectors at safepoints
          _has_monitors:1,             // Fastpath monitor detection for continuations
          _has_flushed_dependencies:1, // Used for maintenance of dependencies (under CodeCache_lock)
          _preloaded:1,
          _has_clinit_barriers:1;

  enum DeoptimizationStatus : u1 {
    not_marked,
    deoptimize,
    deoptimize_noupdate,
    deoptimize_done
  };

  volatile DeoptimizationStatus _deoptimization_status; // Used for stack deoptimization

  DeoptimizationStatus deoptimization_status() const {
    return Atomic::load(&_deoptimization_status);
  }

  // For native wrappers
  nmethod(Method* method,
          CompilerType type,
          int nmethod_size,
          int compile_id,
          CodeOffsets* offsets,
          CodeBuffer *code_buffer,
          int frame_size,
          ByteSize basic_lock_owner_sp_offset, /* synchronized natives only */
          ByteSize basic_lock_sp_offset,       /* synchronized natives only */
          OopMapSet* oop_maps);

  // Creation support
  nmethod(Method* method,
          CompilerType type,
          int nmethod_size,
          int compile_id,
          int entry_bci,
          CodeOffsets* offsets,
          int orig_pc_offset,
          DebugInformationRecorder *recorder,
          Dependencies* dependencies,
          CodeBuffer *code_buffer,
          int frame_size,
          OopMapSet* oop_maps,
          ExceptionHandlerTable* handler_table,
          ImplicitExceptionTable* nul_chk_table,
          AbstractCompiler* compiler,
          CompLevel comp_level
          , SCCEntry* scc_entry
#if INCLUDE_JVMCI
          , char* speculations = nullptr,
          int speculations_len = 0,
          JVMCINMethodData* jvmci_data = nullptr
#endif
          );

  // helper methods
  void* operator new(size_t size, int nmethod_size, int comp_level) throw();

  // For method handle intrinsics: Try MethodNonProfiled, MethodProfiled and NonNMethod.
  // Attention: Only allow NonNMethod space for special nmethods which don't need to be
  // findable by nmethod iterators! In particular, they must not contain oops!
  void* operator new(size_t size, int nmethod_size, bool allow_NonNMethod_space) throw();

  const char* reloc_string_for(u_char* begin, u_char* end);

  bool try_transition(signed char new_state);

  // Returns true if this thread changed the state of the nmethod or
  // false if another thread performed the transition.
  bool make_entrant() { Unimplemented(); return false; }
  void inc_decompile_count();

  // Inform external interfaces that a compiled method has been unloaded
  void post_compiled_method_unload();

  // Initialize fields to their default values
  void init_defaults();

  PcDesc* find_pc_desc(address pc, bool approximate) {
    return _pc_desc_container.find_pc_desc(pc, approximate, PcDescSearch(code_begin(), scopes_pcs_begin(), scopes_pcs_end()));
  }

  // STW two-phase nmethod root processing helpers.
  //
  // When determining liveness of a given nmethod to do code cache unloading,
  // some collectors need to do different things depending on whether the nmethods
  // need to absolutely be kept alive during root processing; "strong"ly reachable
  // nmethods are known to be kept alive at root processing, but the liveness of
  // "weak"ly reachable ones is to be determined later.
  //
  // We want to allow strong and weak processing of nmethods by different threads
  // at the same time without heavy synchronization. Additional constraints are
  // to make sure that every nmethod is processed a minimal amount of time, and
  // nmethods themselves are always iterated at most once at a particular time.
  //
  // Note that strong processing work must be a superset of weak processing work
  // for this code to work.
  //
  // We store state and claim information in the _oops_do_mark_link member, using
  // the two LSBs for the state and the remaining upper bits for linking together
  // nmethods that were already visited.
  // The last element is self-looped, i.e. points to itself to avoid some special
  // "end-of-list" sentinel value.
  //
  // _oops_do_mark_link special values:
  //
  //   _oops_do_mark_link == nullptr: the nmethod has not been visited at all yet, i.e.
  //      is Unclaimed.
  //
  // For other values, its lowest two bits indicate the following states of the nmethod:
  //
  //   weak_request (WR): the nmethod has been claimed by a thread for weak processing
  //   weak_done (WD): weak processing has been completed for this nmethod.
  //   strong_request (SR): the nmethod has been found to need strong processing while
  //       being weak processed.
  //   strong_done (SD): strong processing has been completed for this nmethod .
  //
  // The following shows the _only_ possible progressions of the _oops_do_mark_link
  // pointer.
  //
  // Given
  //   N as the nmethod
  //   X the current next value of _oops_do_mark_link
  //
  // Unclaimed (C)-> N|WR (C)-> X|WD: the nmethod has been processed weakly by
  //   a single thread.
  // Unclaimed (C)-> N|WR (C)-> X|WD (O)-> X|SD: after weak processing has been
  //   completed (as above) another thread found that the nmethod needs strong
  //   processing after all.
  // Unclaimed (C)-> N|WR (O)-> N|SR (C)-> X|SD: during weak processing another
  //   thread finds that the nmethod needs strong processing, marks it as such and
  //   terminates. The original thread completes strong processing.
  // Unclaimed (C)-> N|SD (C)-> X|SD: the nmethod has been processed strongly from
  //   the beginning by a single thread.
  //
  // "|" describes the concatenation of bits in _oops_do_mark_link.
  //
  // The diagram also describes the threads responsible for changing the nmethod to
  // the next state by marking the _transition_ with (C) and (O), which mean "current"
  // and "other" thread respectively.
  //

  // States used for claiming nmethods during root processing.
  static const uint claim_weak_request_tag = 0;
  static const uint claim_weak_done_tag = 1;
  static const uint claim_strong_request_tag = 2;
  static const uint claim_strong_done_tag = 3;

  static oops_do_mark_link* mark_link(nmethod* nm, uint tag) {
    assert(tag <= claim_strong_done_tag, "invalid tag %u", tag);
    assert(is_aligned(nm, 4), "nmethod pointer must have zero lower two LSB");
    return (oops_do_mark_link*)(((uintptr_t)nm & ~0x3) | tag);
  }

  static uint extract_state(oops_do_mark_link* link) {
    return (uint)((uintptr_t)link & 0x3);
  }

  static nmethod* extract_nmethod(oops_do_mark_link* link) {
    return (nmethod*)((uintptr_t)link & ~0x3);
  }

  void oops_do_log_change(const char* state);

  static bool oops_do_has_weak_request(oops_do_mark_link* next) {
    return extract_state(next) == claim_weak_request_tag;
  }

  static bool oops_do_has_any_strong_state(oops_do_mark_link* next) {
    return extract_state(next) >= claim_strong_request_tag;
  }

  // Attempt Unclaimed -> N|WR transition. Returns true if successful.
  bool oops_do_try_claim_weak_request();

  // Attempt Unclaimed -> N|SD transition. Returns the current link.
  oops_do_mark_link* oops_do_try_claim_strong_done();
  // Attempt N|WR -> X|WD transition. Returns nullptr if successful, X otherwise.
  nmethod* oops_do_try_add_to_list_as_weak_done();

  // Attempt X|WD -> N|SR transition. Returns the current link.
  oops_do_mark_link* oops_do_try_add_strong_request(oops_do_mark_link* next);
  // Attempt X|WD -> X|SD transition. Returns true if successful.
  bool oops_do_try_claim_weak_done_as_strong_done(oops_do_mark_link* next);

  // Do the N|SD -> X|SD transition.
  void oops_do_add_to_list_as_strong_done();

  // Sets this nmethod as strongly claimed (as part of N|SD -> X|SD and N|SR -> X|SD
  // transitions).
  void oops_do_set_strong_done(nmethod* old_head);

public:
  // create nmethod with entry_bci
  static nmethod* new_nmethod(const methodHandle& method,
                              int compile_id,
                              int entry_bci,
                              CodeOffsets* offsets,
                              int orig_pc_offset,
                              DebugInformationRecorder* recorder,
                              Dependencies* dependencies,
                              CodeBuffer *code_buffer,
                              int frame_size,
                              OopMapSet* oop_maps,
                              ExceptionHandlerTable* handler_table,
                              ImplicitExceptionTable* nul_chk_table,
                              AbstractCompiler* compiler,
                              CompLevel comp_level
                              , SCCEntry* scc_entry
#if INCLUDE_JVMCI
                              , char* speculations = nullptr,
                              int speculations_len = 0,
                              JVMCINMethodData* jvmci_data = nullptr
#endif
  );

  static nmethod* new_native_nmethod(const methodHandle& method,
                                     int compile_id,
                                     CodeBuffer *code_buffer,
                                     int vep_offset,
                                     int frame_complete,
                                     int frame_size,
                                     ByteSize receiver_sp_offset,
                                     ByteSize basic_lock_sp_offset,
                                     OopMapSet* oop_maps,
                                     int exception_handler = -1);

  Method* method       () const { return _method; }
  bool is_native_method() const { return _method != nullptr && _method->is_native(); }
  bool is_java_method  () const { return _method != nullptr && !_method->is_native(); }
  bool is_osr_method   () const { return _entry_bci != InvocationEntryBci; }

  // Compiler task identification.  Note that all OSR methods
  // are numbered in an independent sequence if CICountOSR is true,
  // and native method wrappers are also numbered independently if
  // CICountNative is true.
  int compile_id() const { return _compile_id; }
  const char* compile_kind() const;

  inline bool  is_compiled_by_c1   () const { return _compiler_type == compiler_c1; }
  inline bool  is_compiled_by_c2   () const { return _compiler_type == compiler_c2; }
  inline bool  is_compiled_by_jvmci() const { return _compiler_type == compiler_jvmci; }
  CompilerType compiler_type       () const { return _compiler_type; }
  const char*  compiler_name       () const;

  // boundaries for different parts
  address consts_begin          () const { return           header_begin() + _consts_offset           ; }
  address consts_end            () const { return           header_begin() +  code_offset()           ; }
  address insts_begin           () const { return           header_begin() +  code_offset()           ; }
  address insts_end             () const { return           header_begin() + _stub_offset             ; }
  address stub_begin            () const { return           header_begin() + _stub_offset             ; }
  address stub_end              () const { return           header_begin() + _oops_offset             ; }
  address exception_begin       () const { return           header_begin() + _exception_offset        ; }
  address deopt_handler_begin   () const { return           header_begin() + _deopt_handler_offset    ; }
  address deopt_mh_handler_begin() const { return           header_begin() + _deopt_mh_handler_offset ; }
  address unwind_handler_begin  () const { return _unwind_handler_offset != -1 ? (header_begin() + _unwind_handler_offset) : nullptr; }
  oop*    oops_begin            () const { return (oop*)   (header_begin() + _oops_offset)            ; }
  oop*    oops_end              () const { return (oop*)   (header_begin() + _metadata_offset)        ; }

  Metadata** metadata_begin     () const { return (Metadata**) (header_begin() + _metadata_offset)    ; }
  Metadata** metadata_end       () const { return (Metadata**) (header_begin() + _scopes_data_offset) ; }

  address scopes_data_begin     () const { return           header_begin() + _scopes_data_offset      ; }
  address scopes_data_end       () const { return           header_begin() + _scopes_pcs_offset       ; }
  PcDesc* scopes_pcs_begin      () const { return (PcDesc*)(header_begin() + _scopes_pcs_offset)      ; }
  PcDesc* scopes_pcs_end        () const { return (PcDesc*)(header_begin() + _dependencies_offset)    ; }
  address dependencies_begin    () const { return           header_begin() + _dependencies_offset     ; }
  address dependencies_end      () const { return           header_begin() + _handler_table_offset    ; }
  address handler_table_begin   () const { return           header_begin() + _handler_table_offset    ; }
  address handler_table_end     () const { return           header_begin() + _nul_chk_table_offset    ; }
  address nul_chk_table_begin   () const { return           header_begin() + _nul_chk_table_offset    ; }

#if INCLUDE_JVMCI
  address nul_chk_table_end     () const { return           header_begin() + _speculations_offset     ; }
  address speculations_begin    () const { return           header_begin() + _speculations_offset     ; }
  address speculations_end      () const { return           header_begin() + _jvmci_data_offset       ; }
  address jvmci_data_begin      () const { return           header_begin() + _jvmci_data_offset       ; }
  address jvmci_data_end        () const { return           header_begin() + _nmethod_end_offset      ; }
#else
  address nul_chk_table_end     () const { return           header_begin() + _nmethod_end_offset      ; }
#endif

  // Sizes
  int consts_size       () const { return int(          consts_end       () -           consts_begin       ()); }
  int insts_size        () const { return int(          insts_end        () -           insts_begin        ()); }
  int stub_size         () const { return int(          stub_end         () -           stub_begin         ()); }
  int oops_size         () const { return int((address) oops_end         () - (address) oops_begin         ()); }
  int metadata_size     () const { return int((address) metadata_end     () - (address) metadata_begin     ()); }
  int scopes_data_size  () const { return int(          scopes_data_end  () -           scopes_data_begin  ()); }
  int scopes_pcs_size   () const { return int((intptr_t)scopes_pcs_end   () - (intptr_t)scopes_pcs_begin   ()); }
  int dependencies_size () const { return int(          dependencies_end () -           dependencies_begin ()); }
  int handler_table_size() const { return int(          handler_table_end() -           handler_table_begin()); }
  int nul_chk_table_size() const { return int(          nul_chk_table_end() -           nul_chk_table_begin()); }
#if INCLUDE_JVMCI
  int speculations_size () const { return int(          speculations_end () -           speculations_begin ()); }
  int jvmci_data_size   () const { return int(          jvmci_data_end   () -           jvmci_data_begin   ()); }
#endif

  int     oops_count() const { assert(oops_size() % oopSize == 0, "");  return (oops_size() / oopSize) + 1; }
  int metadata_count() const { assert(metadata_size() % wordSize == 0, ""); return (metadata_size() / wordSize) + 1; }

  int skipped_instructions_size () const { return _skipped_instructions_size; }
  int total_size() const;

  // Containment
  bool consts_contains         (address addr) const { return consts_begin       () <= addr && addr < consts_end       (); }
  // Returns true if a given address is in the 'insts' section. The method
  // insts_contains_inclusive() is end-inclusive.
  bool insts_contains          (address addr) const { return insts_begin        () <= addr && addr < insts_end        (); }
  bool insts_contains_inclusive(address addr) const { return insts_begin        () <= addr && addr <= insts_end       (); }
  bool stub_contains           (address addr) const { return stub_begin         () <= addr && addr < stub_end         (); }
  bool oops_contains           (oop*    addr) const { return oops_begin         () <= addr && addr < oops_end         (); }
  bool metadata_contains       (Metadata** addr) const { return metadata_begin  () <= addr && addr < metadata_end     (); }
  bool scopes_data_contains    (address addr) const { return scopes_data_begin  () <= addr && addr < scopes_data_end  (); }
  bool scopes_pcs_contains     (PcDesc* addr) const { return scopes_pcs_begin   () <= addr && addr < scopes_pcs_end   (); }
  bool handler_table_contains  (address addr) const { return handler_table_begin() <= addr && addr < handler_table_end(); }
  bool nul_chk_table_contains  (address addr) const { return nul_chk_table_begin() <= addr && addr < nul_chk_table_end(); }

  // entry points
  address entry_point() const          { return _entry_point;          } // normal entry point
  address verified_entry_point() const { return _verified_entry_point; } // if klass is correct

  enum : signed char { not_installed = -1, // in construction, only the owner doing the construction is
                                           // allowed to advance state
                       in_use        = 0,  // executable nmethod
                       not_entrant   = 1   // marked for deoptimization but activations may still exist
  };

  // flag accessing and manipulation
  bool is_not_installed() const        { return _state == not_installed; }
  bool is_in_use() const               { return _state <= in_use; }
  bool is_not_entrant() const          { return _state == not_entrant; }
  int  get_state() const               { return _state; }

  void clear_unloading_state();
  // Heuristically deduce an nmethod isn't worth keeping around
  bool is_cold();
  bool is_unloading();
  void do_unloading(bool unloading_occurred);

  bool is_unlinked() const             { return _is_unlinked; }
  void set_is_unlinked()               { assert(!_is_unlinked, "already unlinked"); _is_unlinked = true; }

  void inc_method_profiling_count();
  uint64_t method_profiling_count();

#if INCLUDE_RTM_OPT
  // rtm state accessing and manipulating
  RTMState  rtm_state() const          { return _rtm_state; }
  void set_rtm_state(RTMState state)   { _rtm_state = state; }
#endif

  bool make_in_use() {
    return try_transition(in_use);
  }
  // Make the nmethod non entrant. The nmethod will continue to be
  // alive.  It is used when an uncommon trap happens.  Returns true
  // if this thread changed the state of the nmethod or false if
  // another thread performed the transition.
  bool  make_not_entrant(bool make_not_entrant = true);
  bool  make_not_used() { return make_not_entrant(false); }

  bool  is_marked_for_deoptimization() const { return deoptimization_status() != not_marked; }
  bool  has_been_deoptimized() const { return deoptimization_status() == deoptimize_done; }
  void  set_deoptimized_done();

  bool update_recompile_counts() const {
    // Update recompile counts when either the update is explicitly requested (deoptimize)
    // or the nmethod is not marked for deoptimization at all (not_marked).
    // The latter happens during uncommon traps when deoptimized nmethod is made not entrant.
    DeoptimizationStatus status = deoptimization_status();
    return status != deoptimize_noupdate && status != deoptimize_done;
  }

  // tells whether frames described by this nmethod can be deoptimized
  // note: native wrappers cannot be deoptimized.
  bool can_be_deoptimized() const { return is_java_method(); }

  bool has_dependencies()                         { return dependencies_size() != 0; }
  void print_dependencies_on(outputStream* out) PRODUCT_RETURN;
  void flush_dependencies();

  template<typename T>
  T* gc_data() const                              { return reinterpret_cast<T*>(_gc_data); }
  template<typename T>
  void set_gc_data(T* gc_data)                    { _gc_data = reinterpret_cast<void*>(gc_data); }

  bool  has_unsafe_access() const                 { return _has_unsafe_access; }
  void  set_has_unsafe_access(bool z)             { _has_unsafe_access = z; }

  bool  has_monitors() const                      { return _has_monitors; }
  void  set_has_monitors(bool z)                  { _has_monitors = z; }

  bool  has_method_handle_invokes() const         { return _has_method_handle_invokes; }
  void  set_has_method_handle_invokes(bool z)     { _has_method_handle_invokes = z; }

  bool  has_wide_vectors() const                  { return _has_wide_vectors; }
  void  set_has_wide_vectors(bool z)              { _has_wide_vectors = z; }

  bool  has_clinit_barriers() const               { return _has_clinit_barriers; }
  void  set_has_clinit_barriers(bool z)           { _has_clinit_barriers = z; }

  bool  preloaded() const                         { return _preloaded; }
  void  set_preloaded(bool z)                     { _preloaded = z; }

  bool  has_flushed_dependencies() const          { return _has_flushed_dependencies; }
  void  set_has_flushed_dependencies(bool z)      {
    assert(!has_flushed_dependencies(), "should only happen once");
    _has_flushed_dependencies = z;
  }

  int   comp_level() const                        { return _comp_level; }

  // Support for oops in scopes and relocs:
  // Note: index 0 is reserved for null.
  oop   oop_at(int index) const;
  oop   oop_at_phantom(int index) const; // phantom reference
  oop*  oop_addr_at(int index) const {  // for GC
    // relocation indexes are biased by 1 (because 0 is reserved)
    assert(index > 0 && index <= oops_count(), "must be a valid non-zero index");
    return &oops_begin()[index - 1];
  }

  // Support for meta data in scopes and relocs:
  // Note: index 0 is reserved for null.
  Metadata*   metadata_at(int index) const      { return index == 0 ? nullptr: *metadata_addr_at(index); }
  Metadata**  metadata_addr_at(int index) const {  // for GC
    // relocation indexes are biased by 1 (because 0 is reserved)
    assert(index > 0 && index <= metadata_count(), "must be a valid non-zero index");
    return &metadata_begin()[index - 1];
  }

  void copy_values(GrowableArray<jobject>* oops);
  void copy_values(GrowableArray<Metadata*>* metadata);

  // Relocation support
private:
  void fix_oop_relocations(address begin, address end, bool initialize_immediates);
  inline void initialize_immediate_oop(oop* dest, jobject handle);

protected:
  address oops_reloc_begin() const;

public:
  void fix_oop_relocations(address begin, address end) { fix_oop_relocations(begin, end, false); }
  void fix_oop_relocations()                           { fix_oop_relocations(nullptr, nullptr, false); }

  bool is_at_poll_return(address pc);
  bool is_at_poll_or_poll_return(address pc);

protected:
  // Exception cache support
  // Note: _exception_cache may be read and cleaned concurrently.
  ExceptionCache* exception_cache() const         { return _exception_cache; }
  ExceptionCache* exception_cache_acquire() const;
  void set_exception_cache(ExceptionCache *ec)    { _exception_cache = ec; }

public:
  address handler_for_exception_and_pc(Handle exception, address pc);
  void add_handler_for_exception_and_pc(Handle exception, address pc, address handler);
  void clean_exception_cache();

  void add_exception_cache_entry(ExceptionCache* new_entry);
  ExceptionCache* exception_cache_entry_for_exception(Handle exception);


  // MethodHandle
  bool is_method_handle_return(address return_pc);
  // Deopt
  // Return true is the PC is one would expect if the frame is being deopted.
  inline bool is_deopt_pc(address pc);
  inline bool is_deopt_mh_entry(address pc);
  inline bool is_deopt_entry(address pc);

  // Accessor/mutator for the original pc of a frame before a frame was deopted.
  address get_original_pc(const frame* fr) { return *orig_pc_addr(fr); }
  void    set_original_pc(const frame* fr, address pc) { *orig_pc_addr(fr) = pc; }

  const char* state() const;

  bool inlinecache_check_contains(address addr) const {
    return (addr >= code_begin() && addr < verified_entry_point());
  }

  void preserve_callee_argument_oops(frame fr, const RegisterMap *reg_map, OopClosure* f) override;

  // implicit exceptions support
  address continuation_for_implicit_div0_exception(address pc) { return continuation_for_implicit_exception(pc, true); }
  address continuation_for_implicit_null_exception(address pc) { return continuation_for_implicit_exception(pc, false); }

  // Inline cache support for class unloading and nmethod unloading
 private:
  void cleanup_inline_caches_impl(bool unloading_occurred, bool clean_all);

  address continuation_for_implicit_exception(address pc, bool for_div0_check);

 public:
  // Serial version used by whitebox test
  void cleanup_inline_caches_whitebox();

  void clear_inline_caches();

  // Execute nmethod barrier code, as if entering through nmethod call.
  void run_nmethod_entry_barrier();

  void verify_oop_relocations();

  bool has_evol_metadata();

  Method* attached_method(address call_pc);
  Method* attached_method_before_pc(address pc);

  // GC unloading support
  // Cleans unloaded klasses and unloaded nmethods in inline caches

  void unload_nmethod_caches(bool class_unloading_occurred);

  void unlink_from_method();

  // On-stack replacement support
  int   osr_entry_bci() const                     { assert(is_osr_method(), "wrong kind of nmethod"); return _entry_bci; }
  address  osr_entry() const                      { assert(is_osr_method(), "wrong kind of nmethod"); return _osr_entry_point; }
  void  invalidate_osr_method();
  nmethod* osr_link() const                       { return _osr_link; }
  void     set_osr_link(nmethod *n)               { _osr_link = n; }

  // Verify calls to dead methods have been cleaned.
  void verify_clean_inline_caches();

  // Unlink this nmethod from the system
  void unlink();

  // Deallocate this nmethod - called by the GC
  void purge(bool free_code_cache_data, bool unregister_nmethod) override;

  // See comment at definition of _last_seen_on_stack
  void mark_as_maybe_on_stack();
  bool is_maybe_on_stack();

  // Evolution support. We make old (discarded) compiled methods point to new Method*s.
  void set_method(Method* method) { _method = method; }

#if INCLUDE_JVMCI
  // Gets the JVMCI name of this nmethod.
  const char* jvmci_name();

  // Records the pending failed speculation in the
  // JVMCI speculation log associated with this nmethod.
  void update_speculation(JavaThread* thread);

  // Gets the data specific to a JVMCI compiled method.
  // This returns a non-nullptr value iff this nmethod was
  // compiled by the JVMCI compiler.
  JVMCINMethodData* jvmci_nmethod_data() const {
    return jvmci_data_size() == 0 ? nullptr : (JVMCINMethodData*) jvmci_data_begin();
  }
#endif

  void oops_do(OopClosure* f) { oops_do(f, false); }
  void oops_do(OopClosure* f, bool allow_dead);

  // All-in-one claiming of nmethods: returns true if the caller successfully claimed that
  // nmethod.
  bool oops_do_try_claim();

  // Loom support for following nmethods on the stack
  void follow_nmethod(OopIterateClosure* cl);

  // Class containing callbacks for the oops_do_process_weak/strong() methods
  // below.
  class OopsDoProcessor {
  public:
    // Process the oops of the given nmethod based on whether it has been called
    // in a weak or strong processing context, i.e. apply either weak or strong
    // work on it.
    virtual void do_regular_processing(nmethod* nm) = 0;
    // Assuming that the oops of the given nmethod has already been its weak
    // processing applied, apply the remaining strong processing part.
    virtual void do_remaining_strong_processing(nmethod* nm) = 0;
  };

  // The following two methods do the work corresponding to weak/strong nmethod
  // processing.
  void oops_do_process_weak(OopsDoProcessor* p);
  void oops_do_process_strong(OopsDoProcessor* p);

  static void oops_do_marking_prologue();
  static void oops_do_marking_epilogue();

 private:
  ScopeDesc* scope_desc_in(address begin, address end);

  address* orig_pc_addr(const frame* fr);

  // used by jvmti to track if the load events has been reported
  bool  load_reported() const                     { return _load_reported; }
  void  set_load_reported()                       { _load_reported = true; }

 public:
  // ScopeDesc retrieval operation
  PcDesc* pc_desc_at(address pc)   { return find_pc_desc(pc, false); }
  // pc_desc_near returns the first PcDesc at or after the given pc.
  PcDesc* pc_desc_near(address pc) { return find_pc_desc(pc, true); }

  // ScopeDesc for an instruction
  ScopeDesc* scope_desc_at(address pc);
  ScopeDesc* scope_desc_near(address pc);

  // copying of debugging information
  void copy_scopes_pcs(PcDesc* pcs, int count);
  void copy_scopes_data(address buffer, int size);

  int orig_pc_offset() { return _orig_pc_offset; }

  SCCEntry* scc_entry() const { return _scc_entry; }
  bool is_scc() const { return scc_entry() != nullptr; }

  bool     used() const { return _used; }
  void set_used()       { _used = true; }

  // Post successful compilation
  void post_compiled_method(CompileTask* task);

  // jvmti support:
  void post_compiled_method_load_event(JvmtiThreadState* state = nullptr);

  // verify operations
  void verify() override;
  void verify_scopes();
  void verify_interrupt_point(address interrupt_point, bool is_inline_cache);

  // Disassemble this nmethod with additional debug information, e.g. information about blocks.
  void decode2(outputStream* st) const;
  void print_constant_pool(outputStream* st);

  // Avoid hiding of parent's 'decode(outputStream*)' method.
  void decode(outputStream* st) const { decode2(st); } // just delegate here.

  // printing support
  void print()                 const override;
  void print(outputStream* st) const;
  void print_code();

#if defined(SUPPORT_DATA_STRUCTS)
  // print output in opt build for disassembler library
  void print_relocations_on(outputStream* st)     PRODUCT_RETURN;
  void print_pcs_on(outputStream* st);
  void print_scopes() { print_scopes_on(tty); }
  void print_scopes_on(outputStream* st)          PRODUCT_RETURN;
  void print_value_on(outputStream* st) const override;
  void print_handler_table();
  void print_nul_chk_table();
  void print_recorded_oop(int log_n, int index);
  void print_recorded_oops();
  void print_recorded_metadata();

  void print_oops(outputStream* st);     // oops from the underlying CodeBlob.
  void print_metadata(outputStream* st); // metadata in metadata pool.
#else
  void print_pcs_on(outputStream* st) { return; }
#endif

  void print_calls(outputStream* st)              PRODUCT_RETURN;
  static void print_statistics()                  PRODUCT_RETURN;

  void maybe_print_nmethod(const DirectiveSet* directive);
  void print_nmethod(bool print_code);

  // need to re-define this from CodeBlob else the overload hides it
  void print_on(outputStream* st) const override { CodeBlob::print_on(st); }
  void print_on(outputStream* st, const char* msg) const;

  // Logging
  void log_identity(xmlStream* log) const;
  void log_new_nmethod() const;
  void log_state_change() const;

  // Prints block-level comments, including nmethod specific block labels:
  void print_block_comment(outputStream* stream, address block_begin) const override {
#if defined(SUPPORT_ASSEMBLY) || defined(SUPPORT_ABSTRACT_ASSEMBLY)
    print_nmethod_labels(stream, block_begin);
    CodeBlob::print_block_comment(stream, block_begin);
#endif
  }

  void print_nmethod_labels(outputStream* stream, address block_begin, bool print_section_labels=true) const;
  const char* nmethod_section_label(address pos) const;

  // returns whether this nmethod has code comments.
  bool has_code_comment(address begin, address end);
  // Prints a comment for one native instruction (reloc info, pc desc)
  void print_code_comment_on(outputStream* st, int column, address begin, address end);

  // tells if this compiled method is dependent on the given changes,
  // and the changes have invalidated it
  bool check_dependency_on(DepChange& changes);

  // Fast breakpoint support. Tells if this compiled method is
  // dependent on the given method. Returns true if this nmethod
  // corresponds to the given method as well.
  bool is_dependent_on_method(Method* dependee);

  // JVMTI's GetLocalInstance() support
  ByteSize native_receiver_sp_offset() {
    return _native_receiver_sp_offset;
  }
  ByteSize native_basic_lock_sp_offset() {
    return _native_basic_lock_sp_offset;
  }

  // support for code generation
  static ByteSize verified_entry_point_offset() { return byte_offset_of(nmethod, _verified_entry_point); }
  static ByteSize osr_entry_point_offset()      { return byte_offset_of(nmethod, _osr_entry_point); }
  static ByteSize state_offset()                { return byte_offset_of(nmethod, _state); }

  void metadata_do(MetadataClosure* f);

  address call_instruction_address(address pc) const;

  void make_deoptimized();
  void finalize_relocations();
};

#endif // SHARE_CODE_NMETHOD_HPP<|MERGE_RESOLUTION|>--- conflicted
+++ resolved
@@ -278,13 +278,9 @@
   // used by jvmti to track if an event has been posted for this nmethod.
   bool _load_reported;
 
-<<<<<<< HEAD
   bool _used; // has this nmethod ever been invoked?
 
-  // Protected by CompiledMethod_lock
-=======
   // Protected by NMethodState_lock
->>>>>>> f11a496d
   volatile signed char _state;         // {not_installed, in_use, not_entrant}
 
   // set during construction
