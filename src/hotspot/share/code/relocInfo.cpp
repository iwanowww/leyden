--- conflicted
+++ resolved
@@ -841,13 +841,8 @@
         raw_oop   = *oop_addr;
         oop_value = r->oop_value();
       }
-<<<<<<< HEAD
-      st->print(" | [oop_addr=" INTPTR_FORMAT " *=" INTPTR_FORMAT " index=%d offset=%d]",
-                 p2i(oop_addr), p2i(raw_oop), r->oop_index(), r->offset());
-=======
-      tty->print(" | [oop_addr=" INTPTR_FORMAT " *=" INTPTR_FORMAT "]",
-                 p2i(oop_addr), p2i(raw_oop));
->>>>>>> b687aa55
+      st->print(" | [oop_addr=" INTPTR_FORMAT " *=" INTPTR_FORMAT " index=%d]",
+                 p2i(oop_addr), p2i(raw_oop), r->oop_index());
       // Do not print the oop by default--we want this routine to
       // work even during GC or other inconvenient times.
       if (WizardMode && oop_value != nullptr) {
@@ -869,13 +864,8 @@
         raw_metadata   = *metadata_addr;
         metadata_value = r->metadata_value();
       }
-<<<<<<< HEAD
-      st->print(" | [metadata_addr=" INTPTR_FORMAT " *=" INTPTR_FORMAT " index=%d offset=%d]",
-                 p2i(metadata_addr), p2i(raw_metadata), r->metadata_index(), r->offset());
-=======
-      tty->print(" | [metadata_addr=" INTPTR_FORMAT " *=" INTPTR_FORMAT "]",
-                 p2i(metadata_addr), p2i(raw_metadata));
->>>>>>> b687aa55
+      st->print(" | [metadata_addr=" INTPTR_FORMAT " *=" INTPTR_FORMAT " index=%d]",
+                 p2i(metadata_addr), p2i(raw_metadata), r->metadata_index());
       if (metadata_value != nullptr) {
         st->print("metadata_value=" INTPTR_FORMAT ": ", p2i(metadata_value));
         metadata_value->print_value_on(st);
