--- conflicted
+++ resolved
@@ -202,39 +202,6 @@
 }
 
 void CodeCache::initialize_heaps() {
-<<<<<<< HEAD
-  bool non_nmethod_set      = FLAG_IS_CMDLINE(NonNMethodCodeHeapSize);
-  bool profiled_set         = FLAG_IS_CMDLINE(ProfiledCodeHeapSize);
-  bool non_profiled_set     = FLAG_IS_CMDLINE(NonProfiledCodeHeapSize);
-  const size_t ps           = page_size(false, 8);
-  const size_t min_size     = MAX2(os::vm_allocation_granularity(), ps);
-  size_t cache_size         = ReservedCodeCacheSize;
-  size_t non_nmethod_size   = NonNMethodCodeHeapSize;
-  size_t profiled_size      = ProfiledCodeHeapSize;
-  size_t non_profiled_size  = NonProfiledCodeHeapSize;
-  // Check if total size set via command line flags exceeds the reserved size
-  check_heap_sizes((non_nmethod_set  ? non_nmethod_size  : min_size),
-                   (profiled_set     ? profiled_size     : min_size),
-                   (non_profiled_set ? non_profiled_size : min_size),
-                   cache_size,
-                   non_nmethod_set && profiled_set && non_profiled_set);
-
-  // Determine size of compiler buffers
-  size_t code_buffers_size = 0;
-#ifdef COMPILER1
-  // C1 temporary code buffers (see Compiler::init_buffer_blob())
-  const int c1_count = CompilationPolicy::c1_count();
-  code_buffers_size += c1_count * Compiler::code_buffer_size();
-#endif
-#ifdef COMPILER2
-  // C2 scratch buffers (see Compile::init_scratch_buffer_blob())
-  const int c2_count = CompilationPolicy::c2_count() + CompilationPolicy::c3_count();
-  // Initial size of constant table (this may be increased if a compiled method needs more space)
-  code_buffers_size += c2_count * C2Compiler::initial_code_buffer_size();
-#endif
-=======
->>>>>>> f11a496d
-
   CodeHeapInfo non_nmethod = {NonNMethodCodeHeapSize, FLAG_IS_CMDLINE(NonNMethodCodeHeapSize), true};
   CodeHeapInfo profiled = {ProfiledCodeHeapSize, FLAG_IS_CMDLINE(ProfiledCodeHeapSize), true};
   CodeHeapInfo non_profiled = {NonProfiledCodeHeapSize, FLAG_IS_CMDLINE(NonProfiledCodeHeapSize), true};
@@ -261,6 +228,7 @@
   size_t compiler_buffer_size = 0;
   COMPILER1_PRESENT(compiler_buffer_size += CompilationPolicy::c1_count() * Compiler::code_buffer_size());
   COMPILER2_PRESENT(compiler_buffer_size += CompilationPolicy::c2_count() * C2Compiler::initial_code_buffer_size());
+  COMPILER2_PRESENT(compiler_buffer_size += (CompilationPolicy::c2_count() + CompilationPolicy::c3_count()) * C2Compiler::initial_code_buffer_size());
 
   if (!non_nmethod.set) {
     non_nmethod.size += compiler_buffer_size;
@@ -339,29 +307,6 @@
 
   // Note: if large page support is enabled, min_size is at least the large
   // page size. This ensures that the code cache is covered by large pages.
-<<<<<<< HEAD
-  non_nmethod_size = align_up(non_nmethod_size, min_size);
-  profiled_size    = align_down(profiled_size, min_size);
-  non_profiled_size = align_down(non_profiled_size, min_size);
-
-  const size_t cds_code_size = align_up(CDSAccess::get_cached_code_size(), min_size);
-  cache_size += cds_code_size;
-
-  // Reserve one continuous chunk of memory for CodeHeaps and split it into
-  // parts for the individual heaps. The memory layout looks like this:
-  // ---------- high -----------
-  //    Non-profiled nmethods
-  //         Non-nmethods
-  //      Profiled nmethods
-  // ---------- low ------------
-  ReservedCodeSpace rs = reserve_heap_memory(cache_size, ps);
-  _cds_code_space                   = rs.first_part(cds_code_size);
-  ReservedSpace rest                = rs.last_part(cds_code_size);
-  ReservedSpace profiled_space      = rest.first_part(profiled_size);
-  ReservedSpace rest2               = rest.last_part(profiled_size);
-  ReservedSpace non_method_space    = rest2.first_part(non_nmethod_size);
-  ReservedSpace non_profiled_space  = rest2.last_part(non_nmethod_size);
-=======
   non_profiled.size += non_nmethod.size & alignment_mask(min_size);
   non_profiled.size += profiled.size & alignment_mask(min_size);
   non_nmethod.size = align_down(non_nmethod.size, min_size);
@@ -373,13 +318,21 @@
   FLAG_SET_ERGO(NonProfiledCodeHeapSize, non_profiled.size);
   FLAG_SET_ERGO(ReservedCodeCacheSize, cache_size);
 
+  const size_t cds_code_size = align_up(CDSAccess::get_cached_code_size(), min_size);
+  cache_size += cds_code_size;
+
   ReservedCodeSpace rs = reserve_heap_memory(cache_size, ps);
->>>>>>> f11a496d
 
   // Register CodeHeaps with LSan as we sometimes embed pointers to malloc memory.
   LSAN_REGISTER_ROOT_REGION(rs.base(), rs.size());
 
   size_t offset = 0;
+  if (cds_code_size > 0) {
+    // FIXME: use CodeHeapInfo for this hack ...
+    _cds_code_space = rs.partition(offset, cds_code_size);
+    offset += cds_code_size;
+  }
+
   if (profiled.enabled) {
     ReservedSpace profiled_space = rs.partition(offset, profiled.size);
     offset += profiled.size;
@@ -1646,7 +1599,7 @@
   int total_other = 0;
   int total_used = 0;
 
-  NMethodIterator iter(NMethodIterator::all_blobs);
+  NMethodIterator iter(NMethodIterator::all);
   while (iter.next()) {
     nmethod* nm = iter.method();
     if (nm->is_in_use()) {
