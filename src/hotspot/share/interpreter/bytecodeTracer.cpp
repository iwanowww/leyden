/*
 * Copyright (c) 1997, 2023, Oracle and/or its affiliates. All rights reserved.
 * DO NOT ALTER OR REMOVE COPYRIGHT NOTICES OR THIS FILE HEADER.
 *
 * This code is free software; you can redistribute it and/or modify it
 * under the terms of the GNU General Public License version 2 only, as
 * published by the Free Software Foundation.
 *
 * This code is distributed in the hope that it will be useful, but WITHOUT
 * ANY WARRANTY; without even the implied warranty of MERCHANTABILITY or
 * FITNESS FOR A PARTICULAR PURPOSE.  See the GNU General Public License
 * version 2 for more details (a copy is included in the LICENSE file that
 * accompanied this code).
 *
 * You should have received a copy of the GNU General Public License version
 * 2 along with this work; if not, write to the Free Software Foundation,
 * Inc., 51 Franklin St, Fifth Floor, Boston, MA 02110-1301 USA.
 *
 * Please contact Oracle, 500 Oracle Parkway, Redwood Shores, CA 94065 USA
 * or visit www.oracle.com if you need additional information or have any
 * questions.
 *
 */

#include "precompiled.hpp"
#include "cds/heapShared.hpp"
#include "classfile/classPrinter.hpp"
#include "classfile/javaClasses.inline.hpp"
#include "interpreter/bytecodeHistogram.hpp"
#include "interpreter/bytecodeStream.hpp"
#include "interpreter/bytecodeTracer.hpp"
#include "interpreter/bytecodes.hpp"
#include "interpreter/interpreter.hpp"
#include "interpreter/interpreterRuntime.hpp"
#include "memory/resourceArea.hpp"
#include "oops/constantPool.inline.hpp"
#include "oops/methodData.hpp"
#include "oops/method.hpp"
#include "oops/resolvedFieldEntry.hpp"
#include "oops/resolvedIndyEntry.hpp"
#include "runtime/handles.inline.hpp"
#include "runtime/mutexLocker.hpp"
#include "runtime/osThread.hpp"
#include "runtime/timer.hpp"
#include "utilities/align.hpp"

// Prints the current bytecode and its attributes using bytecode-specific information.

class BytecodePrinter {
 private:
  // %%% This field is not GC-ed, and so can contain garbage
  // between critical sections.  Use only pointer-comparison
  // operations on the pointer, except within a critical section.
  // (Also, ensure that occasional false positives are benign.)
  Method* _current_method;
  bool      _is_wide;
  Bytecodes::Code _code;
  address   _next_pc;                // current decoding position
  int       _flags;
  bool      _is_linked;

  bool      is_linked() const        { return _is_linked; }
  void      align()                  { _next_pc = align_up(_next_pc, sizeof(jint)); }
  int       get_byte()               { return *(jbyte*) _next_pc++; }  // signed
  int       get_index_u1()           { return *(address)_next_pc++; }  // returns 0x00 - 0xff as an int
  short     get_short()              { short i = Bytes::get_Java_u2  (_next_pc); _next_pc += 2; return i; }
  int       get_int()                { int   i = Bytes::get_Java_u4  (_next_pc); _next_pc += 4; return i; }
  int       get_native_index_u2()    { int   i = Bytes::get_native_u2(_next_pc); _next_pc += 2; return i; }
  int       get_native_index_u4()    { int   i = Bytes::get_native_u4(_next_pc); _next_pc += 4; return i; }
  int       get_Java_index_u2()      { int   i = Bytes::get_Java_u2  (_next_pc); _next_pc += 2; return i; }
  int       get_Java_index_u4()      { int   i = Bytes::get_Java_u4  (_next_pc); _next_pc += 4; return i; }
  int       get_index_special()      { return (is_wide()) ? get_Java_index_u2() : get_index_u1(); }
  Method*   method() const           { return _current_method; }
  bool      is_wide() const          { return _is_wide; }
  Bytecodes::Code raw_code() const   { return Bytecodes::Code(_code); }
  ConstantPool* constants() const    { return method()->constants(); }
  ConstantPoolCache* cpcache() const { assert(is_linked(), "must be"); return constants()->cache(); }

  void      print_constant(int i, outputStream* st);
  void      print_cpcache_entry(int cpc_index, outputStream* st);
  void      print_invokedynamic(int indy_index, int cp_index, outputStream* st);
  void      print_bsm(int cp_index, outputStream* st);
  void      print_field_or_method(int cp_index, outputStream* st);
  void      print_dynamic(int cp_index, outputStream* st);
  void      print_attributes(int bci, outputStream* st);
  void      bytecode_epilog(int bci, outputStream* st);

 public:
  BytecodePrinter(int flags = 0) {
    _is_wide = false;
    _code = Bytecodes::_illegal;
    _flags = flags;
  }

  // This method is called while executing the raw bytecodes, so none of
  // the adjustments that BytecodeStream performs applies.
  void trace(const methodHandle& method, address bcp, uintptr_t tos, uintptr_t tos2, outputStream* st) {
    ResourceMark rm;
    if (_current_method != method()) {
      // Note 1: This code will not work as expected with true MT/MP.
      //         Need an explicit lock or a different solution.
      // It is possible for this block to be skipped, if a garbage
      // _current_method pointer happens to have the same bits as
      // the incoming method.  We could lose a line of trace output.
      // This is acceptable in a debug-only feature.
      st->cr();
      st->print("[%ld] ", (long) Thread::current()->osthread()->thread_id());
      method->print_name(st);
      st->cr();
      _current_method = method();
      _is_linked = method->method_holder()->is_linked();
      assert(_is_linked, "this function must be called on methods that are already executing");
    }
    Bytecodes::Code code;
    if (is_wide()) {
      // bcp wasn't advanced if previous bytecode was _wide.
      code = Bytecodes::code_at(method(), bcp+1);
    } else {
      code = Bytecodes::code_at(method(), bcp);
    }
    _code = code;
     int bci = (int)(bcp - method->code_base());
    st->print("[%ld] ", (long) Thread::current()->osthread()->thread_id());
    if (Verbose) {
      st->print("%8d  %4d  " INTPTR_FORMAT " " INTPTR_FORMAT " %s",
           BytecodeCounter::counter_value(), bci, tos, tos2, Bytecodes::name(code));
    } else {
      st->print("%8d  %4d  %s",
           BytecodeCounter::counter_value(), bci, Bytecodes::name(code));
    }
    _next_pc = is_wide() ? bcp+2 : bcp+1;
    print_attributes(bci, st);
    // Set is_wide for the next one, since the caller of this doesn't skip
    // the next bytecode.
    _is_wide = (code == Bytecodes::_wide);
    _code = Bytecodes::_illegal;

#ifndef PRODUCT
    if (TraceBytecodesStopAt != 0 && BytecodeCounter::counter_value() >= TraceBytecodesStopAt) {
      TraceBytecodes = false;
    }
#endif
  }

  // Used for Method*::print_codes().  The input bcp comes from
  // BytecodeStream, which will skip wide bytecodes.
  void trace(const methodHandle& method, address bcp, outputStream* st) {
    _current_method = method();
    _is_linked = method->method_holder()->is_linked();
    ResourceMark rm;
    Bytecodes::Code code = Bytecodes::code_at(method(), bcp);
    // Set is_wide
    _is_wide = (code == Bytecodes::_wide);
    if (is_wide()) {
      code = Bytecodes::code_at(method(), bcp+1);
    }
    _code = code;
    int bci = (int)(bcp - method->code_base());
    // Print bytecode index and name
    if (ClassPrinter::has_mode(_flags, ClassPrinter::PRINT_BYTECODE_ADDR)) {
      st->print(INTPTR_FORMAT " ", p2i(bcp));
    }
    if (is_wide()) {
      st->print("%4d %s_w", bci, Bytecodes::name(code));
    } else {
      st->print("%4d %s", bci, Bytecodes::name(code));
    }
    _next_pc = is_wide() ? bcp+2 : bcp+1;
    print_attributes(bci, st);
    bytecode_epilog(bci, st);
  }
};

// We need a global instance to keep track of the states when the bytecodes
// are executed. Access by multiple threads are controlled by ttyLocker.
static BytecodePrinter _interpreter_printer;

void BytecodeTracer::trace_interpreter(const methodHandle& method, address bcp, uintptr_t tos, uintptr_t tos2, outputStream* st) {
  if (TraceBytecodes && BytecodeCounter::counter_value() >= TraceBytecodesAt) {
    ttyLocker ttyl;  // 5065316: keep the following output coherent
    // The ttyLocker also prevents races between two threads
    // trying to use the single instance of BytecodePrinter.
    //
    // There used to be a leaf mutex here, but the ttyLocker will
    // work just as well, as long as the printing operations never block.
    _interpreter_printer.trace(method, bcp, tos, tos2, st);
  }
}

void BytecodeTracer::print_method_codes(const methodHandle& method, int from, int to, outputStream* st, int flags) {
  BytecodePrinter method_printer(flags);
  BytecodeStream s(method);
  s.set_interval(from, to);

  ttyLocker ttyl;  // keep the following output coherent
  while (s.next() >= 0) {
    method_printer.trace(method, s.bcp(), st);
  }
}

void BytecodePrinter::print_constant(int cp_index, outputStream* st) {
  ConstantPool* constants = method()->constants();
  constantTag tag = constants->tag_at(cp_index);

  if (tag.is_int()) {
    st->print_cr(" " INT32_FORMAT, constants->int_at(cp_index));
  } else if (tag.is_long()) {
    st->print_cr(" " INT64_FORMAT, (int64_t)(constants->long_at(cp_index)));
  } else if (tag.is_float()) {
    st->print_cr(" %f", constants->float_at(cp_index));
  } else if (tag.is_double()) {
    st->print_cr(" %f", constants->double_at(cp_index));
  } else if (tag.is_string()) {
    const char* string = constants->unresolved_string_at(cp_index)->as_quoted_ascii();
    st->print_cr(" \"%s\"", string);
  } else if (tag.is_klass()) {
    st->print_cr(" %s", constants->resolved_klass_at(cp_index)->external_name());
  } else if (tag.is_unresolved_klass()) {
    st->print_cr(" %s", constants->klass_at_noresolve(cp_index)->as_quoted_ascii());
  } else if (tag.is_method_type()) {
    int i2 = constants->method_type_index_at(cp_index);
    st->print(" <MethodType> %d", i2);
    st->print_cr(" %s", constants->symbol_at(i2)->as_quoted_ascii());
  } else if (tag.is_method_handle()) {
    int kind = constants->method_handle_ref_kind_at(cp_index);
    int i2 = constants->method_handle_index_at(cp_index);
    st->print(" <MethodHandle of kind %d index at %d>", kind, i2);
    print_field_or_method(i2, st);
  } else if (tag.is_dynamic_constant()) {
    print_dynamic(cp_index, st);
    if (ClassPrinter::has_mode(_flags, ClassPrinter::PRINT_DYNAMIC)) {
      print_bsm(cp_index, st);
    }
  } else {
    st->print_cr(" bad tag=%d at %d", tag.value(), cp_index);
  }
}

// Fieldref, Methodref, or InterfaceMethodref
void BytecodePrinter::print_field_or_method(int cp_index, outputStream* st) {
  ConstantPool* constants = method()->constants();
  constantTag tag = constants->tag_at(cp_index);

  switch (tag.value()) {
  case JVM_CONSTANT_Fieldref:
  case JVM_CONSTANT_Methodref:
  case JVM_CONSTANT_InterfaceMethodref:
    break;
  default:
    st->print_cr(" bad tag=%d at %d", tag.value(), cp_index);
    return;
  }

  Symbol* name = constants->uncached_name_ref_at(cp_index);
  Symbol* signature = constants->uncached_signature_ref_at(cp_index);
  Symbol* klass = constants->klass_name_at(constants->uncached_klass_ref_index_at(cp_index));
  const char* sep = (tag.is_field() ? ":" : "");
  st->print_cr(" %d <%s.%s%s%s> ", cp_index, klass->as_C_string(), name->as_C_string(), sep, signature->as_C_string());
}

// JVM_CONSTANT_Dynamic or JVM_CONSTANT_InvokeDynamic
void BytecodePrinter::print_dynamic(int cp_index, outputStream* st) {
  ConstantPool* constants = method()->constants();
  constantTag tag = constants->tag_at(cp_index);

  switch (tag.value()) {
  case JVM_CONSTANT_Dynamic:
  case JVM_CONSTANT_InvokeDynamic:
    break;
  default:
    st->print_cr(" bad tag=%d at %d", tag.value(), cp_index);
    return;
  }

  int bsm = constants->bootstrap_method_ref_index_at(cp_index);
  st->print(" bsm=%d", bsm);

  Symbol* name = constants->uncached_name_ref_at(cp_index);
  Symbol* signature = constants->uncached_signature_ref_at(cp_index);
  const char* sep = tag.is_dynamic_constant() ? ":" : "";
  st->print_cr(" %d <%s%s%s>", cp_index, name->as_C_string(), sep, signature->as_C_string());
}

void BytecodePrinter::print_invokedynamic(int indy_index, int cp_index, outputStream* st) {
  print_dynamic(cp_index, st);

  if (ClassPrinter::has_mode(_flags, ClassPrinter::PRINT_DYNAMIC)) {
    print_bsm(cp_index, st);

    if (is_linked()) {
      ResolvedIndyEntry* indy_entry = constants()->resolved_indy_entry_at(indy_index);
      st->print("  ResolvedIndyEntry: ");
      indy_entry->print_on(st);
    }
  }
}

// cp_index: must be the cp_index of a JVM_CONSTANT_{Dynamic, DynamicInError, InvokeDynamic}
void BytecodePrinter::print_bsm(int cp_index, outputStream* st) {
  assert(constants()->tag_at(cp_index).has_bootstrap(), "must be");
  int bsm = constants()->bootstrap_method_ref_index_at(cp_index);
  const char* ref_kind = "";
  switch (constants()->method_handle_ref_kind_at(bsm)) {
  case JVM_REF_getField         : ref_kind = "REF_getField"; break;
  case JVM_REF_getStatic        : ref_kind = "REF_getStatic"; break;
  case JVM_REF_putField         : ref_kind = "REF_putField"; break;
  case JVM_REF_putStatic        : ref_kind = "REF_putStatic"; break;
  case JVM_REF_invokeVirtual    : ref_kind = "REF_invokeVirtual"; break;
  case JVM_REF_invokeStatic     : ref_kind = "REF_invokeStatic"; break;
  case JVM_REF_invokeSpecial    : ref_kind = "REF_invokeSpecial"; break;
  case JVM_REF_newInvokeSpecial : ref_kind = "REF_newInvokeSpecial"; break;
  case JVM_REF_invokeInterface  : ref_kind = "REF_invokeInterface"; break;
  default                       : ShouldNotReachHere();
  }
  st->print("  BSM: %s", ref_kind);
  print_field_or_method(constants()->method_handle_index_at(bsm), st);
  int argc = constants()->bootstrap_argument_count_at(cp_index);
  st->print("  arguments[%d] = {", argc);
  if (argc > 0) {
    st->cr();
    for (int arg_i = 0; arg_i < argc; arg_i++) {
      int arg = constants()->bootstrap_argument_index_at(cp_index, arg_i);
      st->print("    ");
      print_constant(arg, st);
    }
  }
  st->print_cr("  }");
<<<<<<< HEAD
  if (tag.is_invoke_dynamic()) {
    int indy_index = constants->decode_invokedynamic_index(orig_i);
    ResolvedIndyEntry* indy_entry = constants->resolved_indy_entry_at(indy_index);
    st->print("  ResolvedIndyEntry: ");
    indy_entry->print_on(st);
    if (indy_entry->has_appendix()) {
      oop apx = constants->resolved_reference_from_indy(indy_index);
      int perm_index = HeapShared::get_archived_object_permanent_index(apx);
      st->print_cr(" - appendix = " INTPTR_FORMAT ", CDS perm index = %d", p2i(apx), perm_index);
    }
  } else {
    // TODO: print info for tag.is_dynamic_constant()
  }
}

void BytecodePrinter::print_invoke_handle(int i, outputStream* st) {
  print_cpcache_entry(ConstantPool::decode_cpcache_index(i), st);
=======
>>>>>>> 31a307f2
}

void BytecodePrinter::print_cpcache_entry(int cpc_index, outputStream* st) {
  ConstantPool* constants = method()->constants();
  ConstantPoolCacheEntry* cpce = constants->cache()->entry_at(cpc_index);
  st->print("  ConstantPoolCacheEntry: ");
  cpce->print(st, cpc_index, constants->cache());
}

void BytecodePrinter::print_attributes(int bci, outputStream* st) {
  // Show attributes of pre-rewritten codes
  Bytecodes::Code code = Bytecodes::java_code(raw_code());
  // If the code doesn't have any fields there's nothing to print.
  // note this is ==1 because the tableswitch and lookupswitch are
  // zero size (for some reason) and we want to print stuff out for them.
  if (Bytecodes::length_for(code) == 1) {
    st->cr();
    return;
  }

  switch(code) {
    // Java specific bytecodes only matter.
    case Bytecodes::_bipush:
      st->print_cr(" " INT32_FORMAT, get_byte());
      break;
    case Bytecodes::_sipush:
      st->print_cr(" " INT32_FORMAT, get_short());
      break;
    case Bytecodes::_ldc:
      {
        int cp_index;
        if (Bytecodes::uses_cp_cache(raw_code())) {
          assert(is_linked(), "fast ldc bytecode must be in linked classes");
          int obj_index = get_index_u1();
          cp_index = constants()->object_to_cp_index(obj_index);
        } else {
          cp_index = get_index_u1();
        }
        print_constant(cp_index, st);
      }
      break;

    case Bytecodes::_ldc_w:
    case Bytecodes::_ldc2_w:
      {
        int cp_index;
        if (Bytecodes::uses_cp_cache(raw_code())) {
          assert(is_linked(), "fast ldc bytecode must be in linked classes");
          int obj_index = get_native_index_u2();
          cp_index = constants()->object_to_cp_index(obj_index);
        } else {
          cp_index = get_Java_index_u2();
        }
        print_constant(cp_index, st);
      }
      break;

    case Bytecodes::_iload:
    case Bytecodes::_lload:
    case Bytecodes::_fload:
    case Bytecodes::_dload:
    case Bytecodes::_aload:
    case Bytecodes::_istore:
    case Bytecodes::_lstore:
    case Bytecodes::_fstore:
    case Bytecodes::_dstore:
    case Bytecodes::_astore:
      st->print_cr(" #%d", get_index_special());
      break;

    case Bytecodes::_iinc:
      { int index = get_index_special();
        jint offset = is_wide() ? get_short(): get_byte();
        st->print_cr(" #%d " INT32_FORMAT, index, offset);
      }
      break;

    case Bytecodes::_newarray: {
        BasicType atype = (BasicType)get_index_u1();
        const char* str = type2name(atype);
        if (str == nullptr || is_reference_type(atype)) {
          assert(false, "Unidentified basic type");
        }
        st->print_cr(" %s", str);
      }
      break;
    case Bytecodes::_anewarray: {
        int klass_index = get_Java_index_u2();
        ConstantPool* constants = method()->constants();
        Symbol* name = constants->klass_name_at(klass_index);
        st->print_cr(" %s ", name->as_C_string());
      }
      break;
    case Bytecodes::_multianewarray: {
        int klass_index = get_Java_index_u2();
        int nof_dims = get_index_u1();
        ConstantPool* constants = method()->constants();
        Symbol* name = constants->klass_name_at(klass_index);
        st->print_cr(" %s %d", name->as_C_string(), nof_dims);
      }
      break;

    case Bytecodes::_ifeq:
    case Bytecodes::_ifnull:
    case Bytecodes::_iflt:
    case Bytecodes::_ifle:
    case Bytecodes::_ifne:
    case Bytecodes::_ifnonnull:
    case Bytecodes::_ifgt:
    case Bytecodes::_ifge:
    case Bytecodes::_if_icmpeq:
    case Bytecodes::_if_icmpne:
    case Bytecodes::_if_icmplt:
    case Bytecodes::_if_icmpgt:
    case Bytecodes::_if_icmple:
    case Bytecodes::_if_icmpge:
    case Bytecodes::_if_acmpeq:
    case Bytecodes::_if_acmpne:
    case Bytecodes::_goto:
    case Bytecodes::_jsr:
      st->print_cr(" %d", bci + get_short());
      break;

    case Bytecodes::_goto_w:
    case Bytecodes::_jsr_w:
      st->print_cr(" %d", bci + get_int());
      break;

    case Bytecodes::_ret: st->print_cr(" %d", get_index_special()); break;

    case Bytecodes::_tableswitch:
      { align();
        int  default_dest = bci + get_int();
        int  lo           = get_int();
        int  hi           = get_int();
        int  len          = hi - lo + 1;
        jint* dest        = NEW_RESOURCE_ARRAY(jint, len);
        for (int i = 0; i < len; i++) {
          dest[i] = bci + get_int();
        }
        st->print(" %d " INT32_FORMAT " " INT32_FORMAT " ",
                      default_dest, lo, hi);
        const char *comma = "";
        for (int ll = lo; ll <= hi; ll++) {
          int idx = ll - lo;
          st->print("%s %d:" INT32_FORMAT " (delta: %d)", comma, ll, dest[idx], dest[idx]-bci);
          comma = ",";
        }
        st->cr();
      }
      break;
    case Bytecodes::_lookupswitch:
      { align();
        int  default_dest = bci + get_int();
        int  len          = get_int();
        jint* key         = NEW_RESOURCE_ARRAY(jint, len);
        jint* dest        = NEW_RESOURCE_ARRAY(jint, len);
        for (int i = 0; i < len; i++) {
          key [i] = get_int();
          dest[i] = bci + get_int();
        };
        st->print(" %d %d ", default_dest, len);
        const char *comma = "";
        for (int ll = 0; ll < len; ll++)  {
          st->print("%s " INT32_FORMAT ":" INT32_FORMAT, comma, key[ll], dest[ll]);
          comma = ",";
        }
        st->cr();
      }
      break;

    case Bytecodes::_putstatic:
    case Bytecodes::_getstatic:
    case Bytecodes::_putfield:
    case Bytecodes::_getfield:
      {
        int cp_index;
        if (is_linked()) {
          int field_index = get_native_index_u2();
          cp_index = cpcache()->resolved_field_entry_at(field_index)->constant_pool_index();
        } else {
          cp_index = get_Java_index_u2();
        }
        print_field_or_method(cp_index, st);
      }
      break;

    case Bytecodes::_invokevirtual:
    case Bytecodes::_invokespecial:
    case Bytecodes::_invokestatic:
      {
        int cp_index;
        int cpcache_index;
        if (is_linked()) {
          cpcache_index = get_native_index_u2();
          cp_index = cpcache()->entry_at(cpcache_index)->constant_pool_index();
        } else {
          cpcache_index = -1;
          cp_index = get_Java_index_u2();
        }
        print_field_or_method(cp_index, st);
        if (raw_code() == Bytecodes::_invokehandle &&
            ClassPrinter::has_mode(_flags, ClassPrinter::PRINT_METHOD_HANDLE)) {
          assert(is_linked(), "invokehandle is only in rewritten methods");
          assert(cpcache_index >= 0, "must be");
          print_cpcache_entry(cpcache_index, st);
        }
      }
      break;

    case Bytecodes::_invokeinterface:
      {
        int cp_index;
        if (is_linked()) {
          int cpcache_index = get_native_index_u2();
          cp_index = cpcache()->entry_at(cpcache_index)->constant_pool_index();
        } else {
          cp_index = get_Java_index_u2();
        }
        int count = get_index_u1(); // TODO: this is not printed.
        get_byte();                 // ignore zero byte
        print_field_or_method(cp_index, st);
      }
      break;

    case Bytecodes::_invokedynamic:
      {
        int indy_index;
        int cp_index;
        if (is_linked()) {
          int i = get_native_index_u4();
          indy_index = ConstantPool::decode_invokedynamic_index(i);
          cp_index = constants()->resolved_indy_entry_at(indy_index)->constant_pool_index();
        } else {
          indy_index = -1;
          cp_index = get_Java_index_u2();
          get_byte();            // ignore zero byte
          get_byte();            // ignore zero byte
        }
        print_invokedynamic(indy_index, cp_index, st);
      }
      break;

    case Bytecodes::_new:
    case Bytecodes::_checkcast:
    case Bytecodes::_instanceof:
      { int i = get_Java_index_u2();
        ConstantPool* constants = method()->constants();
        Symbol* name = constants->klass_name_at(i);
        st->print_cr(" %d <%s>", i, name->as_C_string());
      }
      break;

    case Bytecodes::_wide:
      // length is zero not one, but printed with no more info.
      break;

    default:
      ShouldNotReachHere();
      break;
  }
}


void BytecodePrinter::bytecode_epilog(int bci, outputStream* st) {
  MethodData* mdo = method()->method_data();
  if (mdo != nullptr) {
    ProfileData* data = mdo->bci_to_data(bci);
    if (data != nullptr) {
      st->print("  %d ", mdo->dp_to_di(data->dp()));
      st->fill_to(7);
      data->print_data_on(st, mdo);
    }
  }
}<|MERGE_RESOLUTION|>--- conflicted
+++ resolved
@@ -291,6 +291,11 @@
       ResolvedIndyEntry* indy_entry = constants()->resolved_indy_entry_at(indy_index);
       st->print("  ResolvedIndyEntry: ");
       indy_entry->print_on(st);
+      if (indy_entry->has_appendix()) {
+        oop apx = constants()->resolved_reference_from_indy(indy_index);
+        int perm_index = HeapShared::get_archived_object_permanent_index(apx);
+        st->print_cr(" - appendix = " INTPTR_FORMAT ", CDS perm index = %d", p2i(apx), perm_index);
+      }
     }
   }
 }
@@ -325,26 +330,6 @@
     }
   }
   st->print_cr("  }");
-<<<<<<< HEAD
-  if (tag.is_invoke_dynamic()) {
-    int indy_index = constants->decode_invokedynamic_index(orig_i);
-    ResolvedIndyEntry* indy_entry = constants->resolved_indy_entry_at(indy_index);
-    st->print("  ResolvedIndyEntry: ");
-    indy_entry->print_on(st);
-    if (indy_entry->has_appendix()) {
-      oop apx = constants->resolved_reference_from_indy(indy_index);
-      int perm_index = HeapShared::get_archived_object_permanent_index(apx);
-      st->print_cr(" - appendix = " INTPTR_FORMAT ", CDS perm index = %d", p2i(apx), perm_index);
-    }
-  } else {
-    // TODO: print info for tag.is_dynamic_constant()
-  }
-}
-
-void BytecodePrinter::print_invoke_handle(int i, outputStream* st) {
-  print_cpcache_entry(ConstantPool::decode_cpcache_index(i), st);
-=======
->>>>>>> 31a307f2
 }
 
 void BytecodePrinter::print_cpcache_entry(int cpc_index, outputStream* st) {
