/*
 * Copyright (c) 1997, 2023, Oracle and/or its affiliates. All rights reserved.
 * DO NOT ALTER OR REMOVE COPYRIGHT NOTICES OR THIS FILE HEADER.
 *
 * This code is free software; you can redistribute it and/or modify it
 * under the terms of the GNU General Public License version 2 only, as
 * published by the Free Software Foundation.
 *
 * This code is distributed in the hope that it will be useful, but WITHOUT
 * ANY WARRANTY; without even the implied warranty of MERCHANTABILITY or
 * FITNESS FOR A PARTICULAR PURPOSE.  See the GNU General Public License
 * version 2 for more details (a copy is included in the LICENSE file that
 * accompanied this code).
 *
 * You should have received a copy of the GNU General Public License version
 * 2 along with this work; if not, write to the Free Software Foundation,
 * Inc., 51 Franklin St, Fifth Floor, Boston, MA 02110-1301 USA.
 *
 * Please contact Oracle, 500 Oracle Parkway, Redwood Shores, CA 94065 USA
 * or visit www.oracle.com if you need additional information or have any
 * questions.
 *
 */

#include "precompiled.hpp"
#include "cds/archiveHeapLoader.hpp"
#include "cds/cdsConfig.hpp"
#include "cds/dynamicArchive.hpp"
#include "cds/heapShared.hpp"
#include "cds/metaspaceShared.hpp"
#include "classfile/classLoader.hpp"
#include "classfile/classLoaderDataGraph.hpp"
#include "classfile/javaClasses.hpp"
#include "classfile/stringTable.hpp"
#include "classfile/symbolTable.hpp"
#include "classfile/systemDictionary.hpp"
#include "classfile/vmClasses.hpp"
#include "classfile/vmSymbols.hpp"
#include "code/codeBehaviours.hpp"
#include "code/codeCache.hpp"
#include "compiler/oopMap.hpp"
#include "gc/shared/collectedHeap.inline.hpp"
#include "gc/shared/gcArguments.hpp"
#include "gc/shared/gcConfig.hpp"
#include "gc/shared/gcLogPrecious.hpp"
#include "gc/shared/gcTraceTime.inline.hpp"
#include "gc/shared/oopStorageSet.hpp"
#include "gc/shared/plab.hpp"
#include "gc/shared/stringdedup/stringDedup.hpp"
#include "gc/shared/tlab_globals.hpp"
#include "logging/log.hpp"
#include "logging/logStream.hpp"
#include "memory/metadataFactory.hpp"
#include "memory/metaspaceClosure.hpp"
#include "memory/metaspaceCounters.hpp"
#include "memory/metaspaceUtils.hpp"
#include "memory/oopFactory.hpp"
#include "memory/resourceArea.hpp"
#include "memory/universe.hpp"
#include "oops/compressedOops.hpp"
#include "oops/instanceKlass.hpp"
#include "oops/instanceMirrorKlass.hpp"
#include "oops/klass.inline.hpp"
#include "oops/objArrayOop.inline.hpp"
#include "oops/oop.inline.hpp"
#include "oops/oopHandle.inline.hpp"
#include "oops/trainingData.hpp"
#include "oops/typeArrayKlass.hpp"
#include "prims/resolvedMethodTable.hpp"
#include "runtime/arguments.hpp"
#include "runtime/atomic.hpp"
#include "runtime/flags/jvmFlagLimit.hpp"
#include "runtime/handles.inline.hpp"
#include "runtime/init.hpp"
#include "runtime/java.hpp"
#include "runtime/javaThread.hpp"
#include "runtime/jniHandles.hpp"
#include "runtime/threads.hpp"
#include "runtime/timerTrace.hpp"
#include "sanitizers/leak.hpp"
#include "services/memoryService.hpp"
#include "utilities/align.hpp"
#include "utilities/autoRestore.hpp"
#include "utilities/debug.hpp"
#include "utilities/formatBuffer.hpp"
#include "utilities/macros.hpp"
#include "utilities/ostream.hpp"
#include "utilities/preserveException.hpp"

// Known objects
Klass* Universe::_typeArrayKlassObjs[T_LONG+1]        = { nullptr /*, nullptr...*/ };
Klass* Universe::_objectArrayKlassObj                 = nullptr;
Klass* Universe::_fillerArrayKlassObj                 = nullptr;
OopHandle Universe::_basic_type_mirrors[T_VOID+1];
#if INCLUDE_CDS_JAVA_HEAP
int Universe::_archived_basic_type_mirror_indices[T_VOID+1];

int Universe::_archived_null_ptr_exception_instance_index = -1;
int Universe::_archived_arithmetic_exception_instance_index = -1;
int Universe::_archived_virtual_machine_error_instance_index = -1;
int Universe::_archived_array_index_oob_exception_instance_index = -1;
int Universe::_archived_array_store_exception_instance_index = -1;
int Universe::_archived_class_cast_exception_instance_index = -1;
#endif

OopHandle Universe::_main_thread_group;
OopHandle Universe::_system_thread_group;
OopHandle Universe::_the_empty_class_array;
OopHandle Universe::_the_null_string;
OopHandle Universe::_the_min_jint_string;

OopHandle Universe::_the_null_sentinel;

// _out_of_memory_errors is an objArray
enum OutOfMemoryInstance { _oom_java_heap,
                           _oom_c_heap,
                           _oom_metaspace,
                           _oom_class_metaspace,
                           _oom_array_size,
                           _oom_gc_overhead_limit,
                           _oom_realloc_objects,
                           _oom_retry,
                           _oom_count };

OopHandle Universe::_out_of_memory_errors;
OopHandle Universe:: _class_init_stack_overflow_error;
OopHandle Universe::_delayed_stack_overflow_error_message;
OopHandle Universe::_preallocated_out_of_memory_error_array;
volatile jint Universe::_preallocated_out_of_memory_error_avail_count = 0;

// Message details for OOME objects, preallocate these objects since they could be
// used when throwing OOME, we should try to avoid further allocation in such case
OopHandle Universe::_msg_metaspace;
OopHandle Universe::_msg_class_metaspace;

OopHandle Universe::_null_ptr_exception_instance;
OopHandle Universe::_arithmetic_exception_instance;
OopHandle Universe::_virtual_machine_error_instance;

OopHandle Universe::_array_index_oob_exception_instance;
OopHandle Universe::_array_store_exception_instance;
OopHandle Universe::_class_cast_exception_instance;

OopHandle Universe::_reference_pending_list;

Array<Klass*>* Universe::_the_array_interfaces_array = nullptr;
LatestMethodCache* Universe::_finalizer_register_cache = nullptr;
LatestMethodCache* Universe::_loader_addClass_cache    = nullptr;
LatestMethodCache* Universe::_throw_illegal_access_error_cache = nullptr;
LatestMethodCache* Universe::_throw_no_such_method_error_cache = nullptr;
LatestMethodCache* Universe::_do_stack_walk_cache     = nullptr;

long Universe::verify_flags                           = Universe::Verify_All;

Array<int>* Universe::_the_empty_int_array            = nullptr;
Array<u2>* Universe::_the_empty_short_array           = nullptr;
Array<Klass*>* Universe::_the_empty_klass_array     = nullptr;
Array<InstanceKlass*>* Universe::_the_empty_instance_klass_array  = nullptr;
Array<Method*>* Universe::_the_empty_method_array   = nullptr;

// These variables are guarded by FullGCALot_lock.
debug_only(OopHandle Universe::_fullgc_alot_dummy_array;)
debug_only(int Universe::_fullgc_alot_dummy_next = 0;)

// Heap
int             Universe::_verify_count = 0;

// Oop verification (see MacroAssembler::verify_oop)
uintptr_t       Universe::_verify_oop_mask = 0;
uintptr_t       Universe::_verify_oop_bits = (uintptr_t) -1;

int             Universe::_base_vtable_size = 0;
bool            Universe::_bootstrapping = false;
bool            Universe::_module_initialized = false;
bool            Universe::_fully_initialized = false;

OopStorage*     Universe::_vm_weak = nullptr;
OopStorage*     Universe::_vm_global = nullptr;

CollectedHeap*  Universe::_collectedHeap = nullptr;

objArrayOop Universe::the_empty_class_array ()  {
  return (objArrayOop)_the_empty_class_array.resolve();
}

oop Universe::main_thread_group()                 { return _main_thread_group.resolve(); }
void Universe::set_main_thread_group(oop group)   { _main_thread_group = OopHandle(vm_global(), group); }

oop Universe::system_thread_group()               { return _system_thread_group.resolve(); }
void Universe::set_system_thread_group(oop group) { _system_thread_group = OopHandle(vm_global(), group); }

oop Universe::the_null_string()                   { return _the_null_string.resolve(); }
oop Universe::the_min_jint_string()               { return _the_min_jint_string.resolve(); }

oop Universe::null_ptr_exception_instance()       { return _null_ptr_exception_instance.resolve(); }
oop Universe::arithmetic_exception_instance()     { return _arithmetic_exception_instance.resolve(); }
oop Universe::virtual_machine_error_instance()    { return _virtual_machine_error_instance.resolve(); }

oop Universe::array_index_oob_exception_instance() { return _array_index_oob_exception_instance.resolve(); }
oop Universe::array_store_exception_instance()     { return _array_store_exception_instance.resolve(); }
oop Universe::class_cast_exception_instance()      { return _class_cast_exception_instance.resolve(); }

oop Universe::the_null_sentinel()                 { return _the_null_sentinel.resolve(); }

oop Universe::int_mirror()                        { return check_mirror(_basic_type_mirrors[T_INT].resolve()); }
oop Universe::float_mirror()                      { return check_mirror(_basic_type_mirrors[T_FLOAT].resolve()); }
oop Universe::double_mirror()                     { return check_mirror(_basic_type_mirrors[T_DOUBLE].resolve()); }
oop Universe::byte_mirror()                       { return check_mirror(_basic_type_mirrors[T_BYTE].resolve()); }
oop Universe::bool_mirror()                       { return check_mirror(_basic_type_mirrors[T_BOOLEAN].resolve()); }
oop Universe::char_mirror()                       { return check_mirror(_basic_type_mirrors[T_CHAR].resolve()); }
oop Universe::long_mirror()                       { return check_mirror(_basic_type_mirrors[T_LONG].resolve()); }
oop Universe::short_mirror()                      { return check_mirror(_basic_type_mirrors[T_SHORT].resolve()); }
oop Universe::void_mirror()                       { return check_mirror(_basic_type_mirrors[T_VOID].resolve()); }

oop Universe::java_mirror(BasicType t) {
  assert((uint)t < T_VOID+1, "range check");
  assert(!is_reference_type(t), "sanity");
  return check_mirror(_basic_type_mirrors[t].resolve());
}

void Universe::basic_type_classes_do(KlassClosure *closure) {
  for (int i = T_BOOLEAN; i < T_LONG+1; i++) {
    closure->do_klass(_typeArrayKlassObjs[i]);
  }
  // We don't do the following because it will confuse JVMTI.
  // _fillerArrayKlassObj is used only by GC, which doesn't need to see
  // this klass from basic_type_classes_do().
  //
  // closure->do_klass(_fillerArrayKlassObj);
}

void LatestMethodCache::metaspace_pointers_do(MetaspaceClosure* it) {
  it->push(&_klass);
}

void Universe::metaspace_pointers_do(MetaspaceClosure* it) {
  it->push(&_fillerArrayKlassObj);
  for (int i = 0; i < T_LONG+1; i++) {
    it->push(&_typeArrayKlassObjs[i]);
  }
  it->push(&_objectArrayKlassObj);

  it->push(&_the_empty_int_array);
  it->push(&_the_empty_short_array);
  it->push(&_the_empty_klass_array);
  it->push(&_the_empty_instance_klass_array);
  it->push(&_the_empty_method_array);
  it->push(&_the_array_interfaces_array);

  _finalizer_register_cache->metaspace_pointers_do(it);
  _loader_addClass_cache->metaspace_pointers_do(it);
  _throw_illegal_access_error_cache->metaspace_pointers_do(it);
  _throw_no_such_method_error_cache->metaspace_pointers_do(it);
  _do_stack_walk_cache->metaspace_pointers_do(it);
}

#if INCLUDE_CDS_JAVA_HEAP
void Universe::set_archived_basic_type_mirror_index(BasicType t, int index) {
<<<<<<< HEAD
  assert(CDSConfig::is_dumping_static_archive(), "dump-time only");
=======
  assert(CDSConfig::is_dumping_heap(), "sanity");
>>>>>>> 2c4c6c9b
  assert(!is_reference_type(t), "sanity");
  _archived_basic_type_mirror_indices[t] = index;
}

void Universe::update_archived_basic_type_mirrors() {
  if (ArchiveHeapLoader::is_in_use()) {
    for (int i = T_BOOLEAN; i < T_VOID+1; i++) {
      int index = _archived_basic_type_mirror_indices[i];
      if (!is_reference_type((BasicType)i) && index >= 0) {
        oop mirror_oop = HeapShared::get_root(index);
        assert(mirror_oop != nullptr, "must be");
        _basic_type_mirrors[i] = OopHandle(vm_global(), mirror_oop);
      }
    }
  }
}

void Universe::update_exception_instances() {
  if (ArchiveHeapLoader::is_in_use()) {
    if (_archived_null_ptr_exception_instance_index >= 0) {
      oop mirror_oop = HeapShared::get_root(_archived_null_ptr_exception_instance_index);
      assert(mirror_oop != nullptr, "must be");
      _null_ptr_exception_instance = OopHandle(vm_global(), mirror_oop);
    }
    if (_archived_arithmetic_exception_instance_index >= 0) {
      oop mirror_oop = HeapShared::get_root(_archived_arithmetic_exception_instance_index);
      assert(mirror_oop != nullptr, "must be");
      _arithmetic_exception_instance = OopHandle(vm_global(), mirror_oop);
    }
    if (_archived_virtual_machine_error_instance_index >= 0) {
      oop mirror_oop = HeapShared::get_root(_archived_virtual_machine_error_instance_index);
      assert(mirror_oop != nullptr, "must be");
      _virtual_machine_error_instance = OopHandle(vm_global(), mirror_oop);
    }
    if (_archived_array_index_oob_exception_instance_index >= 0) {
      oop mirror_oop = HeapShared::get_root(_archived_array_index_oob_exception_instance_index);
      assert(mirror_oop != nullptr, "must be");
      _array_index_oob_exception_instance = OopHandle(vm_global(), mirror_oop);
    }
    if (_archived_array_store_exception_instance_index >= 0) {
      oop mirror_oop = HeapShared::get_root(_archived_array_store_exception_instance_index);
      assert(mirror_oop != nullptr, "must be");
      _array_store_exception_instance = OopHandle(vm_global(), mirror_oop);
    }
    if (_archived_class_cast_exception_instance_index >= 0) {
      oop mirror_oop = HeapShared::get_root(_archived_class_cast_exception_instance_index);
      assert(mirror_oop != nullptr, "must be");
      _class_cast_exception_instance = OopHandle(vm_global(), mirror_oop);
    }
  }
}
#endif

void Universe::serialize(SerializeClosure* f) {

#if INCLUDE_CDS_JAVA_HEAP
  for (int i = T_BOOLEAN; i < T_VOID+1; i++) {
    f->do_int(&_archived_basic_type_mirror_indices[i]);
    // if f->reading(): We can't call HeapShared::get_root() yet, as the heap
    // contents may need to be relocated. _basic_type_mirrors[i] will be
    // updated later in Universe::update_archived_basic_type_mirrors().
  }
  f->do_int(&_archived_null_ptr_exception_instance_index);
  f->do_int(&_archived_arithmetic_exception_instance_index);
  f->do_int(&_archived_virtual_machine_error_instance_index);
  f->do_int(&_archived_array_index_oob_exception_instance_index);
  f->do_int(&_archived_array_store_exception_instance_index);
  f->do_int(&_archived_class_cast_exception_instance_index);
#endif

  f->do_ptr(&_fillerArrayKlassObj);
  for (int i = 0; i < T_LONG+1; i++) {
    f->do_ptr(&_typeArrayKlassObjs[i]);
  }

  f->do_ptr(&_objectArrayKlassObj);
  f->do_ptr(&_the_array_interfaces_array);
  f->do_ptr(&_the_empty_int_array);
  f->do_ptr(&_the_empty_short_array);
  f->do_ptr(&_the_empty_method_array);
  f->do_ptr(&_the_empty_klass_array);
  f->do_ptr(&_the_empty_instance_klass_array);
  _finalizer_register_cache->serialize(f);
  _loader_addClass_cache->serialize(f);
  _throw_illegal_access_error_cache->serialize(f);
  _throw_no_such_method_error_cache->serialize(f);
  _do_stack_walk_cache->serialize(f);
}


void Universe::check_alignment(uintx size, uintx alignment, const char* name) {
  if (size < alignment || size % alignment != 0) {
    vm_exit_during_initialization(
      err_msg("Size of %s (" UINTX_FORMAT " bytes) must be aligned to " UINTX_FORMAT " bytes", name, size, alignment));
  }
}

void initialize_basic_type_klass(Klass* k, TRAPS) {
  Klass* ok = vmClasses::Object_klass();
#if INCLUDE_CDS
  if (UseSharedSpaces) {
    ClassLoaderData* loader_data = ClassLoaderData::the_null_class_loader_data();
    assert(k->super() == ok, "u3");
    if (k->is_instance_klass()) {
      InstanceKlass::cast(k)->restore_unshareable_info(loader_data, Handle(), nullptr, CHECK);
    } else {
      ArrayKlass::cast(k)->restore_unshareable_info(loader_data, Handle(), CHECK);
    }
  } else
#endif
  {
    k->initialize_supers(ok, nullptr, CHECK);
  }
  k->append_to_sibling_list();
}

void Universe::genesis(TRAPS) {
  ResourceMark rm(THREAD);
  HandleMark   hm(THREAD);

  // Explicit null checks are needed if these offsets are not smaller than the page size
  assert(oopDesc::klass_offset_in_bytes() < static_cast<intptr_t>(os::vm_page_size()),
         "Klass offset is expected to be less than the page size");
  assert(arrayOopDesc::length_offset_in_bytes() < static_cast<intptr_t>(os::vm_page_size()),
         "Array length offset is expected to be less than the page size");

  { AutoModifyRestore<bool> temporarily(_bootstrapping, true);

    java_lang_Class::allocate_fixup_lists();

    // determine base vtable size; without that we cannot create the array klasses
    compute_base_vtable_size();

    if (!UseSharedSpaces) {
      // Initialization of the fillerArrayKlass must come before regular
      // int-TypeArrayKlass so that the int-Array mirror points to the
      // int-TypeArrayKlass.
      _fillerArrayKlassObj = TypeArrayKlass::create_klass(T_INT, "Ljdk/internal/vm/FillerArray;", CHECK);
      for (int i = T_BOOLEAN; i < T_LONG+1; i++) {
        _typeArrayKlassObjs[i] = TypeArrayKlass::create_klass((BasicType)i, CHECK);
      }

      ClassLoaderData* null_cld = ClassLoaderData::the_null_class_loader_data();

      _the_array_interfaces_array     = MetadataFactory::new_array<Klass*>(null_cld, 2, nullptr, CHECK);
      _the_empty_int_array            = MetadataFactory::new_array<int>(null_cld, 0, CHECK);
      _the_empty_short_array          = MetadataFactory::new_array<u2>(null_cld, 0, CHECK);
      _the_empty_method_array         = MetadataFactory::new_array<Method*>(null_cld, 0, CHECK);
      _the_empty_klass_array          = MetadataFactory::new_array<Klass*>(null_cld, 0, CHECK);
      _the_empty_instance_klass_array = MetadataFactory::new_array<InstanceKlass*>(null_cld, 0, CHECK);
    }

    vmSymbols::initialize();

    SystemDictionary::initialize(CHECK);

    // Create string constants
    oop s = StringTable::intern("null", CHECK);
    _the_null_string = OopHandle(vm_global(), s);
    s = StringTable::intern("-2147483648", CHECK);
    _the_min_jint_string = OopHandle(vm_global(), s);


#if INCLUDE_CDS
    if (UseSharedSpaces) {
      // Verify shared interfaces array.
      assert(_the_array_interfaces_array->at(0) ==
             vmClasses::Cloneable_klass(), "u3");
      assert(_the_array_interfaces_array->at(1) ==
             vmClasses::Serializable_klass(), "u3");
    } else
#endif
    {
      // Set up shared interfaces array.  (Do this before supers are set up.)
      _the_array_interfaces_array->at_put(0, vmClasses::Cloneable_klass());
      _the_array_interfaces_array->at_put(1, vmClasses::Serializable_klass());
    }

    initialize_basic_type_klass(_fillerArrayKlassObj, CHECK);

    initialize_basic_type_klass(boolArrayKlassObj(), CHECK);
    initialize_basic_type_klass(charArrayKlassObj(), CHECK);
    initialize_basic_type_klass(floatArrayKlassObj(), CHECK);
    initialize_basic_type_klass(doubleArrayKlassObj(), CHECK);
    initialize_basic_type_klass(byteArrayKlassObj(), CHECK);
    initialize_basic_type_klass(shortArrayKlassObj(), CHECK);
    initialize_basic_type_klass(intArrayKlassObj(), CHECK);
    initialize_basic_type_klass(longArrayKlassObj(), CHECK);

    assert(_fillerArrayKlassObj != intArrayKlassObj(),
           "Internal filler array klass should be different to int array Klass");
  } // end of core bootstrapping

  {
    Handle tns = java_lang_String::create_from_str("<null_sentinel>", CHECK);
    _the_null_sentinel = OopHandle(vm_global(), tns());
  }

  // Create a handle for reference_pending_list
  _reference_pending_list = OopHandle(vm_global(), nullptr);

  // Maybe this could be lifted up now that object array can be initialized
  // during the bootstrapping.

  // OLD
  // Initialize _objectArrayKlass after core bootstraping to make
  // sure the super class is set up properly for _objectArrayKlass.
  // ---
  // NEW
  // Since some of the old system object arrays have been converted to
  // ordinary object arrays, _objectArrayKlass will be loaded when
  // SystemDictionary::initialize(CHECK); is run. See the extra check
  // for Object_klass_loaded in objArrayKlassKlass::allocate_objArray_klass_impl.
  _objectArrayKlassObj = InstanceKlass::
    cast(vmClasses::Object_klass())->array_klass(1, CHECK);
  // OLD
  // Add the class to the class hierarchy manually to make sure that
  // its vtable is initialized after core bootstrapping is completed.
  // ---
  // New
  // Have already been initialized.
  _objectArrayKlassObj->append_to_sibling_list();

  #ifdef ASSERT
  if (FullGCALot) {
    // Allocate an array of dummy objects.
    // We'd like these to be at the bottom of the old generation,
    // so that when we free one and then collect,
    // (almost) the whole heap moves
    // and we find out if we actually update all the oops correctly.
    // But we can't allocate directly in the old generation,
    // so we allocate wherever, and hope that the first collection
    // moves these objects to the bottom of the old generation.
    int size = FullGCALotDummies * 2;

    objArrayOop    naked_array = oopFactory::new_objArray(vmClasses::Object_klass(), size, CHECK);
    objArrayHandle dummy_array(THREAD, naked_array);
    int i = 0;
    while (i < size) {
        // Allocate dummy in old generation
      oop dummy = vmClasses::Object_klass()->allocate_instance(CHECK);
      dummy_array->obj_at_put(i++, dummy);
    }
    {
      // Only modify the global variable inside the mutex.
      // If we had a race to here, the other dummy_array instances
      // and their elements just get dropped on the floor, which is fine.
      MutexLocker ml(THREAD, FullGCALot_lock);
      if (_fullgc_alot_dummy_array.is_empty()) {
        _fullgc_alot_dummy_array = OopHandle(vm_global(), dummy_array());
      }
    }
    assert(i == ((objArrayOop)_fullgc_alot_dummy_array.resolve())->length(), "just checking");
  }
  #endif

#if INCLUDE_CDS
  TrainingData::restore_all_unshareable_info(CHECK);
#endif
}

void Universe::initialize_basic_type_mirrors(TRAPS) {
#if INCLUDE_CDS_JAVA_HEAP
    if (UseSharedSpaces &&
        ArchiveHeapLoader::is_in_use() &&
        _basic_type_mirrors[T_INT].resolve() != nullptr) {
      assert(ArchiveHeapLoader::can_use(), "Sanity");

      // check that all basic type mirrors are mapped also
      for (int i = T_BOOLEAN; i < T_VOID+1; i++) {
        if (!is_reference_type((BasicType)i)) {
          oop m = _basic_type_mirrors[i].resolve();
          assert(m != nullptr, "archived mirrors should not be null");
        }
      }
    } else
      // _basic_type_mirrors[T_INT], etc, are null if archived heap is not mapped.
#endif
    {
      for (int i = T_BOOLEAN; i < T_VOID+1; i++) {
        BasicType bt = (BasicType)i;
        if (!is_reference_type(bt)) {
          oop m = java_lang_Class::create_basic_type_mirror(type2name(bt), bt, CHECK);
          _basic_type_mirrors[i] = OopHandle(vm_global(), m);
        }
        CDS_JAVA_HEAP_ONLY(_archived_basic_type_mirror_indices[i] = -1);
      }
    }
<<<<<<< HEAD
    if (CDSConfig::is_dumping_static_archive()) {
=======
    if (CDSConfig::is_dumping_heap()) {
>>>>>>> 2c4c6c9b
      HeapShared::init_scratch_objects(CHECK);
    }
}

void Universe::fixup_mirrors(TRAPS) {
  // Bootstrap problem: all classes gets a mirror (java.lang.Class instance) assigned eagerly,
  // but we cannot do that for classes created before java.lang.Class is loaded. Here we simply
  // walk over permanent objects created so far (mostly classes) and fixup their mirrors. Note
  // that the number of objects allocated at this point is very small.
  assert(vmClasses::Class_klass_loaded(), "java.lang.Class should be loaded");
  HandleMark hm(THREAD);

  if (!UseSharedSpaces) {
    // Cache the start of the static fields
    InstanceMirrorKlass::init_offset_of_static_fields();
  }

  GrowableArray <Klass*>* list = java_lang_Class::fixup_mirror_list();
  int list_length = list->length();
  for (int i = 0; i < list_length; i++) {
    Klass* k = list->at(i);
    assert(k->is_klass(), "List should only hold classes");
    java_lang_Class::fixup_mirror(k, CATCH);
  }
  delete java_lang_Class::fixup_mirror_list();
  java_lang_Class::set_fixup_mirror_list(nullptr);
}

#define assert_pll_locked(test) \
  assert(Heap_lock->test(), "Reference pending list access requires lock")

#define assert_pll_ownership() assert_pll_locked(owned_by_self)

oop Universe::reference_pending_list() {
  if (Thread::current()->is_VM_thread()) {
    assert_pll_locked(is_locked);
  } else {
    assert_pll_ownership();
  }
  return _reference_pending_list.resolve();
}

void Universe::clear_reference_pending_list() {
  assert_pll_ownership();
  _reference_pending_list.replace(nullptr);
}

bool Universe::has_reference_pending_list() {
  assert_pll_ownership();
  return _reference_pending_list.peek() != nullptr;
}

oop Universe::swap_reference_pending_list(oop list) {
  assert_pll_locked(is_locked);
  return _reference_pending_list.xchg(list);
}

#undef assert_pll_locked
#undef assert_pll_ownership

static void reinitialize_vtables() {
  // The vtables are initialized by starting at java.lang.Object and
  // initializing through the subclass links, so that the super
  // classes are always initialized first.
  for (ClassHierarchyIterator iter(vmClasses::Object_klass()); !iter.done(); iter.next()) {
    Klass* sub = iter.klass();
    sub->vtable().initialize_vtable();
  }
}

static void reinitialize_itables() {

  class ReinitTableClosure : public KlassClosure {
   public:
    void do_klass(Klass* k) {
      if (k->is_instance_klass()) {
         InstanceKlass::cast(k)->itable().initialize_itable();
      }
    }
  };

  MutexLocker mcld(ClassLoaderDataGraph_lock);
  ReinitTableClosure cl;
  ClassLoaderDataGraph::classes_do(&cl);
}

bool Universe::on_page_boundary(void* addr) {
  return is_aligned(addr, os::vm_page_size());
}

// the array of preallocated errors with backtraces
objArrayOop Universe::preallocated_out_of_memory_errors() {
  return (objArrayOop)_preallocated_out_of_memory_error_array.resolve();
}

objArrayOop Universe::out_of_memory_errors() { return (objArrayOop)_out_of_memory_errors.resolve(); }

oop Universe::out_of_memory_error_java_heap() {
  return gen_out_of_memory_error(out_of_memory_errors()->obj_at(_oom_java_heap));
}

oop Universe::out_of_memory_error_c_heap() {
  return gen_out_of_memory_error(out_of_memory_errors()->obj_at(_oom_c_heap));
}

oop Universe::out_of_memory_error_metaspace() {
  return gen_out_of_memory_error(out_of_memory_errors()->obj_at(_oom_metaspace));
}

oop Universe::out_of_memory_error_class_metaspace() {
  return gen_out_of_memory_error(out_of_memory_errors()->obj_at(_oom_class_metaspace));
}

oop Universe::out_of_memory_error_array_size() {
  return gen_out_of_memory_error(out_of_memory_errors()->obj_at(_oom_array_size));
}

oop Universe::out_of_memory_error_gc_overhead_limit() {
  return gen_out_of_memory_error(out_of_memory_errors()->obj_at(_oom_gc_overhead_limit));
}

oop Universe::out_of_memory_error_realloc_objects() {
  return gen_out_of_memory_error(out_of_memory_errors()->obj_at(_oom_realloc_objects));
}

// Throw default _out_of_memory_error_retry object as it will never propagate out of the VM
oop Universe::out_of_memory_error_retry()              { return out_of_memory_errors()->obj_at(_oom_retry);  }

oop Universe::class_init_out_of_memory_error()         { return out_of_memory_errors()->obj_at(_oom_java_heap); }
oop Universe::class_init_stack_overflow_error()        { return _class_init_stack_overflow_error.resolve(); }
oop Universe::delayed_stack_overflow_error_message()   { return _delayed_stack_overflow_error_message.resolve(); }


bool Universe::should_fill_in_stack_trace(Handle throwable) {
  // never attempt to fill in the stack trace of preallocated errors that do not have
  // backtrace. These errors are kept alive forever and may be "re-used" when all
  // preallocated errors with backtrace have been consumed. Also need to avoid
  // a potential loop which could happen if an out of memory occurs when attempting
  // to allocate the backtrace.
  objArrayOop preallocated_oom = out_of_memory_errors();
  for (int i = 0; i < _oom_count; i++) {
    if (throwable() == preallocated_oom->obj_at(i)) {
      return false;
    }
  }
  return true;
}


oop Universe::gen_out_of_memory_error(oop default_err) {
  // generate an out of memory error:
  // - if there is a preallocated error and stack traces are available
  //   (j.l.Throwable is initialized), then return the preallocated
  //   error with a filled in stack trace, and with the message
  //   provided by the default error.
  // - otherwise, return the default error, without a stack trace.
  int next;
  if ((_preallocated_out_of_memory_error_avail_count > 0) &&
      vmClasses::Throwable_klass()->is_initialized()) {
    next = (int)Atomic::add(&_preallocated_out_of_memory_error_avail_count, -1);
    assert(next < (int)PreallocatedOutOfMemoryErrorCount, "avail count is corrupt");
  } else {
    next = -1;
  }
  if (next < 0) {
    // all preallocated errors have been used.
    // return default
    return default_err;
  } else {
    JavaThread* current = JavaThread::current();
    Handle default_err_h(current, default_err);
    // get the error object at the slot and set set it to null so that the
    // array isn't keeping it alive anymore.
    Handle exc(current, preallocated_out_of_memory_errors()->obj_at(next));
    assert(exc() != nullptr, "slot has been used already");
    preallocated_out_of_memory_errors()->obj_at_put(next, nullptr);

    // use the message from the default error
    oop msg = java_lang_Throwable::message(default_err_h());
    assert(msg != nullptr, "no message");
    java_lang_Throwable::set_message(exc(), msg);

    // populate the stack trace and return it.
    java_lang_Throwable::fill_in_stack_trace_of_preallocated_backtrace(exc);
    return exc();
  }
}

bool Universe::is_out_of_memory_error_metaspace(oop ex_obj) {
  return java_lang_Throwable::message(ex_obj) == _msg_metaspace.resolve();
}

bool Universe::is_out_of_memory_error_class_metaspace(oop ex_obj) {
  return java_lang_Throwable::message(ex_obj) == _msg_class_metaspace.resolve();
}

// Setup preallocated OutOfMemoryError errors
void Universe::create_preallocated_out_of_memory_errors(TRAPS) {
  InstanceKlass* ik = vmClasses::OutOfMemoryError_klass();
  objArrayOop oa = oopFactory::new_objArray(ik, _oom_count, CHECK);
  objArrayHandle oom_array(THREAD, oa);

  for (int i = 0; i < _oom_count; i++) {
    oop oom_obj = ik->allocate_instance(CHECK);
    oom_array->obj_at_put(i, oom_obj);
  }
  _out_of_memory_errors = OopHandle(vm_global(), oom_array());

  Handle msg = java_lang_String::create_from_str("Java heap space", CHECK);
  java_lang_Throwable::set_message(oom_array->obj_at(_oom_java_heap), msg());

  msg = java_lang_String::create_from_str("C heap space", CHECK);
  java_lang_Throwable::set_message(oom_array->obj_at(_oom_c_heap), msg());

  msg = java_lang_String::create_from_str("Metaspace", CHECK);
  _msg_metaspace = OopHandle(vm_global(), msg());
  java_lang_Throwable::set_message(oom_array->obj_at(_oom_metaspace), msg());

  msg = java_lang_String::create_from_str("Compressed class space", CHECK);
  _msg_class_metaspace = OopHandle(vm_global(), msg());
  java_lang_Throwable::set_message(oom_array->obj_at(_oom_class_metaspace), msg());

  msg = java_lang_String::create_from_str("Requested array size exceeds VM limit", CHECK);
  java_lang_Throwable::set_message(oom_array->obj_at(_oom_array_size), msg());

  msg = java_lang_String::create_from_str("GC overhead limit exceeded", CHECK);
  java_lang_Throwable::set_message(oom_array->obj_at(_oom_gc_overhead_limit), msg());

  msg = java_lang_String::create_from_str("Java heap space: failed reallocation of scalar replaced objects", CHECK);
  java_lang_Throwable::set_message(oom_array->obj_at(_oom_realloc_objects), msg());

  msg = java_lang_String::create_from_str("Java heap space: failed retryable allocation", CHECK);
  java_lang_Throwable::set_message(oom_array->obj_at(_oom_retry), msg());

  // Setup the array of errors that have preallocated backtrace
  int len = (StackTraceInThrowable) ? (int)PreallocatedOutOfMemoryErrorCount : 0;
  objArrayOop instance = oopFactory::new_objArray(ik, len, CHECK);
  _preallocated_out_of_memory_error_array = OopHandle(vm_global(), instance);
  objArrayHandle preallocated_oom_array(THREAD, instance);

  for (int i=0; i<len; i++) {
    oop err = ik->allocate_instance(CHECK);
    Handle err_h(THREAD, err);
    java_lang_Throwable::allocate_backtrace(err_h, CHECK);
    preallocated_oom_array->obj_at_put(i, err_h());
  }
  _preallocated_out_of_memory_error_avail_count = (jint)len;
}

intptr_t Universe::_non_oop_bits = 0;

void* Universe::non_oop_word() {
  // Neither the high bits nor the low bits of this value is allowed
  // to look like (respectively) the high or low bits of a real oop.
  //
  // High and low are CPU-specific notions, but low always includes
  // the low-order bit.  Since oops are always aligned at least mod 4,
  // setting the low-order bit will ensure that the low half of the
  // word will never look like that of a real oop.
  //
  // Using the OS-supplied non-memory-address word (usually 0 or -1)
  // will take care of the high bits, however many there are.

  if (_non_oop_bits == 0) {
    _non_oop_bits = (intptr_t)os::non_memory_address_word() | 1;
  }

  return (void*)_non_oop_bits;
}

bool Universe::contains_non_oop_word(void* p) {
  return *(void**)p == non_oop_word();
}

static void initialize_global_behaviours() {
  DefaultICProtectionBehaviour* protection_behavior = new DefaultICProtectionBehaviour();
  // Ignore leak of DefaultICProtectionBehaviour. It is overriden by some GC implementations and the
  // pointer is leaked once.
  LSAN_IGNORE_OBJECT(protection_behavior);
  CompiledICProtectionBehaviour::set_current(protection_behavior);
}

jint universe_init() {
  assert(!Universe::_fully_initialized, "called after initialize_vtables");
  guarantee(1 << LogHeapWordSize == sizeof(HeapWord),
         "LogHeapWordSize is incorrect.");
  guarantee(sizeof(oop) >= sizeof(HeapWord), "HeapWord larger than oop?");
  guarantee(sizeof(oop) % sizeof(HeapWord) == 0,
            "oop size is not not a multiple of HeapWord size");

  TraceTime timer("Genesis", TRACETIME_LOG(Info, startuptime));

  initialize_global_behaviours();

  GCLogPrecious::initialize();

#ifdef _LP64
  MetaspaceShared::adjust_heap_sizes_for_dumping();
#endif // _LP64

  GCConfig::arguments()->initialize_heap_sizes();

  jint status = Universe::initialize_heap();
  if (status != JNI_OK) {
    return status;
  }

  Universe::initialize_tlab();

  Metaspace::global_initialize();

  // Initialize performance counters for metaspaces
  MetaspaceCounters::initialize_performance_counters();

  // Checks 'AfterMemoryInit' constraints.
  if (!JVMFlagLimit::check_all_constraints(JVMFlagConstraintPhase::AfterMemoryInit)) {
    return JNI_EINVAL;
  }

  ClassLoaderData::init_null_class_loader_data();

  // We have a heap so create the Method* caches before
  // Metaspace::initialize_shared_spaces() tries to populate them.
  Universe::_finalizer_register_cache = new LatestMethodCache();
  Universe::_loader_addClass_cache    = new LatestMethodCache();
  Universe::_throw_illegal_access_error_cache = new LatestMethodCache();
  Universe::_throw_no_such_method_error_cache = new LatestMethodCache();
  Universe::_do_stack_walk_cache = new LatestMethodCache();

#if INCLUDE_CDS
  DynamicArchive::check_for_dynamic_dump();
  if (UseSharedSpaces) {
    // Read the data structures supporting the shared spaces (shared
    // system dictionary, symbol table, etc.)
    MetaspaceShared::initialize_shared_spaces();
  }
  if (CDSConfig::is_dumping_archive()) {
    MetaspaceShared::prepare_for_dumping();
  }
#endif

  SymbolTable::create_table();
  StringTable::create_table();

  if (strlen(VerifySubSet) > 0) {
    Universe::initialize_verify_flags();
  }

  ResolvedMethodTable::create_table();

  return JNI_OK;
}

jint Universe::initialize_heap() {
  assert(_collectedHeap == nullptr, "Heap already created");
  _collectedHeap = GCConfig::arguments()->create_heap();

  log_info(gc)("Using %s", _collectedHeap->name());
  return _collectedHeap->initialize();
}

void Universe::initialize_tlab() {
  ThreadLocalAllocBuffer::set_max_size(Universe::heap()->max_tlab_size());
  PLAB::startup_initialization();
  if (UseTLAB) {
    ThreadLocalAllocBuffer::startup_initialization();
  }
}

ReservedHeapSpace Universe::reserve_heap(size_t heap_size, size_t alignment) {

  assert(alignment <= Arguments::conservative_max_heap_alignment(),
         "actual alignment " SIZE_FORMAT " must be within maximum heap alignment " SIZE_FORMAT,
         alignment, Arguments::conservative_max_heap_alignment());

  size_t total_reserved = align_up(heap_size, alignment);
  assert(!UseCompressedOops || (total_reserved <= (OopEncodingHeapMax - os::vm_page_size())),
      "heap size is too big for compressed oops");

  size_t page_size = os::vm_page_size();
  if (UseLargePages && is_aligned(alignment, os::large_page_size())) {
    page_size = os::large_page_size();
  } else {
    // Parallel is the only collector that might opt out of using large pages
    // for the heap.
    assert(!UseLargePages || UseParallelGC , "Wrong alignment to use large pages");
  }

  // Now create the space.
  ReservedHeapSpace total_rs(total_reserved, alignment, page_size, AllocateHeapAt);

  if (total_rs.is_reserved()) {
    assert((total_reserved == total_rs.size()) && ((uintptr_t)total_rs.base() % alignment == 0),
           "must be exactly of required size and alignment");
    // We are good.

    if (AllocateHeapAt != nullptr) {
      log_info(gc,heap)("Successfully allocated Java heap at location %s", AllocateHeapAt);
    }

    if (UseCompressedOops) {
      CompressedOops::initialize(total_rs);
    }

    Universe::calculate_verify_data((HeapWord*)total_rs.base(), (HeapWord*)total_rs.end());

    return total_rs;
  }

  vm_exit_during_initialization(
    err_msg("Could not reserve enough space for " SIZE_FORMAT "KB object heap",
            total_reserved/K));

  // satisfy compiler
  ShouldNotReachHere();
  return ReservedHeapSpace(0, 0, os::vm_page_size());
}

OopStorage* Universe::vm_weak() {
  return Universe::_vm_weak;
}

OopStorage* Universe::vm_global() {
  return Universe::_vm_global;
}

void Universe::oopstorage_init() {
  Universe::_vm_global = OopStorageSet::create_strong("VM Global", mtInternal);
  Universe::_vm_weak = OopStorageSet::create_weak("VM Weak", mtInternal);
}

void universe_oopstorage_init() {
  Universe::oopstorage_init();
}

void initialize_known_method(LatestMethodCache* method_cache,
                             InstanceKlass* ik,
                             const char* method,
                             Symbol* signature,
                             bool is_static, TRAPS)
{
  TempNewSymbol name = SymbolTable::new_symbol(method);
  Method* m = nullptr;
  // The klass must be linked before looking up the method.
  if (!ik->link_class_or_fail(THREAD) ||
      ((m = ik->find_method(name, signature)) == nullptr) ||
      is_static != m->is_static()) {
    ResourceMark rm(THREAD);
    // NoSuchMethodException doesn't actually work because it tries to run the
    // <init> function before java_lang_Class is linked. Print error and exit.
    vm_exit_during_initialization(err_msg("Unable to link/verify %s.%s method",
                                 ik->name()->as_C_string(), method));
  }
  method_cache->init(ik, m);
}

void Universe::initialize_known_methods(TRAPS) {
  // Set up static method for registering finalizers
  initialize_known_method(_finalizer_register_cache,
                          vmClasses::Finalizer_klass(),
                          "register",
                          vmSymbols::object_void_signature(), true, CHECK);

  initialize_known_method(_throw_illegal_access_error_cache,
                          vmClasses::internal_Unsafe_klass(),
                          "throwIllegalAccessError",
                          vmSymbols::void_method_signature(), true, CHECK);

  initialize_known_method(_throw_no_such_method_error_cache,
                          vmClasses::internal_Unsafe_klass(),
                          "throwNoSuchMethodError",
                          vmSymbols::void_method_signature(), true, CHECK);

  // Set up method for registering loaded classes in class loader vector
  initialize_known_method(_loader_addClass_cache,
                          vmClasses::ClassLoader_klass(),
                          "addClass",
                          vmSymbols::class_void_signature(), false, CHECK);

  // Set up method for stack walking
  initialize_known_method(_do_stack_walk_cache,
                          vmClasses::AbstractStackWalker_klass(),
                          "doStackWalk",
                          vmSymbols::doStackWalk_signature(), false, CHECK);
}

void universe2_init() {
  EXCEPTION_MARK;
  Universe::genesis(CATCH);
}

// Set after initialization of the module runtime, call_initModuleRuntime
void universe_post_module_init() {
  Universe::_module_initialized = true;
}

bool universe_post_init() {
  assert(!is_init_completed(), "Error: initialization not yet completed!");
  Universe::_fully_initialized = true;
  EXCEPTION_MARK;
  if (!UseSharedSpaces) {
    reinitialize_vtables();
    reinitialize_itables();
  }

  HandleMark hm(THREAD);
  // Setup preallocated empty java.lang.Class array for Method reflection.

  objArrayOop the_empty_class_array = oopFactory::new_objArray(vmClasses::Class_klass(), 0, CHECK_false);
  Universe::_the_empty_class_array = OopHandle(Universe::vm_global(), the_empty_class_array);

  // Setup preallocated OutOfMemoryError errors
  Universe::create_preallocated_out_of_memory_errors(CHECK_false);

  oop instance;
  // Setup preallocated cause message for delayed StackOverflowError
  if (StackReservedPages > 0) {
    instance = java_lang_String::create_oop_from_str("Delayed StackOverflowError due to ReservedStackAccess annotated method", CHECK_false);
    Universe::_delayed_stack_overflow_error_message = OopHandle(Universe::vm_global(), instance);
  }
  if (Universe::_null_ptr_exception_instance.is_empty()) {
    instance = java_lang_Throwable::create_exception_instance(vmSymbols::java_lang_NullPointerException(), CHECK_false);
    Universe::_null_ptr_exception_instance = OopHandle(Universe::vm_global(), instance);
  }
  if (Universe::_arithmetic_exception_instance.is_empty()) {
    instance = java_lang_Throwable::create_exception_instance(vmSymbols::java_lang_ArithmeticException(), CHECK_false);
    Universe::_arithmetic_exception_instance = OopHandle(Universe::vm_global(), instance);
  }
//#ifdef COMPILER1_OR_COMPILER2_PRESENT
  if (Universe::_array_index_oob_exception_instance.is_empty()) {
    instance = java_lang_Throwable::create_exception_instance(vmSymbols::java_lang_ArrayIndexOutOfBoundsException(), CHECK_false);
    Universe::_array_index_oob_exception_instance = OopHandle(Universe::vm_global(), instance);
  }
  if (Universe::_array_store_exception_instance.is_empty()) {
    instance = java_lang_Throwable::create_exception_instance(vmSymbols::java_lang_ArrayStoreException(), CHECK_false);
    Universe::_array_store_exception_instance = OopHandle(Universe::vm_global(), instance);
  }
  if (Universe::_class_cast_exception_instance.is_empty()) {
    instance = java_lang_Throwable::create_exception_instance(vmSymbols::java_lang_ClassCastException(), CHECK_false);
    Universe::_class_cast_exception_instance = OopHandle(Universe::vm_global(), instance);
  }
//#endif // COMPILER1_OR_COMPILER2_PRESENT

  // Virtual Machine Error for when we get into a situation we can't resolve
  Klass* k = vmClasses::VirtualMachineError_klass();
  bool linked = InstanceKlass::cast(k)->link_class_or_fail(CHECK_false);
  if (!linked) {
     tty->print_cr("Unable to link/verify VirtualMachineError class");
     return false; // initialization failed
  }
  if (Universe::_virtual_machine_error_instance.is_empty()) {
    instance = java_lang_Throwable::create_exception_instance(vmSymbols::java_lang_VirtualMachineError(), CHECK_false);
    Universe::_virtual_machine_error_instance = OopHandle(Universe::vm_global(), instance);
  }
  Handle msg = java_lang_String::create_from_str("/ by zero", CHECK_false);
  java_lang_Throwable::set_message(Universe::arithmetic_exception_instance(), msg());

  // Setup preallocated StackOverflowError for use with class initialization failure
  k = SystemDictionary::resolve_or_fail(vmSymbols::java_lang_StackOverflowError(), true, CHECK_false);
  instance = InstanceKlass::cast(k)->allocate_instance(CHECK_false);
  Universe::_class_init_stack_overflow_error = OopHandle(Universe::vm_global(), instance);

  Universe::initialize_known_methods(CHECK_false);

  // This needs to be done before the first scavenge/gc, since
  // it's an input to soft ref clearing policy.
  {
    MutexLocker x(THREAD, Heap_lock);
    Universe::heap()->update_capacity_and_used_at_gc();
  }

  // ("weak") refs processing infrastructure initialization
  Universe::heap()->post_initialize();

  MemoryService::add_metaspace_memory_pools();

  MemoryService::set_universe_heap(Universe::heap());
#if INCLUDE_CDS
  MetaspaceShared::post_initialize(CHECK_false);
#endif
  return true;
}


void Universe::compute_base_vtable_size() {
  _base_vtable_size = ClassLoader::compute_Object_vtable();
}

void Universe::print_on(outputStream* st) {
  GCMutexLocker hl(Heap_lock); // Heap_lock might be locked by caller thread.
  st->print_cr("Heap");
  heap()->print_on(st);
}

void Universe::print_heap_at_SIGBREAK() {
  if (PrintHeapAtSIGBREAK) {
    print_on(tty);
    tty->cr();
    tty->flush();
  }
}

void Universe::initialize_verify_flags() {
  verify_flags = 0;
  const char delimiter[] = " ,";

  size_t length = strlen(VerifySubSet);
  char* subset_list = NEW_C_HEAP_ARRAY(char, length + 1, mtInternal);
  strncpy(subset_list, VerifySubSet, length + 1);
  char* save_ptr;

  char* token = strtok_r(subset_list, delimiter, &save_ptr);
  while (token != nullptr) {
    if (strcmp(token, "threads") == 0) {
      verify_flags |= Verify_Threads;
    } else if (strcmp(token, "heap") == 0) {
      verify_flags |= Verify_Heap;
    } else if (strcmp(token, "symbol_table") == 0) {
      verify_flags |= Verify_SymbolTable;
    } else if (strcmp(token, "string_table") == 0) {
      verify_flags |= Verify_StringTable;
    } else if (strcmp(token, "codecache") == 0) {
      verify_flags |= Verify_CodeCache;
    } else if (strcmp(token, "dictionary") == 0) {
      verify_flags |= Verify_SystemDictionary;
    } else if (strcmp(token, "classloader_data_graph") == 0) {
      verify_flags |= Verify_ClassLoaderDataGraph;
    } else if (strcmp(token, "metaspace") == 0) {
      verify_flags |= Verify_MetaspaceUtils;
    } else if (strcmp(token, "jni_handles") == 0) {
      verify_flags |= Verify_JNIHandles;
    } else if (strcmp(token, "codecache_oops") == 0) {
      verify_flags |= Verify_CodeCacheOops;
    } else if (strcmp(token, "resolved_method_table") == 0) {
      verify_flags |= Verify_ResolvedMethodTable;
    } else if (strcmp(token, "stringdedup") == 0) {
      verify_flags |= Verify_StringDedup;
    } else {
      vm_exit_during_initialization(err_msg("VerifySubSet: \'%s\' memory sub-system is unknown, please correct it", token));
    }
    token = strtok_r(nullptr, delimiter, &save_ptr);
  }
  FREE_C_HEAP_ARRAY(char, subset_list);
}

bool Universe::should_verify_subset(uint subset) {
  if (verify_flags & subset) {
    return true;
  }
  return false;
}

void Universe::verify(VerifyOption option, const char* prefix) {
  COMPILER2_PRESENT(
    assert(!DerivedPointerTable::is_active(),
         "DPT should not be active during verification "
         "(of thread stacks below)");
  )

  Thread* thread = Thread::current();
  ResourceMark rm(thread);
  HandleMark hm(thread);  // Handles created during verification can be zapped
  _verify_count++;

  FormatBuffer<> title("Verifying %s", prefix);
  GCTraceTime(Info, gc, verify) tm(title.buffer());
  if (should_verify_subset(Verify_Threads)) {
    log_debug(gc, verify)("Threads");
    Threads::verify();
  }
  if (should_verify_subset(Verify_Heap)) {
    log_debug(gc, verify)("Heap");
    heap()->verify(option);
  }
  if (should_verify_subset(Verify_SymbolTable)) {
    log_debug(gc, verify)("SymbolTable");
    SymbolTable::verify();
  }
  if (should_verify_subset(Verify_StringTable)) {
    log_debug(gc, verify)("StringTable");
    StringTable::verify();
  }
  if (should_verify_subset(Verify_CodeCache)) {
    log_debug(gc, verify)("CodeCache");
    CodeCache::verify();
  }
  if (should_verify_subset(Verify_SystemDictionary)) {
    log_debug(gc, verify)("SystemDictionary");
    SystemDictionary::verify();
  }
  if (should_verify_subset(Verify_ClassLoaderDataGraph)) {
    log_debug(gc, verify)("ClassLoaderDataGraph");
    ClassLoaderDataGraph::verify();
  }
  if (should_verify_subset(Verify_MetaspaceUtils)) {
    log_debug(gc, verify)("MetaspaceUtils");
    DEBUG_ONLY(MetaspaceUtils::verify();)
  }
  if (should_verify_subset(Verify_JNIHandles)) {
    log_debug(gc, verify)("JNIHandles");
    JNIHandles::verify();
  }
  if (should_verify_subset(Verify_CodeCacheOops)) {
    log_debug(gc, verify)("CodeCache Oops");
    CodeCache::verify_oops();
  }
  if (should_verify_subset(Verify_ResolvedMethodTable)) {
    log_debug(gc, verify)("ResolvedMethodTable Oops");
    ResolvedMethodTable::verify();
  }
  if (should_verify_subset(Verify_StringDedup)) {
    log_debug(gc, verify)("String Deduplication");
    StringDedup::verify();
  }
}


#ifndef PRODUCT
void Universe::calculate_verify_data(HeapWord* low_boundary, HeapWord* high_boundary) {
  assert(low_boundary < high_boundary, "bad interval");

  // decide which low-order bits we require to be clear:
  size_t alignSize = MinObjAlignmentInBytes;
  size_t min_object_size = CollectedHeap::min_fill_size();

  // make an inclusive limit:
  uintptr_t max = (uintptr_t)high_boundary - min_object_size*wordSize;
  uintptr_t min = (uintptr_t)low_boundary;
  assert(min < max, "bad interval");
  uintptr_t diff = max ^ min;

  // throw away enough low-order bits to make the diff vanish
  uintptr_t mask = (uintptr_t)(-1);
  while ((mask & diff) != 0)
    mask <<= 1;
  uintptr_t bits = (min & mask);
  assert(bits == (max & mask), "correct mask");
  // check an intermediate value between min and max, just to make sure:
  assert(bits == ((min + (max-min)/2) & mask), "correct mask");

  // require address alignment, too:
  mask |= (alignSize - 1);

  if (!(_verify_oop_mask == 0 && _verify_oop_bits == (uintptr_t)-1)) {
    assert(_verify_oop_mask == mask && _verify_oop_bits == bits, "mask stability");
  }
  _verify_oop_mask = mask;
  _verify_oop_bits = bits;
}

void Universe::set_verify_data(uintptr_t mask, uintptr_t bits) {
  _verify_oop_mask = mask;
  _verify_oop_bits = bits;
}

// Oop verification (see MacroAssembler::verify_oop)

uintptr_t Universe::verify_oop_mask() {
  return _verify_oop_mask;
}

uintptr_t Universe::verify_oop_bits() {
  return _verify_oop_bits;
}

uintptr_t Universe::verify_mark_mask() {
  return markWord::lock_mask_in_place;
}

uintptr_t Universe::verify_mark_bits() {
  intptr_t mask = verify_mark_mask();
  intptr_t bits = (intptr_t)markWord::prototype().value();
  assert((bits & ~mask) == 0, "no stray header bits");
  return bits;
}
#endif // PRODUCT


void LatestMethodCache::init(Klass* k, Method* m) {
  if (!UseSharedSpaces) {
    _klass = k;
  }
#ifndef PRODUCT
  else {
    // sharing initialization should have already set up _klass
    assert(_klass != nullptr, "just checking");
  }
#endif

  _method_idnum = m->method_idnum();
  assert(_method_idnum >= 0, "sanity check");
}


Method* LatestMethodCache::get_method() {
  if (klass() == nullptr) return nullptr;
  InstanceKlass* ik = InstanceKlass::cast(klass());
  Method* m = ik->method_with_idnum(method_idnum());
  assert(m != nullptr, "sanity check");
  return m;
}

void LatestMethodCache::serialize(SerializeClosure* f) {
  f->do_ptr(&_klass);
}

#ifdef ASSERT
// Release dummy object(s) at bottom of heap
bool Universe::release_fullgc_alot_dummy() {
  MutexLocker ml(FullGCALot_lock);
  objArrayOop fullgc_alot_dummy_array = (objArrayOop)_fullgc_alot_dummy_array.resolve();
  if (fullgc_alot_dummy_array != nullptr) {
    if (_fullgc_alot_dummy_next >= fullgc_alot_dummy_array->length()) {
      // No more dummies to release, release entire array instead
      _fullgc_alot_dummy_array.release(Universe::vm_global());
      _fullgc_alot_dummy_array = OopHandle(); // null out OopStorage pointer.
      return false;
    }

    // Release dummy at bottom of old generation
    fullgc_alot_dummy_array->obj_at_put(_fullgc_alot_dummy_next++, nullptr);
  }
  return true;
}

bool Universe::is_gc_active() {
  return heap()->is_gc_active();
}

bool Universe::is_in_heap(const void* p) {
  return heap()->is_in(p);
}

#endif // ASSERT<|MERGE_RESOLUTION|>--- conflicted
+++ resolved
@@ -256,11 +256,7 @@
 
 #if INCLUDE_CDS_JAVA_HEAP
 void Universe::set_archived_basic_type_mirror_index(BasicType t, int index) {
-<<<<<<< HEAD
-  assert(CDSConfig::is_dumping_static_archive(), "dump-time only");
-=======
   assert(CDSConfig::is_dumping_heap(), "sanity");
->>>>>>> 2c4c6c9b
   assert(!is_reference_type(t), "sanity");
   _archived_basic_type_mirror_indices[t] = index;
 }
@@ -549,11 +545,7 @@
         CDS_JAVA_HEAP_ONLY(_archived_basic_type_mirror_indices[i] = -1);
       }
     }
-<<<<<<< HEAD
-    if (CDSConfig::is_dumping_static_archive()) {
-=======
     if (CDSConfig::is_dumping_heap()) {
->>>>>>> 2c4c6c9b
       HeapShared::init_scratch_objects(CHECK);
     }
 }
