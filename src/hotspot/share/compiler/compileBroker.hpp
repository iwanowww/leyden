--- conflicted
+++ resolved
@@ -97,12 +97,9 @@
 
   void purge_stale_tasks();
  public:
-<<<<<<< HEAD
-  CompileQueue(const char* name, Monitor* lock)
-  : _name(name), _first(nullptr), _last(nullptr), _first_stale(nullptr), _lock(lock), _size(0) {}
-=======
-  CompileQueue(const char* name) {
+  CompileQueue(const char* name, Monitor* lock) {
     _name = name;
+    _lock = lock;
     _first = nullptr;
     _last = nullptr;
     _size = 0;
@@ -111,7 +108,6 @@
     _peak_size = 0;
     _first_stale = nullptr;
   }
->>>>>>> 1588dd93
 
   const char*  name() const                      { return _name; }
 
@@ -126,13 +122,11 @@
   bool         is_empty() const                  { return _first == nullptr; }
   int          size()     const                  { return _size;          }
 
-<<<<<<< HEAD
   Monitor* lock() const { return _lock; }
-=======
+
   int         get_peak_size()     const          { return _peak_size; }
   uint        get_total_added()   const          { return _total_added; }
   uint        get_total_removed() const          { return _total_removed; }
->>>>>>> 1588dd93
 
   // Redefine Classes support
   void mark_on_stack();
