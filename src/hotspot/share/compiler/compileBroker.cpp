--- conflicted
+++ resolved
@@ -1363,21 +1363,11 @@
     tty->cr();
   }
 
-<<<<<<< HEAD
-  if (compile_reason != CompileTask::Reason_DirectivesChanged) {
-    // A request has been made for compilation.  Before we do any
-    // real work, check to see if the method has been compiled
-    // in the meantime with a definitive result.
-    if (compilation_is_complete(method(), osr_bci, comp_level, requires_online_compilation, compile_reason)) {
-      return;
-    }
-=======
   // A request has been made for compilation.  Before we do any
   // real work, check to see if the method has been compiled
   // in the meantime with a definitive result.
-  if (compilation_is_complete(method, osr_bci, comp_level)) {
+  if (compilation_is_complete(method(), osr_bci, comp_level, requires_online_compilation, compile_reason)) {
     return;
->>>>>>> b687aa55
   }
 
 #ifndef PRODUCT
@@ -1435,21 +1425,11 @@
       return;
     }
 
-<<<<<<< HEAD
-    if (compile_reason != CompileTask::Reason_DirectivesChanged) {
-      // We need to check again to see if the compilation has
-      // completed.  A previous compilation may have registered
-      // some result.
-      if (compilation_is_complete(method(), osr_bci, comp_level, requires_online_compilation, compile_reason)) {
-        return;
-      }
-=======
     // We need to check again to see if the compilation has
     // completed.  A previous compilation may have registered
     // some result.
-    if (compilation_is_complete(method, osr_bci, comp_level)) {
+    if (compilation_is_complete(method(), osr_bci, comp_level, requires_online_compilation, compile_reason)) {
       return;
->>>>>>> b687aa55
     }
 
     // We now know that this compilation is not pending, complete,
@@ -1642,13 +1622,8 @@
   if (osr_bci == InvocationEntryBci) {
     // standard compilation
     nmethod* method_code = method->code();
-<<<<<<< HEAD
-    if (method_code != nullptr && (compile_reason != CompileTask::Reason_DirectivesChanged)) {
+    if (method_code != nullptr) {
       if (compilation_is_complete(method(), osr_bci, comp_level, requires_online_compilation, compile_reason)) {
-=======
-    if (method_code != nullptr) {
-      if (compilation_is_complete(method, osr_bci, comp_level)) {
->>>>>>> b687aa55
         return method_code;
       }
     }
