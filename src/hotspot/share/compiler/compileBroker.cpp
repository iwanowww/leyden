/*
 * Copyright (c) 1999, 2024, Oracle and/or its affiliates. All rights reserved.
 * DO NOT ALTER OR REMOVE COPYRIGHT NOTICES OR THIS FILE HEADER.
 *
 * This code is free software; you can redistribute it and/or modify it
 * under the terms of the GNU General Public License version 2 only, as
 * published by the Free Software Foundation.
 *
 * This code is distributed in the hope that it will be useful, but WITHOUT
 * ANY WARRANTY; without even the implied warranty of MERCHANTABILITY or
 * FITNESS FOR A PARTICULAR PURPOSE.  See the GNU General Public License
 * version 2 for more details (a copy is included in the LICENSE file that
 * accompanied this code).
 *
 * You should have received a copy of the GNU General Public License version
 * 2 along with this work; if not, write to the Free Software Foundation,
 * Inc., 51 Franklin St, Fifth Floor, Boston, MA 02110-1301 USA.
 *
 * Please contact Oracle, 500 Oracle Parkway, Redwood Shores, CA 94065 USA
 * or visit www.oracle.com if you need additional information or have any
 * questions.
 *
 */

#include "precompiled.hpp"
#include "cds/cdsConfig.hpp"
#include "cds/classPreloader.hpp"
#include "classfile/javaClasses.inline.hpp"
#include "classfile/symbolTable.hpp"
#include "classfile/vmClasses.hpp"
#include "classfile/vmSymbols.hpp"
#include "code/codeCache.hpp"
#include "code/codeHeapState.hpp"
#include "code/dependencyContext.hpp"
#include "code/SCCache.hpp"
#include "compiler/compilationLog.hpp"
#include "compiler/compilationMemoryStatistic.hpp"
#include "compiler/compilationPolicy.hpp"
#include "compiler/compileBroker.hpp"
#include "compiler/compilerDefinitions.inline.hpp"
#include "compiler/compileLog.hpp"
#include "compiler/compilerEvent.hpp"
#include "compiler/compilerOracle.hpp"
#include "compiler/directivesParser.hpp"
#include "gc/shared/memAllocator.hpp"
#include "interpreter/linkResolver.hpp"
#include "jvm.h"
#include "jfr/jfrEvents.hpp"
#include "logging/log.hpp"
#include "logging/logStream.hpp"
#include "memory/allocation.inline.hpp"
#include "memory/resourceArea.hpp"
#include "memory/universe.hpp"
#include "oops/methodData.hpp"
#include "oops/method.inline.hpp"
#include "oops/oop.inline.hpp"
#include "prims/jvmtiExport.hpp"
#include "prims/nativeLookup.hpp"
#include "prims/whitebox.hpp"
#include "runtime/atomic.hpp"
#include "runtime/escapeBarrier.hpp"
#include "runtime/globals_extension.hpp"
#include "runtime/handles.inline.hpp"
#include "runtime/init.hpp"
#include "runtime/interfaceSupport.inline.hpp"
#include "runtime/java.hpp"
#include "runtime/javaCalls.hpp"
#include "runtime/jniHandles.inline.hpp"
#include "runtime/os.hpp"
#include "runtime/perfData.hpp"
#include "runtime/safepointVerifiers.hpp"
#include "runtime/sharedRuntime.hpp"
#include "runtime/threads.hpp"
#include "runtime/threadSMR.inline.hpp"
#include "runtime/timerTrace.hpp"
#include "runtime/vframe.inline.hpp"
#include "services/management.hpp"
#include "utilities/debug.hpp"
#include "utilities/dtrace.hpp"
#include "utilities/events.hpp"
#include "utilities/formatBuffer.hpp"
#include "utilities/macros.hpp"
#ifdef COMPILER1
#include "c1/c1_Compiler.hpp"
#endif
#ifdef COMPILER2
#include "opto/c2compiler.hpp"
#endif
#if INCLUDE_JVMCI
#include "jvmci/jvmciEnv.hpp"
#include "jvmci/jvmciRuntime.hpp"
#endif

#ifdef DTRACE_ENABLED

// Only bother with this argument setup if dtrace is available

#define DTRACE_METHOD_COMPILE_BEGIN_PROBE(method, comp_name)             \
  {                                                                      \
    Symbol* klass_name = (method)->klass_name();                         \
    Symbol* name = (method)->name();                                     \
    Symbol* signature = (method)->signature();                           \
    HOTSPOT_METHOD_COMPILE_BEGIN(                                        \
      (char *) comp_name, strlen(comp_name),                             \
      (char *) klass_name->bytes(), klass_name->utf8_length(),           \
      (char *) name->bytes(), name->utf8_length(),                       \
      (char *) signature->bytes(), signature->utf8_length());            \
  }

#define DTRACE_METHOD_COMPILE_END_PROBE(method, comp_name, success)      \
  {                                                                      \
    Symbol* klass_name = (method)->klass_name();                         \
    Symbol* name = (method)->name();                                     \
    Symbol* signature = (method)->signature();                           \
    HOTSPOT_METHOD_COMPILE_END(                                          \
      (char *) comp_name, strlen(comp_name),                             \
      (char *) klass_name->bytes(), klass_name->utf8_length(),           \
      (char *) name->bytes(), name->utf8_length(),                       \
      (char *) signature->bytes(), signature->utf8_length(), (success)); \
  }

#else //  ndef DTRACE_ENABLED

#define DTRACE_METHOD_COMPILE_BEGIN_PROBE(method, comp_name)
#define DTRACE_METHOD_COMPILE_END_PROBE(method, comp_name, success)

#endif // ndef DTRACE_ENABLED

bool CompileBroker::_initialized = false;
bool CompileBroker::_replay_initialized = false;
volatile bool CompileBroker::_should_block = false;
volatile int  CompileBroker::_print_compilation_warning = 0;
volatile jint CompileBroker::_should_compile_new_jobs = run_compilation;

// The installed compiler(s)
AbstractCompiler* CompileBroker::_compilers[3];

// The maximum numbers of compiler threads to be determined during startup.
int CompileBroker::_c1_count = 0;
int CompileBroker::_c2_count = 0;
int CompileBroker::_c3_count = 0;
int CompileBroker::_sc_count = 0;

// An array of compiler names as Java String objects
jobject* CompileBroker::_compiler1_objects = nullptr;
jobject* CompileBroker::_compiler2_objects = nullptr;
jobject* CompileBroker::_compiler3_objects = nullptr;
jobject* CompileBroker::_sc_objects = nullptr;

CompileLog** CompileBroker::_compiler1_logs = nullptr;
CompileLog** CompileBroker::_compiler2_logs = nullptr;
CompileLog** CompileBroker::_compiler3_logs = nullptr;
CompileLog** CompileBroker::_sc_logs = nullptr;

// These counters are used to assign an unique ID to each compilation.
volatile jint CompileBroker::_compilation_id     = 0;
volatile jint CompileBroker::_osr_compilation_id = 0;
volatile jint CompileBroker::_native_compilation_id = 0;

// Performance counters
PerfCounter* CompileBroker::_perf_total_compilation = nullptr;
PerfCounter* CompileBroker::_perf_osr_compilation = nullptr;
PerfCounter* CompileBroker::_perf_standard_compilation = nullptr;

PerfCounter* CompileBroker::_perf_total_bailout_count = nullptr;
PerfCounter* CompileBroker::_perf_total_invalidated_count = nullptr;
PerfCounter* CompileBroker::_perf_total_compile_count = nullptr;
PerfCounter* CompileBroker::_perf_total_osr_compile_count = nullptr;
PerfCounter* CompileBroker::_perf_total_standard_compile_count = nullptr;

PerfCounter* CompileBroker::_perf_sum_osr_bytes_compiled = nullptr;
PerfCounter* CompileBroker::_perf_sum_standard_bytes_compiled = nullptr;
PerfCounter* CompileBroker::_perf_sum_nmethod_size = nullptr;
PerfCounter* CompileBroker::_perf_sum_nmethod_code_size = nullptr;

PerfStringVariable* CompileBroker::_perf_last_method = nullptr;
PerfStringVariable* CompileBroker::_perf_last_failed_method = nullptr;
PerfStringVariable* CompileBroker::_perf_last_invalidated_method = nullptr;
PerfVariable*       CompileBroker::_perf_last_compile_type = nullptr;
PerfVariable*       CompileBroker::_perf_last_compile_size = nullptr;
PerfVariable*       CompileBroker::_perf_last_failed_type = nullptr;
PerfVariable*       CompileBroker::_perf_last_invalidated_type = nullptr;

// Timers and counters for generating statistics
elapsedTimer CompileBroker::_t_total_compilation;
elapsedTimer CompileBroker::_t_osr_compilation;
elapsedTimer CompileBroker::_t_standard_compilation;
elapsedTimer CompileBroker::_t_invalidated_compilation;
elapsedTimer CompileBroker::_t_bailedout_compilation;

uint CompileBroker::_total_bailout_count            = 0;
uint CompileBroker::_total_invalidated_count        = 0;
uint CompileBroker::_total_not_entrant_count        = 0;
uint CompileBroker::_total_compile_count            = 0;
uint CompileBroker::_total_osr_compile_count        = 0;
uint CompileBroker::_total_standard_compile_count   = 0;
uint CompileBroker::_total_compiler_stopped_count   = 0;
uint CompileBroker::_total_compiler_restarted_count = 0;

uint CompileBroker::_sum_osr_bytes_compiled         = 0;
uint CompileBroker::_sum_standard_bytes_compiled    = 0;
uint CompileBroker::_sum_nmethod_size               = 0;
uint CompileBroker::_sum_nmethod_code_size          = 0;

jlong CompileBroker::_peak_compilation_time        = 0;

CompilerStatistics CompileBroker::_stats_per_level[CompLevel_full_optimization];
CompilerStatistics CompileBroker::_scc_stats;
CompilerStatistics CompileBroker::_scc_stats_per_level[CompLevel_full_optimization + 1];

CompileQueue* CompileBroker::_c3_compile_queue     = nullptr;
CompileQueue* CompileBroker::_c2_compile_queue     = nullptr;
CompileQueue* CompileBroker::_c1_compile_queue     = nullptr;
CompileQueue* CompileBroker::_sc1_compile_queue    = nullptr;
CompileQueue* CompileBroker::_sc2_compile_queue    = nullptr;

bool compileBroker_init() {
  if (LogEvents) {
    CompilationLog::init();
  }

  // init directives stack, adding default directive
  DirectivesStack::init();

  if (DirectivesParser::has_file()) {
    return DirectivesParser::parse_from_flag();
  } else if (CompilerDirectivesPrint) {
    // Print default directive even when no other was added
    DirectivesStack::print(tty);
  }

  return true;
}

CompileTaskWrapper::CompileTaskWrapper(CompileTask* task) {
  CompilerThread* thread = CompilerThread::current();
  thread->set_task(task);
  CompileLog*     log  = thread->log();
  if (log != nullptr && !task->is_unloaded())  task->log_task_start(log);
}

CompileTaskWrapper::~CompileTaskWrapper() {
  CompilerThread* thread = CompilerThread::current();
  CompileTask* task = thread->task();
  CompileLog*  log  = thread->log();
  AbstractCompiler* comp = thread->compiler();
  if (log != nullptr && !task->is_unloaded())  task->log_task_done(log);
  thread->set_task(nullptr);
  thread->set_env(nullptr);
  if (task->is_blocking()) {
    bool free_task = false;
    {
      MutexLocker notifier(thread, task->lock());
      task->mark_complete();
#if INCLUDE_JVMCI
      if (comp->is_jvmci()) {
        if (!task->has_waiter()) {
          // The waiting thread timed out and thus did not free the task.
          free_task = true;
        }
        task->set_blocking_jvmci_compile_state(nullptr);
      }
#endif
      if (!free_task) {
        // Notify the waiting thread that the compilation has completed
        // so that it can free the task.
        task->lock()->notify_all();
      }
    }
    if (free_task) {
      // The task can only be freed once the task lock is released.
      CompileTask::free(task);
    }
  } else {
    task->mark_complete();

    // By convention, the compiling thread is responsible for
    // recycling a non-blocking CompileTask.
    CompileTask::free(task);
  }
}

/**
 * Check if a CompilerThread can be removed and update count if requested.
 */
bool CompileBroker::can_remove(CompilerThread *ct, bool do_it) {
  assert(UseDynamicNumberOfCompilerThreads, "or shouldn't be here");
  if (!ReduceNumberOfCompilerThreads) return false;

  if (CompilationPolicy::have_recompilation_work()) return false;

  AbstractCompiler *compiler = ct->compiler();
  int compiler_count = compiler->num_compiler_threads();
  bool c1 = compiler->is_c1();

  // Keep at least 1 compiler thread of each type.
  if (compiler_count < 2) return false;

  // Keep thread alive for at least some time.
  if (ct->idle_time_millis() < (c1 ? 500 : 100)) return false;

#if INCLUDE_JVMCI
  if (compiler->is_jvmci() && !UseJVMCINativeLibrary) {
    // Handles for JVMCI thread objects may get released concurrently.
    if (do_it) {
      assert(CompileThread_lock->owner() == ct, "must be holding lock");
    } else {
      // Skip check if it's the last thread and let caller check again.
      return true;
    }
  }
#endif

  // We only allow the last compiler thread of each type to get removed.
  jobject last_compiler = c1 ? compiler1_object(compiler_count - 1)
                             : compiler2_object(compiler_count - 1);
  if (ct->threadObj() == JNIHandles::resolve_non_null(last_compiler)) {
    if (do_it) {
      assert_locked_or_safepoint(CompileThread_lock); // Update must be consistent.
      compiler->set_num_compiler_threads(compiler_count - 1);
#if INCLUDE_JVMCI
      if (compiler->is_jvmci() && !UseJVMCINativeLibrary) {
        // Old j.l.Thread object can die when no longer referenced elsewhere.
        JNIHandles::destroy_global(compiler2_object(compiler_count - 1));
        _compiler2_objects[compiler_count - 1] = nullptr;
      }
#endif
    }
    return true;
  }
  return false;
}

/**
 * Add a CompileTask to a CompileQueue.
 */
void CompileQueue::add(CompileTask* task) {
  assert(_lock->owned_by_self(), "must own lock");

  task->set_next(nullptr);
  task->set_prev(nullptr);

  if (_last == nullptr) {
    // The compile queue is empty.
    assert(_first == nullptr, "queue is empty");
    _first = task;
    _last = task;
  } else {
    // Append the task to the queue.
    assert(_last->next() == nullptr, "not last");
    _last->set_next(task);
    task->set_prev(_last);
    _last = task;
  }
  ++_size;
  ++_total_added;
  if (_size > _peak_size) {
    _peak_size = _size;
  }

  // Mark the method as being in the compile queue.
  task->method()->set_queued_for_compilation();

  task->mark_queued(os::elapsed_counter());

  if (CIPrintCompileQueue) {
    print_tty();
  }

  if (LogCompilation && xtty != nullptr) {
    task->log_task_queued();
  }

  if (TrainingData::need_data() &&
      !CDSConfig::is_dumping_final_static_archive()) { // FIXME: !!! MetaspaceShared::preload_and_dump() temporarily enables RecordTraining !!!
    CompileTrainingData* tdata = CompileTrainingData::make(task);
    if (tdata != nullptr) {
      tdata->record_compilation_queued(task);
      task->set_training_data(tdata);
    }
  }

  // Notify CompilerThreads that a task is available.
  _lock->notify_all();
}

void CompileQueue::add_pending(CompileTask* task) {
  assert(_lock->owned_by_self() == false, "must NOT own lock");
  assert(UseLockFreeCompileQueues, "");
  task->method()->set_queued_for_compilation();
  _queue.push(*task);
  // FIXME: additional coordination needed? e.g., is it possible for compiler thread to block w/o processing pending tasks?
  if (is_empty()) {
    MutexLocker ml(_lock);
    _lock->notify_all();
  }
}

void CompileQueue::transfer_pending() {
  assert(_lock->owned_by_self(), "must own lock");
  while (!_queue.empty()) {
    CompileTask* task = _queue.pop();
//    guarantee(task->method()->queued_for_compilation(), "");
    task->method()->set_queued_for_compilation(); // FIXME
    if (task->method()->pending_queue_processed()) {
      task->set_next(_first_stale);
      task->set_prev(nullptr);
      _first_stale = task;
      continue; // skip
    } else {
      // Mark the method as being in the compile queue.
      task->method()->set_pending_queue_processed();
    }
    if (CompileBroker::compilation_is_complete(task->method(), task->osr_bci(), task->comp_level(),
                                               task->requires_online_compilation(), task->compile_reason())) {
      task->set_next(_first_stale);
      task->set_prev(nullptr);
      _first_stale = task;
      continue; // skip
    }
    add(task);
  }
}

/**
 * Empties compilation queue by putting all compilation tasks onto
 * a freelist. Furthermore, the method wakes up all threads that are
 * waiting on a compilation task to finish. This can happen if background
 * compilation is disabled.
 */
void CompileQueue::free_all() {
  MutexLocker mu(_lock);
  transfer_pending();

  CompileTask* next = _first;

  // Iterate over all tasks in the compile queue
  while (next != nullptr) {
    CompileTask* current = next;
    next = current->next();
    {
      // Wake up thread that blocks on the compile task.
      MutexLocker ct_lock(current->lock());
      current->lock()->notify();
    }
    // Put the task back on the freelist.
    CompileTask::free(current);
  }
  _first = nullptr;
  _last = nullptr;

  // Wake up all threads that block on the queue.
  _lock->notify_all();
}

/**
 * Get the next CompileTask from a CompileQueue
 */
CompileTask* CompileQueue::get(CompilerThread* thread) {
  // save methods from RedefineClasses across safepoint
  // across compile queue lock below.
  methodHandle save_method;
  methodHandle save_hot_method;

  MonitorLocker locker(_lock);
  transfer_pending();

  CompilationPolicy::sample_load_average();

  // If _first is null we have no more compile jobs. There are two reasons for
  // having no compile jobs: First, we compiled everything we wanted. Second,
  // we ran out of code cache so compilation has been disabled. In the latter
  // case we perform code cache sweeps to free memory such that we can re-enable
  // compilation.
  while (_first == nullptr) {
    // Exit loop if compilation is disabled forever
    if (CompileBroker::is_compilation_disabled_forever()) {
      return nullptr;
    }

    AbstractCompiler* compiler = thread->compiler();
    guarantee(compiler != nullptr, "Compiler object must exist");
    compiler->on_empty_queue(this, thread);
    if (_first != nullptr) {
      // The call to on_empty_queue may have temporarily unlocked the MCQ lock
      // so check again whether any tasks were added to the queue.
      break;
    }

    // If there are no compilation tasks and we can compile new jobs
    // (i.e., there is enough free space in the code cache) there is
    // no need to invoke the GC.
    // We need a timed wait here, since compiler threads can exit if compilation
    // is disabled forever. We use 5 seconds wait time; the exiting of compiler threads
    // is not critical and we do not want idle compiler threads to wake up too often.
    locker.wait(5*1000);

    transfer_pending(); // reacquired lock

    if (CompilationPolicy::have_recompilation_work()) return nullptr;

    if (UseDynamicNumberOfCompilerThreads && _first == nullptr) {
      // Still nothing to compile. Give caller a chance to stop this thread.
      if (CompileBroker::can_remove(CompilerThread::current(), false)) return nullptr;
    }
  }

  if (CompileBroker::is_compilation_disabled_forever()) {
    return nullptr;
  }

  CompileTask* task;
  {
    NoSafepointVerifier nsv;
    task = CompilationPolicy::select_task(this, thread);
    if (task != nullptr) {
      task = task->select_for_compilation();
    }
  }

  if (task != nullptr) {
    // Save method pointers across unlock safepoint.  The task is removed from
    // the compilation queue, which is walked during RedefineClasses.
    Thread* thread = Thread::current();
    save_method = methodHandle(thread, task->method());
    save_hot_method = methodHandle(thread, task->hot_method());

    remove(task);
  }
  purge_stale_tasks(); // may temporarily release MCQ lock
  return task;
}

// Clean & deallocate stale compile tasks.
// Temporarily releases MethodCompileQueue lock.
void CompileQueue::purge_stale_tasks() {
  assert(_lock->owned_by_self(), "must own lock");
  if (_first_stale != nullptr) {
    // Stale tasks are purged when MCQ lock is released,
    // but _first_stale updates are protected by MCQ lock.
    // Once task processing starts and MCQ lock is released,
    // other compiler threads can reuse _first_stale.
    CompileTask* head = _first_stale;
    _first_stale = nullptr;
    {
      MutexUnlocker ul(_lock);
      for (CompileTask* task = head; task != nullptr; ) {
        CompileTask* next_task = task->next();
        CompileTaskWrapper ctw(task); // Frees the task
        task->set_failure_reason("stale task");
        task = next_task;
      }
    }
    transfer_pending(); // transfer pending after reacquiring MCQ lock
  }
}

void CompileQueue::remove(CompileTask* task) {
  assert(_lock->owned_by_self(), "must own lock");
  if (task->prev() != nullptr) {
    task->prev()->set_next(task->next());
  } else {
    // max is the first element
    assert(task == _first, "Sanity");
    _first = task->next();
  }

  if (task->next() != nullptr) {
    task->next()->set_prev(task->prev());
  } else {
    // max is the last element
    assert(task == _last, "Sanity");
    _last = task->prev();
  }
  --_size;
  ++_total_removed;
}

void CompileQueue::remove_and_mark_stale(CompileTask* task) {
  assert(_lock->owned_by_self(), "must own lock");
  remove(task);

  // Enqueue the task for reclamation (should be done outside MCQ lock)
  task->set_next(_first_stale);
  task->set_prev(nullptr);
  _first_stale = task;
}

// methods in the compile queue need to be marked as used on the stack
// so that they don't get reclaimed by Redefine Classes
void CompileQueue::mark_on_stack() {
  CompileTask* task = _first;
  while (task != nullptr) {
    task->mark_on_stack();
    task = task->next();
  }
}


CompileQueue* CompileBroker::compile_queue(int comp_level, bool is_scc) {
  if (is_c2_compile(comp_level)) return (is_scc ? _sc2_compile_queue : _c2_compile_queue);
  if (is_c1_compile(comp_level)) return (is_scc ? _sc1_compile_queue : _c1_compile_queue);
  return nullptr;
}

CompileQueue* CompileBroker::c1_compile_queue() {
  return _c1_compile_queue;
}

CompileQueue* CompileBroker::c2_compile_queue() {
  return _c2_compile_queue;
}

void CompileBroker::print_compile_queues(outputStream* st) {
  st->print_cr("Current compiles: ");

  char buf[2000];
  int buflen = sizeof(buf);
  Threads::print_threads_compiling(st, buf, buflen, /* short_form = */ true);

  st->cr();
  if (_c1_compile_queue != nullptr) {
    _c1_compile_queue->print(st);
  }
  if (_c2_compile_queue != nullptr) {
    _c2_compile_queue->print(st);
  }
  if (_c3_compile_queue != nullptr) {
    _c3_compile_queue->print(st);
  }
  if (_sc1_compile_queue != nullptr) {
    _sc1_compile_queue->print(st);
  }
  if (_sc2_compile_queue != nullptr) {
    _sc2_compile_queue->print(st);
  }
}

void CompileQueue::print(outputStream* st) {
  assert_locked_or_safepoint(_lock);
  st->print_cr("%s:", name());
  CompileTask* task = _first;
  if (task == nullptr) {
    st->print_cr("Empty");
  } else {
    while (task != nullptr) {
      task->print(st, nullptr, true, true);
      task = task->next();
    }
  }
  st->cr();
}

void CompileQueue::print_tty() {
  stringStream ss;
  // Dump the compile queue into a buffer before locking the tty
  print(&ss);
  {
    ttyLocker ttyl;
    tty->print("%s", ss.freeze());
  }
}

CompilerCounters::CompilerCounters() {
  _current_method[0] = '\0';
  _compile_type = CompileBroker::no_compile;
}

#if INCLUDE_JFR && COMPILER2_OR_JVMCI
// It appends new compiler phase names to growable array phase_names(a new CompilerPhaseType mapping
// in compiler/compilerEvent.cpp) and registers it with its serializer.
//
// c2 uses explicit CompilerPhaseType idToPhase mapping in opto/phasetype.hpp,
// so if c2 is used, it should be always registered first.
// This function is called during vm initialization.
static void register_jfr_phasetype_serializer(CompilerType compiler_type) {
  ResourceMark rm;
  static bool first_registration = true;
  if (compiler_type == compiler_jvmci) {
    CompilerEvent::PhaseEvent::get_phase_id("NOT_A_PHASE_NAME", false, false, false);
    first_registration = false;
#ifdef COMPILER2
  } else if (compiler_type == compiler_c2) {
    assert(first_registration, "invariant"); // c2 must be registered first.
    for (int i = 0; i < PHASE_NUM_TYPES; i++) {
      const char* phase_name = CompilerPhaseTypeHelper::to_description((CompilerPhaseType) i);
      CompilerEvent::PhaseEvent::get_phase_id(phase_name, false, false, false);
    }
    first_registration = false;
#endif // COMPILER2
  }
}
#endif // INCLUDE_JFR && COMPILER2_OR_JVMCI

// ------------------------------------------------------------------
// CompileBroker::compilation_init
//
// Initialize the Compilation object
void CompileBroker::compilation_init(JavaThread* THREAD) {
  // No need to initialize compilation system if we do not use it.
  if (!UseCompiler) {
    return;
  }
  // Set the interface to the current compiler(s).
  _c1_count = CompilationPolicy::c1_count();
  _c2_count = CompilationPolicy::c2_count();
  _c3_count = CompilationPolicy::c3_count();
  _sc_count = CompilationPolicy::sc_count();

#if INCLUDE_JVMCI
  if (EnableJVMCI) {
    // This is creating a JVMCICompiler singleton.
    JVMCICompiler* jvmci = new JVMCICompiler();

    if (UseJVMCICompiler) {
      _compilers[1] = jvmci;
      if (FLAG_IS_DEFAULT(JVMCIThreads)) {
        if (BootstrapJVMCI) {
          // JVMCI will bootstrap so give it more threads
          _c2_count = MIN2(32, os::active_processor_count());
        }
      } else {
        _c2_count = JVMCIThreads;
      }
      if (FLAG_IS_DEFAULT(JVMCIHostThreads)) {
      } else {
#ifdef COMPILER1
        _c1_count = JVMCIHostThreads;
#endif // COMPILER1
      }
#ifdef COMPILER2
      if (SCCache::is_on() && (_c3_count > 0)) {
        _compilers[2] = new C2Compiler();
      }
#endif
    }
  }
#endif // INCLUDE_JVMCI

#ifdef COMPILER1
  if (_c1_count > 0) {
    _compilers[0] = new Compiler();
  }
#endif // COMPILER1

#ifdef COMPILER2
  if (true JVMCI_ONLY( && !UseJVMCICompiler)) {
    if (_c2_count > 0) {
      _compilers[1] = new C2Compiler();
      // Register c2 first as c2 CompilerPhaseType idToPhase mapping is explicit.
      // idToPhase mapping for c2 is in opto/phasetype.hpp
      JFR_ONLY(register_jfr_phasetype_serializer(compiler_c2);)
    }
  }
#endif // COMPILER2

#if INCLUDE_JVMCI
   // Register after c2 registration.
   // JVMCI CompilerPhaseType idToPhase mapping is dynamic.
   if (EnableJVMCI) {
     JFR_ONLY(register_jfr_phasetype_serializer(compiler_jvmci);)
   }
#endif // INCLUDE_JVMCI

  if (CompilerOracle::should_collect_memstat()) {
    CompilationMemoryStatistic::initialize();
  }

  // Start the compiler thread(s)
  init_compiler_threads();
  // totalTime performance counter is always created as it is required
  // by the implementation of java.lang.management.CompilationMXBean.
  {
    // Ensure OOM leads to vm_exit_during_initialization.
    EXCEPTION_MARK;
    _perf_total_compilation =
                 PerfDataManager::create_counter(JAVA_CI, "totalTime",
                                                 PerfData::U_Ticks, CHECK);
  }

  if (UsePerfData) {

    EXCEPTION_MARK;

    // create the jvmstat performance counters
    _perf_osr_compilation =
                 PerfDataManager::create_counter(SUN_CI, "osrTime",
                                                 PerfData::U_Ticks, CHECK);

    _perf_standard_compilation =
                 PerfDataManager::create_counter(SUN_CI, "standardTime",
                                                 PerfData::U_Ticks, CHECK);

    _perf_total_bailout_count =
                 PerfDataManager::create_counter(SUN_CI, "totalBailouts",
                                                 PerfData::U_Events, CHECK);

    _perf_total_invalidated_count =
                 PerfDataManager::create_counter(SUN_CI, "totalInvalidates",
                                                 PerfData::U_Events, CHECK);

    _perf_total_compile_count =
                 PerfDataManager::create_counter(SUN_CI, "totalCompiles",
                                                 PerfData::U_Events, CHECK);
    _perf_total_osr_compile_count =
                 PerfDataManager::create_counter(SUN_CI, "osrCompiles",
                                                 PerfData::U_Events, CHECK);

    _perf_total_standard_compile_count =
                 PerfDataManager::create_counter(SUN_CI, "standardCompiles",
                                                 PerfData::U_Events, CHECK);

    _perf_sum_osr_bytes_compiled =
                 PerfDataManager::create_counter(SUN_CI, "osrBytes",
                                                 PerfData::U_Bytes, CHECK);

    _perf_sum_standard_bytes_compiled =
                 PerfDataManager::create_counter(SUN_CI, "standardBytes",
                                                 PerfData::U_Bytes, CHECK);

    _perf_sum_nmethod_size =
                 PerfDataManager::create_counter(SUN_CI, "nmethodSize",
                                                 PerfData::U_Bytes, CHECK);

    _perf_sum_nmethod_code_size =
                 PerfDataManager::create_counter(SUN_CI, "nmethodCodeSize",
                                                 PerfData::U_Bytes, CHECK);

    _perf_last_method =
                 PerfDataManager::create_string_variable(SUN_CI, "lastMethod",
                                       CompilerCounters::cmname_buffer_length,
                                       "", CHECK);

    _perf_last_failed_method =
            PerfDataManager::create_string_variable(SUN_CI, "lastFailedMethod",
                                       CompilerCounters::cmname_buffer_length,
                                       "", CHECK);

    _perf_last_invalidated_method =
        PerfDataManager::create_string_variable(SUN_CI, "lastInvalidatedMethod",
                                     CompilerCounters::cmname_buffer_length,
                                     "", CHECK);

    _perf_last_compile_type =
             PerfDataManager::create_variable(SUN_CI, "lastType",
                                              PerfData::U_None,
                                              (jlong)CompileBroker::no_compile,
                                              CHECK);

    _perf_last_compile_size =
             PerfDataManager::create_variable(SUN_CI, "lastSize",
                                              PerfData::U_Bytes,
                                              (jlong)CompileBroker::no_compile,
                                              CHECK);


    _perf_last_failed_type =
             PerfDataManager::create_variable(SUN_CI, "lastFailedType",
                                              PerfData::U_None,
                                              (jlong)CompileBroker::no_compile,
                                              CHECK);

    _perf_last_invalidated_type =
         PerfDataManager::create_variable(SUN_CI, "lastInvalidatedType",
                                          PerfData::U_None,
                                          (jlong)CompileBroker::no_compile,
                                          CHECK);
  }

  log_info(scc, init)("CompileBroker is initialized");
  _initialized = true;
}

Handle CompileBroker::create_thread_oop(const char* name, TRAPS) {
  Handle thread_oop = JavaThread::create_system_thread_object(name, CHECK_NH);
  return thread_oop;
}

void TrainingReplayThread::training_replay_thread_entry(JavaThread* thread, TRAPS) {
  CompilationPolicy::replay_training_at_init_loop(thread);
}

#if defined(ASSERT) && COMPILER2_OR_JVMCI
// Stress testing. Dedicated threads revert optimizations based on escape analysis concurrently to
// the running java application.  Configured with vm options DeoptimizeObjectsALot*.
class DeoptimizeObjectsALotThread : public JavaThread {

  static void deopt_objs_alot_thread_entry(JavaThread* thread, TRAPS);
  void deoptimize_objects_alot_loop_single();
  void deoptimize_objects_alot_loop_all();

public:
  DeoptimizeObjectsALotThread() : JavaThread(&deopt_objs_alot_thread_entry) { }

  bool is_hidden_from_external_view() const      { return true; }
};

// Entry for DeoptimizeObjectsALotThread. The threads are started in
// CompileBroker::init_compiler_threads() iff DeoptimizeObjectsALot is enabled
void DeoptimizeObjectsALotThread::deopt_objs_alot_thread_entry(JavaThread* thread, TRAPS) {
    DeoptimizeObjectsALotThread* dt = ((DeoptimizeObjectsALotThread*) thread);
    bool enter_single_loop;
    {
      MonitorLocker ml(dt, EscapeBarrier_lock, Mutex::_no_safepoint_check_flag);
      static int single_thread_count = 0;
      enter_single_loop = single_thread_count++ < DeoptimizeObjectsALotThreadCountSingle;
    }
    if (enter_single_loop) {
      dt->deoptimize_objects_alot_loop_single();
    } else {
      dt->deoptimize_objects_alot_loop_all();
    }
  }

// Execute EscapeBarriers in an endless loop to revert optimizations based on escape analysis. Each
// barrier targets a single thread which is selected round robin.
void DeoptimizeObjectsALotThread::deoptimize_objects_alot_loop_single() {
  HandleMark hm(this);
  while (true) {
    for (JavaThreadIteratorWithHandle jtiwh; JavaThread *deoptee_thread = jtiwh.next(); ) {
      { // Begin new scope for escape barrier
        HandleMarkCleaner hmc(this);
        ResourceMark rm(this);
        EscapeBarrier eb(true, this, deoptee_thread);
        eb.deoptimize_objects(100);
      }
      // Now sleep after the escape barriers destructor resumed deoptee_thread.
      sleep(DeoptimizeObjectsALotInterval);
    }
  }
}

// Execute EscapeBarriers in an endless loop to revert optimizations based on escape analysis. Each
// barrier targets all java threads in the vm at once.
void DeoptimizeObjectsALotThread::deoptimize_objects_alot_loop_all() {
  HandleMark hm(this);
  while (true) {
    { // Begin new scope for escape barrier
      HandleMarkCleaner hmc(this);
      ResourceMark rm(this);
      EscapeBarrier eb(true, this);
      eb.deoptimize_objects_all_threads();
    }
    // Now sleep after the escape barriers destructor resumed the java threads.
    sleep(DeoptimizeObjectsALotInterval);
  }
}
#endif // defined(ASSERT) && COMPILER2_OR_JVMCI


JavaThread* CompileBroker::make_thread(ThreadType type, jobject thread_handle, CompileQueue* queue, AbstractCompiler* comp, JavaThread* THREAD) {
  Handle thread_oop(THREAD, JNIHandles::resolve_non_null(thread_handle));

  if (java_lang_Thread::thread(thread_oop()) != nullptr) {
    assert(type == compiler_t, "should only happen with reused compiler threads");
    // The compiler thread hasn't actually exited yet so don't try to reuse it
    return nullptr;
  }

  JavaThread* new_thread = nullptr;
  switch (type) {
    case compiler_t:
      assert(comp != nullptr, "Compiler instance missing.");
      if (!InjectCompilerCreationFailure || comp->num_compiler_threads() == 0) {
        CompilerCounters* counters = new CompilerCounters();
        new_thread = new CompilerThread(queue, counters);
      }
      break;
#if defined(ASSERT) && COMPILER2_OR_JVMCI
    case deoptimizer_t:
      new_thread = new DeoptimizeObjectsALotThread();
      break;
#endif // ASSERT
    case training_replay_t:
      new_thread = new TrainingReplayThread();
      break;
    default:
      ShouldNotReachHere();
  }

  // At this point the new CompilerThread data-races with this startup
  // thread (which is the main thread and NOT the VM thread).
  // This means Java bytecodes being executed at startup can
  // queue compile jobs which will run at whatever default priority the
  // newly created CompilerThread runs at.


  // At this point it may be possible that no osthread was created for the
  // JavaThread due to lack of resources. We will handle that failure below.
  // Also check new_thread so that static analysis is happy.
  if (new_thread != nullptr && new_thread->osthread() != nullptr) {

    if (type == compiler_t) {
      CompilerThread::cast(new_thread)->set_compiler(comp);
    }

    // Note that we cannot call os::set_priority because it expects Java
    // priorities and we are *explicitly* using OS priorities so that it's
    // possible to set the compiler thread priority higher than any Java
    // thread.

    int native_prio = CompilerThreadPriority;
    if (native_prio == -1) {
      if (UseCriticalCompilerThreadPriority) {
        native_prio = os::java_to_os_priority[CriticalPriority];
      } else {
        native_prio = os::java_to_os_priority[NearMaxPriority];
      }
    }
    os::set_native_priority(new_thread, native_prio);

    // Note that this only sets the JavaThread _priority field, which by
    // definition is limited to Java priorities and not OS priorities.
    JavaThread::start_internal_daemon(THREAD, new_thread, thread_oop, NearMaxPriority);

  } else { // osthread initialization failure
    if (UseDynamicNumberOfCompilerThreads && type == compiler_t
        && comp->num_compiler_threads() > 0) {
      // The new thread is not known to Thread-SMR yet so we can just delete.
      delete new_thread;
      return nullptr;
    } else {
      vm_exit_during_initialization("java.lang.OutOfMemoryError",
                                    os::native_thread_creation_failed_msg());
    }
  }

  os::naked_yield(); // make sure that the compiler thread is started early (especially helpful on SOLARIS)

  return new_thread;
}

static bool trace_compiler_threads() {
  LogTarget(Debug, jit, thread) lt;
  return TraceCompilerThreads || lt.is_enabled();
}

static jobject create_compiler_thread(AbstractCompiler* compiler, int i, TRAPS) {
  char name_buffer[256];
  os::snprintf_checked(name_buffer, sizeof(name_buffer), "%s CompilerThread%d", compiler->name(), i);
  Handle thread_oop = JavaThread::create_system_thread_object(name_buffer, CHECK_NULL);
  return JNIHandles::make_global(thread_oop);
}

static void print_compiler_threads(stringStream& msg) {
  if (TraceCompilerThreads) {
    tty->print_cr("%7d %s", (int)tty->time_stamp().milliseconds(), msg.as_string());
  }
  LogTarget(Debug, jit, thread) lt;
  if (lt.is_enabled()) {
    LogStream ls(lt);
    ls.print_cr("%s", msg.as_string());
  }
}

static void print_compiler_thread(JavaThread *ct) {
  if (trace_compiler_threads()) {
    ResourceMark rm;
    ThreadsListHandle tlh;  // name() depends on the TLH.
    assert(tlh.includes(ct), "ct=" INTPTR_FORMAT " exited unexpectedly.", p2i(ct));
    stringStream msg;
    msg.print("Added initial compiler thread %s", ct->name());
    print_compiler_threads(msg);
  }
}

void CompileBroker::init_compiler_threads() {
  // Ensure any exceptions lead to vm_exit_during_initialization.
  EXCEPTION_MARK;
#if !defined(ZERO)
  assert(_c2_count > 0 || _c1_count > 0, "No compilers?");
#endif // !ZERO
  // Initialize the compilation queue
  if (_c2_count > 0) {
    const char* name = JVMCI_ONLY(UseJVMCICompiler ? "JVMCI compile queue" :) "C2 compile queue";
    _c2_compile_queue  = new CompileQueue(name, MethodCompileQueueC2_lock);
    _compiler2_objects = NEW_C_HEAP_ARRAY(jobject, _c2_count, mtCompiler);
    _compiler2_logs = NEW_C_HEAP_ARRAY(CompileLog*, _c2_count, mtCompiler);
  }
  if (_c1_count > 0) {
    _c1_compile_queue  = new CompileQueue("C1 compile queue", MethodCompileQueueC1_lock);
    _compiler1_objects = NEW_C_HEAP_ARRAY(jobject, _c1_count, mtCompiler);
    _compiler1_logs = NEW_C_HEAP_ARRAY(CompileLog*, _c1_count, mtCompiler);
  }

  if (_c3_count > 0) {
    const char* name = "C2 compile queue";
    _c3_compile_queue  = new CompileQueue(name, MethodCompileQueueC3_lock);
    _compiler3_objects = NEW_C_HEAP_ARRAY(jobject, _c3_count, mtCompiler);
    _compiler3_logs = NEW_C_HEAP_ARRAY(CompileLog*, _c3_count, mtCompiler);
  }
  if (_sc_count > 0) {
    if (_c1_count > 0) { // C1 is present
      _sc1_compile_queue  = new CompileQueue("C1 SC compile queue", MethodCompileQueueSC1_lock);
    }
    if (_c2_count > 0) { // C2 is present
      _sc2_compile_queue  = new CompileQueue("C2 SC compile queue", MethodCompileQueueSC2_lock);
    }
    _sc_objects = NEW_C_HEAP_ARRAY(jobject, _sc_count, mtCompiler);
    _sc_logs = NEW_C_HEAP_ARRAY(CompileLog*, _sc_count, mtCompiler);
  }
  char name_buffer[256];

  for (int i = 0; i < _c2_count; i++) {
    // Create a name for our thread.
    jobject thread_handle = create_compiler_thread(_compilers[1], i, CHECK);
    _compiler2_objects[i] = thread_handle;
    _compiler2_logs[i] = nullptr;

    if (!UseDynamicNumberOfCompilerThreads || i == 0) {
      JavaThread *ct = make_thread(compiler_t, thread_handle, _c2_compile_queue, _compilers[1], THREAD);
      assert(ct != nullptr, "should have been handled for initial thread");
      _compilers[1]->set_num_compiler_threads(i + 1);
      print_compiler_thread(ct);
    }
  }

  for (int i = 0; i < _c1_count; i++) {
    // Create a name for our thread.
    jobject thread_handle = create_compiler_thread(_compilers[0], i, CHECK);
    _compiler1_objects[i] = thread_handle;
    _compiler1_logs[i] = nullptr;

    if (!UseDynamicNumberOfCompilerThreads || i == 0) {
      JavaThread *ct = make_thread(compiler_t, thread_handle, _c1_compile_queue, _compilers[0], THREAD);
      assert(ct != nullptr, "should have been handled for initial thread");
      _compilers[0]->set_num_compiler_threads(i + 1);
      print_compiler_thread(ct);
    }
  }

  for (int i = 0; i < _c3_count; i++) {
    // Create a name for our thread.
    os::snprintf_checked(name_buffer, sizeof(name_buffer), "C2 CompilerThread%d", i);
    Handle thread_oop = create_thread_oop(name_buffer, CHECK);
    jobject thread_handle = JNIHandles::make_global(thread_oop);
    _compiler3_objects[i] = thread_handle;
    _compiler3_logs[i] = nullptr;

    JavaThread *ct = make_thread(compiler_t, thread_handle, _c3_compile_queue, _compilers[2], THREAD);
    assert(ct != nullptr, "should have been handled for initial thread");
    _compilers[2]->set_num_compiler_threads(i + 1);
    print_compiler_thread(ct);
  }

  if (_sc_count > 0) {
    int i = 0;
    if (_c1_count > 0) { // C1 is present
      os::snprintf_checked(name_buffer, sizeof(name_buffer), "C%d SC CompilerThread", 1);
      Handle thread_oop = create_thread_oop(name_buffer, CHECK);
      jobject thread_handle = JNIHandles::make_global(thread_oop);
      _sc_objects[i] = thread_handle;
      _sc_logs[i] = nullptr;
      i++;

      JavaThread *ct = make_thread(compiler_t, thread_handle, _sc1_compile_queue, _compilers[0], THREAD);
      assert(ct != nullptr, "should have been handled for initial thread");
      print_compiler_thread(ct);
    }
    if (_c2_count > 0) { // C2 is present
      os::snprintf_checked(name_buffer, sizeof(name_buffer), "C%d SC CompilerThread", 2);
      Handle thread_oop = create_thread_oop(name_buffer, CHECK);
      jobject thread_handle = JNIHandles::make_global(thread_oop);
      _sc_objects[i] = thread_handle;
      _sc_logs[i] = nullptr;

      JavaThread *ct = make_thread(compiler_t, thread_handle, _sc2_compile_queue, _compilers[1], THREAD);
      assert(ct != nullptr, "should have been handled for initial thread");
      print_compiler_thread(ct);
    }
  }

  if (UsePerfData) {
    PerfDataManager::create_constant(SUN_CI, "threads", PerfData::U_Bytes, _c1_count + _c2_count + _c3_count, CHECK);
  }

#if defined(ASSERT) && COMPILER2_OR_JVMCI
  if (DeoptimizeObjectsALot) {
    // Initialize and start the object deoptimizer threads
    const int total_count = DeoptimizeObjectsALotThreadCountSingle + DeoptimizeObjectsALotThreadCountAll;
    for (int count = 0; count < total_count; count++) {
      Handle thread_oop = JavaThread::create_system_thread_object("Deoptimize objects a lot single mode", CHECK);
      jobject thread_handle = JNIHandles::make_local(THREAD, thread_oop());
      make_thread(deoptimizer_t, thread_handle, nullptr, nullptr, THREAD);
    }
  }
#endif // defined(ASSERT) && COMPILER2_OR_JVMCI
}

void CompileBroker::init_training_replay() {
  // Ensure any exceptions lead to vm_exit_during_initialization.
  EXCEPTION_MARK;
  if (TrainingData::have_data()) {
    if (UseConcurrentTrainingReplay) {
      Handle thread_oop = create_thread_oop("Training replay thread", CHECK);
      jobject thread_handle = JNIHandles::make_local(THREAD, thread_oop());
      make_thread(training_replay_t, thread_handle, nullptr, nullptr, THREAD);
    }
    _replay_initialized = true;
  }
}

void CompileBroker::possibly_add_compiler_threads(JavaThread* THREAD) {

  julong free_memory = os::free_memory();
  // If SegmentedCodeCache is off, both values refer to the single heap (with type CodeBlobType::All).
  size_t available_cc_np  = CodeCache::unallocated_capacity(CodeBlobType::MethodNonProfiled),
         available_cc_p   = CodeCache::unallocated_capacity(CodeBlobType::MethodProfiled);

  // Only do attempt to start additional threads if the lock is free.
  if (!CompileThread_lock->try_lock()) return;

  if (_c2_compile_queue != nullptr) {
    int old_c2_count = _compilers[1]->num_compiler_threads();
    int new_c2_count = MIN4(_c2_count,
        _c2_compile_queue->size() / 2,
        (int)(free_memory / (200*M)),
        (int)(available_cc_np / (128*K)));

    for (int i = old_c2_count; i < new_c2_count; i++) {
#if INCLUDE_JVMCI
      if (UseJVMCICompiler && !UseJVMCINativeLibrary && _compiler2_objects[i] == nullptr) {
        // Native compiler threads as used in C1/C2 can reuse the j.l.Thread objects as their
        // existence is completely hidden from the rest of the VM (and those compiler threads can't
        // call Java code to do the creation anyway).
        //
        // For pure Java JVMCI we have to create new j.l.Thread objects as they are visible and we
        // can see unexpected thread lifecycle transitions if we bind them to new JavaThreads.  For
        // native library JVMCI it's preferred to use the C1/C2 strategy as this avoids unnecessary
        // coupling with Java.
        if (!THREAD->can_call_java()) break;
        char name_buffer[256];
        os::snprintf_checked(name_buffer, sizeof(name_buffer), "%s CompilerThread%d", _compilers[1]->name(), i);
        Handle thread_oop;
        {
          // We have to give up the lock temporarily for the Java calls.
          MutexUnlocker mu(CompileThread_lock);
          thread_oop = JavaThread::create_system_thread_object(name_buffer, THREAD);
        }
        if (HAS_PENDING_EXCEPTION) {
          if (trace_compiler_threads()) {
            ResourceMark rm;
            stringStream msg;
            msg.print_cr("JVMCI compiler thread creation failed:");
            PENDING_EXCEPTION->print_on(&msg);
            print_compiler_threads(msg);
          }
          CLEAR_PENDING_EXCEPTION;
          break;
        }
        // Check if another thread has beaten us during the Java calls.
        if (_compilers[1]->num_compiler_threads() != i) break;
        jobject thread_handle = JNIHandles::make_global(thread_oop);
        assert(compiler2_object(i) == nullptr, "Old one must be released!");
        _compiler2_objects[i] = thread_handle;
      }
#endif
      guarantee(compiler2_object(i) != nullptr, "Thread oop must exist");
      JavaThread *ct = make_thread(compiler_t, compiler2_object(i), _c2_compile_queue, _compilers[1], THREAD);
      if (ct == nullptr) break;
      _compilers[1]->set_num_compiler_threads(i + 1);
      if (trace_compiler_threads()) {
        ResourceMark rm;
        ThreadsListHandle tlh;  // name() depends on the TLH.
        assert(tlh.includes(ct), "ct=" INTPTR_FORMAT " exited unexpectedly.", p2i(ct));
        stringStream msg;
        msg.print("Added compiler thread %s (free memory: %dMB, available non-profiled code cache: %dMB)",
                  ct->name(), (int)(free_memory/M), (int)(available_cc_np/M));
        print_compiler_threads(msg);
      }
    }
  }

  if (_c1_compile_queue != nullptr) {
    int old_c1_count = _compilers[0]->num_compiler_threads();
    int new_c1_count = MIN4(_c1_count,
        _c1_compile_queue->size() / 4,
        (int)(free_memory / (100*M)),
        (int)(available_cc_p / (128*K)));

    for (int i = old_c1_count; i < new_c1_count; i++) {
      JavaThread *ct = make_thread(compiler_t, compiler1_object(i), _c1_compile_queue, _compilers[0], THREAD);
      if (ct == nullptr) break;
      _compilers[0]->set_num_compiler_threads(i + 1);
      if (trace_compiler_threads()) {
        ResourceMark rm;
        ThreadsListHandle tlh;  // name() depends on the TLH.
        assert(tlh.includes(ct), "ct=" INTPTR_FORMAT " exited unexpectedly.", p2i(ct));
        stringStream msg;
        msg.print("Added compiler thread %s (free memory: %dMB, available profiled code cache: %dMB)",
                  ct->name(), (int)(free_memory/M), (int)(available_cc_p/M));
        print_compiler_threads(msg);
      }
    }
  }

  CompileThread_lock->unlock();
}


/**
 * Set the methods on the stack as on_stack so that redefine classes doesn't
 * reclaim them. This method is executed at a safepoint.
 */
void CompileBroker::mark_on_stack() {
  assert(SafepointSynchronize::is_at_safepoint(), "sanity check");
  // Since we are at a safepoint, we do not need a lock to access
  // the compile queues.
  if (_c3_compile_queue != nullptr) {
    _c3_compile_queue->mark_on_stack();
  }
  if (_c2_compile_queue != nullptr) {
    _c2_compile_queue->mark_on_stack();
  }
  if (_c1_compile_queue != nullptr) {
    _c1_compile_queue->mark_on_stack();
  }
  if (_sc1_compile_queue != nullptr) {
    _sc1_compile_queue->mark_on_stack();
  }
  if (_sc2_compile_queue != nullptr) {
    _sc2_compile_queue->mark_on_stack();
  }
}

// ------------------------------------------------------------------
// CompileBroker::compile_method
//
// Request compilation of a method.
void CompileBroker::compile_method_base(const methodHandle& method,
                                        int osr_bci,
                                        int comp_level,
                                        const methodHandle& hot_method,
                                        int hot_count,
                                        CompileTask::CompileReason compile_reason,
                                        bool requires_online_compilation,
                                        bool blocking,
                                        Thread* thread) {
  guarantee(!method->is_abstract(), "cannot compile abstract methods");
  assert(method->method_holder()->is_instance_klass(),
         "sanity check");
  assert(!method->method_holder()->is_not_initialized()   ||
         compile_reason == CompileTask::Reason_Preload    ||
         compile_reason == CompileTask::Reason_Precompile ||
         compile_reason == CompileTask::Reason_PrecompileForPreload, "method holder must be initialized");
  assert(!method->is_method_handle_intrinsic(), "do not enqueue these guys");

  if (CIPrintRequests) {
    tty->print("request: ");
    method->print_short_name(tty);
    if (osr_bci != InvocationEntryBci) {
      tty->print(" osr_bci: %d", osr_bci);
    }
    tty->print(" level: %d comment: %s count: %d", comp_level, CompileTask::reason_name(compile_reason), hot_count);
    if (!hot_method.is_null()) {
      tty->print(" hot: ");
      if (hot_method() != method()) {
          hot_method->print_short_name(tty);
      } else {
        tty->print("yes");
      }
    }
    tty->cr();
  }

  if (compile_reason != CompileTask::Reason_DirectivesChanged) {
    // A request has been made for compilation.  Before we do any
    // real work, check to see if the method has been compiled
    // in the meantime with a definitive result.
    if (compilation_is_complete(method(), osr_bci, comp_level, requires_online_compilation, compile_reason)) {
      return;
    }
  }

#ifndef PRODUCT
  if (osr_bci != -1 && !FLAG_IS_DEFAULT(OSROnlyBCI)) {
    if ((OSROnlyBCI > 0) ? (OSROnlyBCI != osr_bci) : (-OSROnlyBCI == osr_bci)) {
      // Positive OSROnlyBCI means only compile that bci.  Negative means don't compile that BCI.
      return;
    }
  }
#endif

  // If this method is already in the compile queue, then
  // we do not block the current thread.
  if (compilation_is_in_queue(method)) {
    // We may want to decay our counter a bit here to prevent
    // multiple denied requests for compilation.  This is an
    // open compilation policy issue. Note: The other possibility,
    // in the case that this is a blocking compile request, is to have
    // all subsequent blocking requesters wait for completion of
    // ongoing compiles. Note that in this case we'll need a protocol
    // for freeing the associated compile tasks. [Or we could have
    // a single static monitor on which all these waiters sleep.]
    return;
  }

  // Tiered policy requires MethodCounters to exist before adding a method to
  // the queue. Create if we don't have them yet.
  if (compile_reason != CompileTask::Reason_Preload) {
    method->get_method_counters(thread);
  }

  SCCEntry* scc_entry = find_scc_entry(method, osr_bci, comp_level, compile_reason, requires_online_compilation);
  bool is_scc = (scc_entry != nullptr);

  // Outputs from the following MutexLocker block:
  CompileTask* task = nullptr;
  CompileQueue* queue;
#if INCLUDE_JVMCI
  if (is_c2_compile(comp_level) && compiler2()->is_jvmci() && compiler3() != nullptr &&
      ((JVMCICompiler*)compiler2())->force_comp_at_level_simple(method)) {
    assert(_c3_compile_queue != nullptr, "sanity");
    queue = _c3_compile_queue; // JVMCI compiler's methods compilation
  } else
#endif
  queue = compile_queue(comp_level, is_scc);

  // Acquire our lock.
  {
    ConditionalMutexLocker locker(thread, queue->lock(), !UseLockFreeCompileQueues);

    // Make sure the method has not slipped into the queues since
    // last we checked; note that those checks were "fast bail-outs".
    // Here we need to be more careful, see 14012000 below.
    if (compilation_is_in_queue(method)) {
      return;
    }

    if (compile_reason != CompileTask::Reason_DirectivesChanged) {
      // We need to check again to see if the compilation has
      // completed.  A previous compilation may have registered
      // some result.
      if (compilation_is_complete(method(), osr_bci, comp_level, requires_online_compilation, compile_reason)) {
        return;
      }
    }

    // We now know that this compilation is not pending, complete,
    // or prohibited.  Assign a compile_id to this compilation
    // and check to see if it is in our [Start..Stop) range.
    int compile_id = assign_compile_id(method, osr_bci);
    if (compile_id == 0) {
      // The compilation falls outside the allowed range.
      return;
    }

#if INCLUDE_JVMCI
    if (UseJVMCICompiler && blocking) {
      // Don't allow blocking compiles for requests triggered by JVMCI.
      if (thread->is_Compiler_thread()) {
        blocking = false;
      }

      // In libjvmci, JVMCI initialization should not deadlock with other threads
      if (!UseJVMCINativeLibrary) {
        // Don't allow blocking compiles if inside a class initializer or while performing class loading
        vframeStream vfst(JavaThread::cast(thread));
        for (; !vfst.at_end(); vfst.next()) {
          if (vfst.method()->is_static_initializer() ||
              (vfst.method()->method_holder()->is_subclass_of(vmClasses::ClassLoader_klass()) &&
                  vfst.method()->name() == vmSymbols::loadClass_name())) {
            blocking = false;
            break;
          }
        }

        // Don't allow blocking compilation requests to JVMCI
        // if JVMCI itself is not yet initialized
        if (!JVMCI::is_compiler_initialized() && compiler(comp_level)->is_jvmci()) {
          blocking = false;
        }
      }

      // Don't allow blocking compilation requests if we are in JVMCIRuntime::shutdown
      // to avoid deadlock between compiler thread(s) and threads run at shutdown
      // such as the DestroyJavaVM thread.
      if (JVMCI::in_shutdown()) {
        blocking = false;
      }
    }
#endif // INCLUDE_JVMCI

    // We will enter the compilation in the queue.
    // 14012000: Note that this sets the queued_for_compile bits in
    // the target method. We can now reason that a method cannot be
    // queued for compilation more than once, as follows:
    // Before a thread queues a task for compilation, it first acquires
    // the compile queue lock, then checks if the method's queued bits
    // are set or it has already been compiled. Thus there can not be two
    // instances of a compilation task for the same method on the
    // compilation queue. Consider now the case where the compilation
    // thread has already removed a task for that method from the queue
    // and is in the midst of compiling it. In this case, the
    // queued_for_compile bits must be set in the method (and these
    // will be visible to the current thread, since the bits were set
    // under protection of the compile queue lock, which we hold now.
    // When the compilation completes, the compiler thread first sets
    // the compilation result and then clears the queued_for_compile
    // bits. Neither of these actions are protected by a barrier (or done
    // under the protection of a lock), so the only guarantee we have
    // (on machines with TSO (Total Store Order)) is that these values
    // will update in that order. As a result, the only combinations of
    // these bits that the current thread will see are, in temporal order:
    // <RESULT, QUEUE> :
    //     <0, 1> : in compile queue, but not yet compiled
    //     <1, 1> : compiled but queue bit not cleared
    //     <1, 0> : compiled and queue bit cleared
    // Because we first check the queue bits then check the result bits,
    // we are assured that we cannot introduce a duplicate task.
    // Note that if we did the tests in the reverse order (i.e. check
    // result then check queued bit), we could get the result bit before
    // the compilation completed, and the queue bit after the compilation
    // completed, and end up introducing a "duplicate" (redundant) task.
    // In that case, the compiler thread should first check if a method
    // has already been compiled before trying to compile it.
    // NOTE: in the event that there are multiple compiler threads and
    // there is de-optimization/recompilation, things will get hairy,
    // and in that case it's best to protect both the testing (here) of
    // these bits, and their updating (here and elsewhere) under a
    // common lock.
    task = create_compile_task(queue,
                               compile_id, method,
                               osr_bci, comp_level,
                               hot_method, hot_count, scc_entry, compile_reason,
                               requires_online_compilation, blocking);

    if (task->is_scc() && (_sc_count > 0)) {
      // Put it on SC queue
      queue = is_c1_compile(comp_level) ? _sc1_compile_queue : _sc2_compile_queue;
    }

    if (UseLockFreeCompileQueues) {
      assert(queue->lock()->owned_by_self() == false, "");
      queue->add_pending(task);
    } else {
      queue->add(task);
    }
  }

  if (blocking) {
    wait_for_completion(task);
  }
}

SCCEntry* CompileBroker::find_scc_entry(const methodHandle& method, int osr_bci, int comp_level,
                                        CompileTask::CompileReason compile_reason,
                                        bool requires_online_compilation) {
  SCCEntry* scc_entry = nullptr;
  if (_sc_count > 0 && osr_bci == InvocationEntryBci && !requires_online_compilation && SCCache::is_on_for_read()) {
    // Check for cached code.
    if (compile_reason == CompileTask::Reason_Preload) {
      scc_entry = method->scc_entry();
      assert(scc_entry != nullptr && scc_entry->for_preload(), "sanity");
    } else {
      scc_entry = SCCache::find_code_entry(method, comp_level);
    }
  }
  return scc_entry;
}

nmethod* CompileBroker::compile_method(const methodHandle& method, int osr_bci,
                                       int comp_level,
                                       const methodHandle& hot_method, int hot_count,
                                       bool requires_online_compilation,
                                       CompileTask::CompileReason compile_reason,
                                       TRAPS) {
  // Do nothing if compilebroker is not initialized or compiles are submitted on level none
  if (!_initialized || comp_level == CompLevel_none) {
    return nullptr;
  }

#if INCLUDE_JVMCI
  if (EnableJVMCI && UseJVMCICompiler &&
      comp_level == CompLevel_full_optimization && !ClassPreloader::class_preloading_finished()) {
    return nullptr;
  }
#endif

  AbstractCompiler *comp = CompileBroker::compiler(comp_level);
  assert(comp != nullptr, "Ensure we have a compiler");

#if INCLUDE_JVMCI
  if (comp->is_jvmci() && !JVMCI::can_initialize_JVMCI()) {
    // JVMCI compilation is not yet initializable.
    return nullptr;
  }
#endif

  DirectiveSet* directive = DirectivesStack::getMatchingDirective(method, comp);
  // CompileBroker::compile_method can trap and can have pending async exception.
  nmethod* nm = CompileBroker::compile_method(method, osr_bci, comp_level, hot_method, hot_count, requires_online_compilation, compile_reason, directive, THREAD);
  DirectivesStack::release(directive);
  return nm;
}

nmethod* CompileBroker::compile_method(const methodHandle& method, int osr_bci,
                                         int comp_level,
                                         const methodHandle& hot_method, int hot_count,
                                         bool requires_online_compilation,
                                         CompileTask::CompileReason compile_reason,
                                         DirectiveSet* directive,
                                         TRAPS) {

  // make sure arguments make sense
  assert(method->method_holder()->is_instance_klass(), "not an instance method");
  assert(osr_bci == InvocationEntryBci || (0 <= osr_bci && osr_bci < method->code_size()), "bci out of range");
  assert(!method->is_abstract() && (osr_bci == InvocationEntryBci || !method->is_native()), "cannot compile abstract/native methods");
  assert(!method->method_holder()->is_not_initialized()   ||
         compile_reason == CompileTask::Reason_Preload    ||
         compile_reason == CompileTask::Reason_Precompile ||
         compile_reason == CompileTask::Reason_PrecompileForPreload, "method holder must be initialized");
  // return quickly if possible

  if (PrecompileOnlyAndExit && !CompileTask::reason_is_precompiled(compile_reason)) {
    return nullptr;
  }

  // lock, make sure that the compilation
  // isn't prohibited in a straightforward way.
  AbstractCompiler* comp = CompileBroker::compiler(comp_level);
  if (comp == nullptr || compilation_is_prohibited(method, osr_bci, comp_level, directive->ExcludeOption)) {
    return nullptr;
  }

  if (osr_bci == InvocationEntryBci) {
    // standard compilation
    nmethod* method_code = method->code();
    if (method_code != nullptr && (compile_reason != CompileTask::Reason_DirectivesChanged)) {
      if (compilation_is_complete(method(), osr_bci, comp_level, requires_online_compilation, compile_reason)) {
        return method_code;
      }
    }
    if (method->is_not_compilable(comp_level)) {
      return nullptr;
    }
  } else {
    // osr compilation
    // We accept a higher level osr method
    nmethod* nm = method->lookup_osr_nmethod_for(osr_bci, comp_level, false);
    if (nm != nullptr) return nm;
    if (method->is_not_osr_compilable(comp_level)) return nullptr;
  }

  assert(!HAS_PENDING_EXCEPTION, "No exception should be present");
  // some prerequisites that are compiler specific
<<<<<<< HEAD
  if (compile_reason != CompileTask::Reason_Preload && (comp->is_c2() || comp->is_jvmci())) {
=======
  if (comp->is_c2() || comp->is_jvmci()) {
    InternalOOMEMark iom(THREAD);
>>>>>>> ad78b7fa
    method->constants()->resolve_string_constants(CHECK_AND_CLEAR_NONASYNC_NULL);
    // Resolve all classes seen in the signature of the method
    // we are compiling.
    Method::load_signature_classes(method, CHECK_AND_CLEAR_NONASYNC_NULL);
  }

  // If the method is native, do the lookup in the thread requesting
  // the compilation. Native lookups can load code, which is not
  // permitted during compilation.
  //
  // Note: A native method implies non-osr compilation which is
  //       checked with an assertion at the entry of this method.
  if (method->is_native() && !method->is_method_handle_intrinsic()) {
    address adr = NativeLookup::lookup(method, THREAD);
    if (HAS_PENDING_EXCEPTION) {
      // In case of an exception looking up the method, we just forget
      // about it. The interpreter will kick-in and throw the exception.
      method->set_not_compilable("NativeLookup::lookup failed"); // implies is_not_osr_compilable()
      CLEAR_PENDING_EXCEPTION;
      return nullptr;
    }
    assert(method->has_native_function(), "must have native code by now");
  }

  // RedefineClasses() has replaced this method; just return
  if (method->is_old()) {
    return nullptr;
  }

  // JVMTI -- post_compile_event requires jmethod_id() that may require
  // a lock the compiling thread can not acquire. Prefetch it here.
  if (JvmtiExport::should_post_compiled_method_load()) {
    method->jmethod_id();
  }

  // do the compilation
  if (method->is_native()) {
    if (!PreferInterpreterNativeStubs || method->is_method_handle_intrinsic()) {
#if defined(X86) && !defined(ZERO)
      // The following native methods:
      //
      // java.lang.Float.intBitsToFloat
      // java.lang.Float.floatToRawIntBits
      // java.lang.Double.longBitsToDouble
      // java.lang.Double.doubleToRawLongBits
      //
      // are called through the interpreter even if interpreter native stubs
      // are not preferred (i.e., calling through adapter handlers is preferred).
      // The reason is that on x86_32 signaling NaNs (sNaNs) are not preserved
      // if the version of the methods from the native libraries is called.
      // As the interpreter and the C2-intrinsified version of the methods preserves
      // sNaNs, that would result in an inconsistent way of handling of sNaNs.
      if ((UseSSE >= 1 &&
          (method->intrinsic_id() == vmIntrinsics::_intBitsToFloat ||
           method->intrinsic_id() == vmIntrinsics::_floatToRawIntBits)) ||
          (UseSSE >= 2 &&
           (method->intrinsic_id() == vmIntrinsics::_longBitsToDouble ||
            method->intrinsic_id() == vmIntrinsics::_doubleToRawLongBits))) {
        return nullptr;
      }
#endif // X86 && !ZERO

      // To properly handle the appendix argument for out-of-line calls we are using a small trampoline that
      // pops off the appendix argument and jumps to the target (see gen_special_dispatch in SharedRuntime).
      //
      // Since normal compiled-to-compiled calls are not able to handle such a thing we MUST generate an adapter
      // in this case.  If we can't generate one and use it we can not execute the out-of-line method handle calls.
      AdapterHandlerLibrary::create_native_wrapper(method);
    } else {
      return nullptr;
    }
  } else {
    // If the compiler is shut off due to code cache getting full
    // fail out now so blocking compiles dont hang the java thread
    if (!should_compile_new_jobs()) {
      return nullptr;
    }
    bool is_blocking = ReplayCompiles                                             ||
                       !directive->BackgroundCompilationOption                    ||
                       (compile_reason == CompileTask::Reason_Precompile)         ||
                       (compile_reason == CompileTask::Reason_PrecompileForPreload);
	  compile_method_base(method, osr_bci, comp_level, hot_method, hot_count, compile_reason, requires_online_compilation, is_blocking, THREAD);
  }

  // return requested nmethod
  // We accept a higher level osr method
  if (osr_bci == InvocationEntryBci) {
    return method->code();
  }
  return method->lookup_osr_nmethod_for(osr_bci, comp_level, false);
}


// ------------------------------------------------------------------
// CompileBroker::compilation_is_complete
//
// See if compilation of this method is already complete.
bool CompileBroker::compilation_is_complete(Method*                    method,
                                            int                        osr_bci,
                                            int                        comp_level,
                                            bool                       online_only,
                                            CompileTask::CompileReason compile_reason) {
  if (compile_reason == CompileTask::Reason_Precompile ||
      compile_reason == CompileTask::Reason_PrecompileForPreload) {
    return false; // FIXME: any restrictions?
  }
  bool is_osr = (osr_bci != standard_entry_bci);
  if (is_osr) {
    if (method->is_not_osr_compilable(comp_level)) {
      return true;
    } else {
      nmethod* result = method->lookup_osr_nmethod_for(osr_bci, comp_level, true);
      return (result != nullptr);
    }
  } else {
    if (method->is_not_compilable(comp_level)) {
      return true;
    } else {
      nmethod* result = method->code();
      if (result == nullptr) {
        return false;
      }
      if (online_only && result->is_scc()) {
        return false;
      }
      bool same_level = (comp_level == result->comp_level());
      if (result->has_clinit_barriers()) {
        return !same_level; // Allow replace preloaded code with new code of the same level
      }
      return same_level;
    }
  }
}


/**
 * See if this compilation is already requested.
 *
 * Implementation note: there is only a single "is in queue" bit
 * for each method.  This means that the check below is overly
 * conservative in the sense that an osr compilation in the queue
 * will block a normal compilation from entering the queue (and vice
 * versa).  This can be remedied by a full queue search to disambiguate
 * cases.  If it is deemed profitable, this may be done.
 */
bool CompileBroker::compilation_is_in_queue(const methodHandle& method) {
  return method->queued_for_compilation();
}

// ------------------------------------------------------------------
// CompileBroker::compilation_is_prohibited
//
// See if this compilation is not allowed.
bool CompileBroker::compilation_is_prohibited(const methodHandle& method, int osr_bci, int comp_level, bool excluded) {
  bool is_native = method->is_native();
  // Some compilers may not support the compilation of natives.
  AbstractCompiler *comp = compiler(comp_level);
  if (is_native && (!CICompileNatives || comp == nullptr)) {
    method->set_not_compilable_quietly("native methods not supported", comp_level);
    return true;
  }

  bool is_osr = (osr_bci != standard_entry_bci);
  // Some compilers may not support on stack replacement.
  if (is_osr && (!CICompileOSR || comp == nullptr)) {
    method->set_not_osr_compilable("OSR not supported", comp_level);
    return true;
  }

  // The method may be explicitly excluded by the user.
  double scale;
  if (excluded || (CompilerOracle::has_option_value(method, CompileCommandEnum::CompileThresholdScaling, scale) && scale == 0)) {
    bool quietly = CompilerOracle::be_quiet();
    if (PrintCompilation && !quietly) {
      // This does not happen quietly...
      ResourceMark rm;
      tty->print("### Excluding %s:%s",
                 method->is_native() ? "generation of native wrapper" : "compile",
                 (method->is_static() ? " static" : ""));
      method->print_short_name(tty);
      tty->cr();
    }
    method->set_not_compilable("excluded by CompileCommand", comp_level, !quietly);
  }

  return false;
}

/**
 * Generate serialized IDs for compilation requests. If certain debugging flags are used
 * and the ID is not within the specified range, the method is not compiled and 0 is returned.
 * The function also allows to generate separate compilation IDs for OSR compilations.
 */
int CompileBroker::assign_compile_id(const methodHandle& method, int osr_bci) {
#ifdef ASSERT
  bool is_osr = (osr_bci != standard_entry_bci);
  int id;
  if (method->is_native()) {
    assert(!is_osr, "can't be osr");
    // Adapters, native wrappers and method handle intrinsics
    // should be generated always.
    return Atomic::add(CICountNative ? &_native_compilation_id : &_compilation_id, 1);
  } else if (CICountOSR && is_osr) {
    id = Atomic::add(&_osr_compilation_id, 1);
    if (CIStartOSR <= id && id < CIStopOSR) {
      return id;
    }
  } else {
    id = Atomic::add(&_compilation_id, 1);
    if (CIStart <= id && id < CIStop) {
      return id;
    }
  }

  // Method was not in the appropriate compilation range.
  method->set_not_compilable_quietly("Not in requested compile id range");
  return 0;
#else
  // CICountOSR is a develop flag and set to 'false' by default. In a product built,
  // only _compilation_id is incremented.
  return Atomic::add(&_compilation_id, 1);
#endif
}

// ------------------------------------------------------------------
// CompileBroker::assign_compile_id_unlocked
//
// Public wrapper for assign_compile_id that acquires the needed locks
int CompileBroker::assign_compile_id_unlocked(Thread* thread, const methodHandle& method, int osr_bci) {
  return assign_compile_id(method, osr_bci);
}

// ------------------------------------------------------------------
// CompileBroker::create_compile_task
//
// Create a CompileTask object representing the current request for
// compilation.  Add this task to the queue.
CompileTask* CompileBroker::create_compile_task(CompileQueue*       queue,
                                                int                 compile_id,
                                                const methodHandle& method,
                                                int                 osr_bci,
                                                int                 comp_level,
                                                const methodHandle& hot_method,
                                                int                 hot_count,
                                                SCCEntry*           scc_entry,
                                                CompileTask::CompileReason compile_reason,
                                                bool                requires_online_compilation,
                                                bool                blocking) {
  CompileTask* new_task = CompileTask::allocate();
  new_task->initialize(compile_id, method, osr_bci, comp_level,
                       hot_method, hot_count, scc_entry, compile_reason, queue,
                       requires_online_compilation, blocking);
  return new_task;
}

#if INCLUDE_JVMCI
// The number of milliseconds to wait before checking if
// JVMCI compilation has made progress.
static const long JVMCI_COMPILATION_PROGRESS_WAIT_TIMESLICE = 1000;

// The number of JVMCI compilation progress checks that must fail
// before unblocking a thread waiting for a blocking compilation.
static const int JVMCI_COMPILATION_PROGRESS_WAIT_ATTEMPTS = 10;

/**
 * Waits for a JVMCI compiler to complete a given task. This thread
 * waits until either the task completes or it sees no JVMCI compilation
 * progress for N consecutive milliseconds where N is
 * JVMCI_COMPILATION_PROGRESS_WAIT_TIMESLICE *
 * JVMCI_COMPILATION_PROGRESS_WAIT_ATTEMPTS.
 *
 * @return true if this thread needs to free/recycle the task
 */
bool CompileBroker::wait_for_jvmci_completion(JVMCICompiler* jvmci, CompileTask* task, JavaThread* thread) {
  assert(UseJVMCICompiler, "sanity");
  MonitorLocker ml(thread, task->lock());
  int progress_wait_attempts = 0;
  jint thread_jvmci_compilation_ticks = 0;
  jint global_jvmci_compilation_ticks = jvmci->global_compilation_ticks();
  while (!task->is_complete() && !is_compilation_disabled_forever() &&
         ml.wait(JVMCI_COMPILATION_PROGRESS_WAIT_TIMESLICE)) {
    JVMCICompileState* jvmci_compile_state = task->blocking_jvmci_compile_state();

    bool progress;
    if (jvmci_compile_state != nullptr) {
      jint ticks = jvmci_compile_state->compilation_ticks();
      progress = (ticks - thread_jvmci_compilation_ticks) != 0;
      JVMCI_event_1("waiting on compilation %d [ticks=%d]", task->compile_id(), ticks);
      thread_jvmci_compilation_ticks = ticks;
    } else {
      // Still waiting on JVMCI compiler queue. This thread may be holding a lock
      // that all JVMCI compiler threads are blocked on. We use the global JVMCI
      // compilation ticks to determine whether JVMCI compilation
      // is still making progress through the JVMCI compiler queue.
      jint ticks = jvmci->global_compilation_ticks();
      progress = (ticks - global_jvmci_compilation_ticks) != 0;
      JVMCI_event_1("waiting on compilation %d to be queued [ticks=%d]", task->compile_id(), ticks);
      global_jvmci_compilation_ticks = ticks;
    }

    if (!progress) {
      if (++progress_wait_attempts == JVMCI_COMPILATION_PROGRESS_WAIT_ATTEMPTS) {
        if (PrintCompilation) {
          task->print(tty, "wait for blocking compilation timed out");
        }
        JVMCI_event_1("waiting on compilation %d timed out", task->compile_id());
        break;
      }
    } else {
      progress_wait_attempts = 0;
    }
  }
  task->clear_waiter();
  return task->is_complete();
}
#endif

/**
 *  Wait for the compilation task to complete.
 */
void CompileBroker::wait_for_completion(CompileTask* task) {
  if (CIPrintCompileQueue) {
    ttyLocker ttyl;
    tty->print_cr("BLOCKING FOR COMPILE");
  }

  assert(task->is_blocking(), "can only wait on blocking task");

  JavaThread* thread = JavaThread::current();

  methodHandle method(thread, task->method());
  bool free_task;
#if INCLUDE_JVMCI
  AbstractCompiler* comp = compiler(task->comp_level());
  if (!UseJVMCINativeLibrary && comp->is_jvmci() && !task->should_wait_for_compilation()) {
    // It may return before compilation is completed.
    // Note that libjvmci should not pre-emptively unblock
    // a thread waiting for a compilation as it does not call
    // Java code and so is not deadlock prone like jarjvmci.
    free_task = wait_for_jvmci_completion((JVMCICompiler*) comp, task, thread);
  } else
#endif
  {
    MonitorLocker ml(thread, task->lock());
    free_task = true;
    while (!task->is_complete() && !is_compilation_disabled_forever()) {
      ml.wait();
    }
  }

  if (free_task) {
    if (is_compilation_disabled_forever()) {
      CompileTask::free(task);
      return;
    }

    // It is harmless to check this status without the lock, because
    // completion is a stable property (until the task object is recycled).
    assert(task->is_complete(), "Compilation should have completed");

    // By convention, the waiter is responsible for recycling a
    // blocking CompileTask. Since there is only one waiter ever
    // waiting on a CompileTask, we know that no one else will
    // be using this CompileTask; we can free it.
    CompileTask::free(task);
  }
}

/**
 * Initialize compiler thread(s) + compiler object(s). The postcondition
 * of this function is that the compiler runtimes are initialized and that
 * compiler threads can start compiling.
 */
bool CompileBroker::init_compiler_runtime() {
  CompilerThread* thread = CompilerThread::current();
  AbstractCompiler* comp = thread->compiler();
  // Final sanity check - the compiler object must exist
  guarantee(comp != nullptr, "Compiler object must exist");

  {
    // Must switch to native to allocate ci_env
    ThreadToNativeFromVM ttn(thread);
    ciEnv ci_env((CompileTask*)nullptr);
    // Cache Jvmti state
    ci_env.cache_jvmti_state();
    // Cache DTrace flags
    ci_env.cache_dtrace_flags();

    // Switch back to VM state to do compiler initialization
    ThreadInVMfromNative tv(thread);

    // Perform per-thread and global initializations
    {
      MutexLocker only_one (thread, CompileThread_lock);
      SCCache::init_table();
    }
    comp->initialize();
  }

  if (comp->is_failed()) {
    disable_compilation_forever();
    // If compiler initialization failed, no compiler thread that is specific to a
    // particular compiler runtime will ever start to compile methods.
    shutdown_compiler_runtime(comp, thread);
    return false;
  }

  // C1 specific check
  if (comp->is_c1() && (thread->get_buffer_blob() == nullptr)) {
    warning("Initialization of %s thread failed (no space to run compilers)", thread->name());
    return false;
  }

  return true;
}

void CompileBroker::free_buffer_blob_if_allocated(CompilerThread* thread) {
  BufferBlob* blob = thread->get_buffer_blob();
  if (blob != nullptr) {
    blob->purge();
    MutexLocker mu(CodeCache_lock, Mutex::_no_safepoint_check_flag);
    CodeCache::free(blob);
  }
}

/**
 * If C1 and/or C2 initialization failed, we shut down all compilation.
 * We do this to keep things simple. This can be changed if it ever turns
 * out to be a problem.
 */
void CompileBroker::shutdown_compiler_runtime(AbstractCompiler* comp, CompilerThread* thread) {
  free_buffer_blob_if_allocated(thread);

  log_info(compilation)("shutdown_compiler_runtime: " INTPTR_FORMAT, p2i(thread));

  if (comp->should_perform_shutdown()) {
    // There are two reasons for shutting down the compiler
    // 1) compiler runtime initialization failed
    // 2) The code cache is full and the following flag is set: -XX:-UseCodeCacheFlushing
    warning("%s initialization failed. Shutting down all compilers", comp->name());

    // Only one thread per compiler runtime object enters here
    // Set state to shut down
    comp->set_shut_down();

    // Delete all queued compilation tasks to make compiler threads exit faster.
    if (_c1_compile_queue != nullptr) {
      _c1_compile_queue->free_all();
    }

    if (_c2_compile_queue != nullptr) {
      _c2_compile_queue->free_all();
    }

    if (_c3_compile_queue != nullptr) {
      _c3_compile_queue->free_all();
    }

    // Set flags so that we continue execution with using interpreter only.
    UseCompiler    = false;
    UseInterpreter = true;

    // We could delete compiler runtimes also. However, there are references to
    // the compiler runtime(s) (e.g.,  nmethod::is_compiled_by_c1()) which then
    // fail. This can be done later if necessary.
  }
}

/**
 * Helper function to create new or reuse old CompileLog.
 */
CompileLog* CompileBroker::get_log(CompilerThread* ct) {
  if (!LogCompilation) return nullptr;

  AbstractCompiler *compiler = ct->compiler();
  bool jvmci = JVMCI_ONLY( compiler->is_jvmci() ||) false;
  bool c1 = compiler->is_c1();
  jobject* compiler_objects = c1 ? _compiler1_objects : (_c3_count == 0 ? _compiler2_objects : (jvmci ? _compiler2_objects : _compiler3_objects));
  assert(compiler_objects != nullptr, "must be initialized at this point");
  CompileLog** logs = c1 ? _compiler1_logs : (_c3_count == 0 ? _compiler2_logs : (jvmci ? _compiler2_logs : _compiler3_logs));
  assert(logs != nullptr, "must be initialized at this point");
  int count = c1 ? _c1_count : (_c3_count == 0 ? _c2_count : (jvmci ? _c2_count : _c3_count));

  if (ct->queue() == _sc1_compile_queue || ct->queue() == _sc2_compile_queue) {
    compiler_objects = _sc_objects;
    logs  = _sc_logs;
    count = _sc_count;
  }
  // Find Compiler number by its threadObj.
  oop compiler_obj = ct->threadObj();
  int compiler_number = 0;
  bool found = false;
  for (; compiler_number < count; compiler_number++) {
    if (JNIHandles::resolve_non_null(compiler_objects[compiler_number]) == compiler_obj) {
      found = true;
      break;
    }
  }
  assert(found, "Compiler must exist at this point");

  // Determine pointer for this thread's log.
  CompileLog** log_ptr = &logs[compiler_number];

  // Return old one if it exists.
  CompileLog* log = *log_ptr;
  if (log != nullptr) {
    ct->init_log(log);
    return log;
  }

  // Create a new one and remember it.
  init_compiler_thread_log();
  log = ct->log();
  *log_ptr = log;
  return log;
}

// ------------------------------------------------------------------
// CompileBroker::compiler_thread_loop
//
// The main loop run by a CompilerThread.
void CompileBroker::compiler_thread_loop() {
  CompilerThread* thread = CompilerThread::current();
  CompileQueue* queue = thread->queue();
  // For the thread that initializes the ciObjectFactory
  // this resource mark holds all the shared objects
  ResourceMark rm;

  // First thread to get here will initialize the compiler interface

  {
    ASSERT_IN_VM;
    MutexLocker only_one (thread, CompileThread_lock);
    if (!ciObjectFactory::is_initialized()) {
      ciObjectFactory::initialize();
    }
  }

  // Open a log.
  CompileLog* log = get_log(thread);
  if (log != nullptr) {
    log->begin_elem("start_compile_thread name='%s' thread='" UINTX_FORMAT "' process='%d'",
                    thread->name(),
                    os::current_thread_id(),
                    os::current_process_id());
    log->stamp();
    log->end_elem();
  }

  // If compiler thread/runtime initialization fails, exit the compiler thread
  if (!init_compiler_runtime()) {
    return;
  }

  thread->start_idle_timer();

  // Poll for new compilation tasks as long as the JVM runs. Compilation
  // should only be disabled if something went wrong while initializing the
  // compiler runtimes. This, in turn, should not happen. The only known case
  // when compiler runtime initialization fails is if there is not enough free
  // space in the code cache to generate the necessary stubs, etc.
  while (!is_compilation_disabled_forever()) {
    // We need this HandleMark to avoid leaking VM handles.
    HandleMark hm(thread);

    CompilationPolicy::recompilation_step(RecompilationWorkUnitSize, thread);

    CompileTask* task = queue->get(thread);

    if (task == nullptr) {
      if (UseDynamicNumberOfCompilerThreads) {
        // Access compiler_count under lock to enforce consistency.
        MutexLocker only_one(CompileThread_lock);
        if (can_remove(thread, true)) {
          if (trace_compiler_threads()) {
            ResourceMark rm;
            stringStream msg;
            msg.print("Removing compiler thread %s after " JLONG_FORMAT " ms idle time",
                      thread->name(), thread->idle_time_millis());
            print_compiler_threads(msg);
          }

          // Notify compiler that the compiler thread is about to stop
          thread->compiler()->stopping_compiler_thread(thread);

          free_buffer_blob_if_allocated(thread);
          return; // Stop this thread.
        }
      }
    } else {
      // Assign the task to the current thread.  Mark this compilation
      // thread as active for the profiler.
      // CompileTaskWrapper also keeps the Method* from being deallocated if redefinition
      // occurs after fetching the compile task off the queue.
      CompileTaskWrapper ctw(task);
      methodHandle method(thread, task->method());

      // Never compile a method if breakpoints are present in it
      if (method()->number_of_breakpoints() == 0) {
        // Compile the method.
        if ((UseCompiler || AlwaysCompileLoopMethods) && CompileBroker::should_compile_new_jobs()) {
          invoke_compiler_on_method(task);
          thread->start_idle_timer();
        } else {
          // After compilation is disabled, remove remaining methods from queue
          method->clear_queued_for_compilation();
          method->set_pending_queue_processed(false);
          task->set_failure_reason("compilation is disabled");
        }
      } else {
        task->set_failure_reason("breakpoints are present");
      }

      if (UseDynamicNumberOfCompilerThreads) {
        possibly_add_compiler_threads(thread);
        assert(!thread->has_pending_exception(), "should have been handled");
      }
    }
  }

  // Shut down compiler runtime
  shutdown_compiler_runtime(thread->compiler(), thread);
}

// ------------------------------------------------------------------
// CompileBroker::init_compiler_thread_log
//
// Set up state required by +LogCompilation.
void CompileBroker::init_compiler_thread_log() {
    CompilerThread* thread = CompilerThread::current();
    char  file_name[4*K];
    FILE* fp = nullptr;
    intx thread_id = os::current_thread_id();
    for (int try_temp_dir = 1; try_temp_dir >= 0; try_temp_dir--) {
      const char* dir = (try_temp_dir ? os::get_temp_directory() : nullptr);
      if (dir == nullptr) {
        jio_snprintf(file_name, sizeof(file_name), "hs_c" UINTX_FORMAT "_pid%u.log",
                     thread_id, os::current_process_id());
      } else {
        jio_snprintf(file_name, sizeof(file_name),
                     "%s%shs_c" UINTX_FORMAT "_pid%u.log", dir,
                     os::file_separator(), thread_id, os::current_process_id());
      }

      fp = os::fopen(file_name, "wt");
      if (fp != nullptr) {
        if (LogCompilation && Verbose) {
          tty->print_cr("Opening compilation log %s", file_name);
        }
        CompileLog* log = new(mtCompiler) CompileLog(file_name, fp, thread_id);
        if (log == nullptr) {
          fclose(fp);
          return;
        }
        thread->init_log(log);

        if (xtty != nullptr) {
          ttyLocker ttyl;
          // Record any per thread log files
          xtty->elem("thread_logfile thread='" INTX_FORMAT "' filename='%s'", thread_id, file_name);
        }
        return;
      }
    }
    warning("Cannot open log file: %s", file_name);
}

void CompileBroker::log_metaspace_failure() {
  const char* message = "some methods may not be compiled because metaspace "
                        "is out of memory";
  if (CompilationLog::log() != nullptr) {
    CompilationLog::log()->log_metaspace_failure(message);
  }
  if (PrintCompilation) {
    tty->print_cr("COMPILE PROFILING SKIPPED: %s", message);
  }
}


// ------------------------------------------------------------------
// CompileBroker::set_should_block
//
// Set _should_block.
// Call this from the VM, with Threads_lock held and a safepoint requested.
void CompileBroker::set_should_block() {
  assert(Threads_lock->owner() == Thread::current(), "must have threads lock");
  assert(SafepointSynchronize::is_at_safepoint(), "must be at a safepoint already");
#ifndef PRODUCT
  if (PrintCompilation && (Verbose || WizardMode))
    tty->print_cr("notifying compiler thread pool to block");
#endif
  _should_block = true;
}

// ------------------------------------------------------------------
// CompileBroker::maybe_block
//
// Call this from the compiler at convenient points, to poll for _should_block.
void CompileBroker::maybe_block() {
  if (_should_block) {
#ifndef PRODUCT
    if (PrintCompilation && (Verbose || WizardMode))
      tty->print_cr("compiler thread " INTPTR_FORMAT " poll detects block request", p2i(Thread::current()));
#endif
    ThreadInVMfromNative tivfn(JavaThread::current());
  }
}

// wrapper for CodeCache::print_summary()
static void codecache_print(bool detailed)
{
  stringStream s;
  // Dump code cache  into a buffer before locking the tty,
  {
    MutexLocker mu(CodeCache_lock, Mutex::_no_safepoint_check_flag);
    CodeCache::print_summary(&s, detailed);
  }
  ttyLocker ttyl;
  tty->print("%s", s.freeze());
}

// wrapper for CodeCache::print_summary() using outputStream
static void codecache_print(outputStream* out, bool detailed) {
  stringStream s;

  // Dump code cache into a buffer
  {
    MutexLocker mu(CodeCache_lock, Mutex::_no_safepoint_check_flag);
    CodeCache::print_summary(&s, detailed);
  }

  char* remaining_log = s.as_string();
  while (*remaining_log != '\0') {
    char* eol = strchr(remaining_log, '\n');
    if (eol == nullptr) {
      out->print_cr("%s", remaining_log);
      remaining_log = remaining_log + strlen(remaining_log);
    } else {
      *eol = '\0';
      out->print_cr("%s", remaining_log);
      remaining_log = eol + 1;
    }
  }
}

void CompileBroker::handle_compile_error(CompilerThread* thread, CompileTask* task, ciEnv* ci_env,
                                         int compilable, const char* failure_reason) {
  if (!AbortVMOnCompilationFailure) {
    return;
  }
  if (compilable == ciEnv::MethodCompilable_not_at_tier) {
    fatal("Not compilable at tier %d: %s", task->comp_level(), failure_reason);
  }
  if (compilable == ciEnv::MethodCompilable_never) {
    fatal("Never compilable: %s", failure_reason);
  }
}

static void post_compilation_event(EventCompilation& event, CompileTask* task) {
  assert(task != nullptr, "invariant");
  CompilerEvent::CompilationEvent::post(event,
                                        task->compile_id(),
                                        task->compiler()->type(),
                                        task->method(),
                                        task->comp_level(),
                                        task->is_success(),
                                        task->osr_bci() != CompileBroker::standard_entry_bci,
                                        task->nm_total_size(),
                                        task->num_inlined_bytecodes(),
                                        task->arena_bytes());
}

int DirectivesStack::_depth = 0;
CompilerDirectives* DirectivesStack::_top = nullptr;
CompilerDirectives* DirectivesStack::_bottom = nullptr;

// Acquires Compilation_lock and waits for it to be notified
// as long as WhiteBox::compilation_locked is true.
static void whitebox_lock_compilation() {
  MonitorLocker locker(Compilation_lock, Mutex::_no_safepoint_check_flag);
  while (WhiteBox::compilation_locked) {
    locker.wait();
  }
}

// ------------------------------------------------------------------
// CompileBroker::invoke_compiler_on_method
//
// Compile a method.
//
void CompileBroker::invoke_compiler_on_method(CompileTask* task) {
  task->print_ul();
  elapsedTimer time;

  DirectiveSet* directive = task->directive();

  CompilerThread* thread = CompilerThread::current();
  ResourceMark rm(thread);

  if (CompilationLog::log() != nullptr) {
    CompilationLog::log()->log_compile(thread, task);
  }

  // Common flags.
  int compile_id = task->compile_id();
  int osr_bci = task->osr_bci();
  bool is_osr = (osr_bci != standard_entry_bci);
  bool should_log = (thread->log() != nullptr);
  bool should_break = false;
  const int task_level = task->comp_level();
  AbstractCompiler* comp = task->compiler();
  CompileTrainingData* tdata = task->training_data();
  assert(tdata == nullptr || TrainingData::need_data() ||
         CDSConfig::is_dumping_preimage_static_archive(), ""); // FIXME: MetaspaceShared::preload_and_dump() messes with RecordTraining flag
  {
    // create the handle inside it's own block so it can't
    // accidentally be referenced once the thread transitions to
    // native.  The NoHandleMark before the transition should catch
    // any cases where this occurs in the future.
    methodHandle method(thread, task->method());

    assert(!method->is_native(), "no longer compile natives");

    // Update compile information when using perfdata.
    if (UsePerfData) {
      update_compile_perf_data(thread, method, is_osr);
    }

    DTRACE_METHOD_COMPILE_BEGIN_PROBE(method, compiler_name(task_level));
  }

  if (tdata != nullptr) {
    tdata->record_compilation_start(task);
  }

  should_break = directive->BreakAtCompileOption || task->check_break_at_flags();
  if (should_log && !directive->LogOption) {
    should_log = false;
  }

  // Allocate a new set of JNI handles.
  JNIHandleMark jhm(thread);
  Method* target_handle = task->method();
  int compilable = ciEnv::MethodCompilable;
  const char* failure_reason = nullptr;
  bool failure_reason_on_C_heap = false;
  const char* retry_message = nullptr;

#if INCLUDE_JVMCI
  if (UseJVMCICompiler && comp != nullptr && comp->is_jvmci()) {
    JVMCICompiler* jvmci = (JVMCICompiler*) comp;

    TraceTime t1("compilation", &time);
    EventCompilation event;
    JVMCICompileState compile_state(task, jvmci);
    JVMCIRuntime *runtime = nullptr;

    if (JVMCI::in_shutdown()) {
      failure_reason = "in JVMCI shutdown";
      retry_message = "not retryable";
      compilable = ciEnv::MethodCompilable_never;
    } else if (compile_state.target_method_is_old()) {
      // Skip redefined methods
      failure_reason = "redefined method";
      retry_message = "not retryable";
      compilable = ciEnv::MethodCompilable_never;
    } else {
      JVMCIEnv env(thread, &compile_state, __FILE__, __LINE__);
      if (env.init_error() != JNI_OK) {
        const char* msg = env.init_error_msg();
        failure_reason = os::strdup(err_msg("Error attaching to libjvmci (err: %d, %s)",
                                    env.init_error(), msg == nullptr ? "unknown" : msg), mtJVMCI);
        bool reason_on_C_heap = true;
        // In case of JNI_ENOMEM, there's a good chance a subsequent attempt to create libjvmci or attach to it
        // might succeed. Other errors most likely indicate a non-recoverable error in the JVMCI runtime.
        bool retryable = env.init_error() == JNI_ENOMEM;
        compile_state.set_failure(retryable, failure_reason, reason_on_C_heap);
      }
      if (failure_reason == nullptr) {
        if (WhiteBoxAPI && WhiteBox::compilation_locked) {
          // Must switch to native to block
          ThreadToNativeFromVM ttn(thread);
          whitebox_lock_compilation();
        }
        methodHandle method(thread, target_handle);
        runtime = env.runtime();
        runtime->compile_method(&env, jvmci, method, osr_bci);

        failure_reason = compile_state.failure_reason();
        failure_reason_on_C_heap = compile_state.failure_reason_on_C_heap();
        if (!compile_state.retryable()) {
          retry_message = "not retryable";
          compilable = ciEnv::MethodCompilable_not_at_tier;
        }
        if (!task->is_success()) {
          assert(failure_reason != nullptr, "must specify failure_reason");
        }
      }
    }
    if (!task->is_success() && !JVMCI::in_shutdown()) {
      handle_compile_error(thread, task, nullptr, compilable, failure_reason);
    }
    if (event.should_commit()) {
      post_compilation_event(event, task);
    }

    if (runtime != nullptr) {
      runtime->post_compile(thread);
    }
  } else
#endif // INCLUDE_JVMCI
  {
    NoHandleMark  nhm;
    ThreadToNativeFromVM ttn(thread);

    ciEnv ci_env(task);
    if (should_break) {
      ci_env.set_break_at_compile(true);
    }
    if (should_log) {
      ci_env.set_log(thread->log());
    }
    assert(thread->env() == &ci_env, "set by ci_env");
    // The thread-env() field is cleared in ~CompileTaskWrapper.

    // Cache Jvmti state
    bool method_is_old = ci_env.cache_jvmti_state();

    // Skip redefined methods
    if (method_is_old) {
      ci_env.record_method_not_compilable("redefined method", true);
    }

    // Cache DTrace flags
    ci_env.cache_dtrace_flags();

    ciMethod* target = ci_env.get_method_from_handle(target_handle);

    TraceTime t1("compilation", &time);
    EventCompilation event;

    bool install_code = true;
    if (comp == nullptr) {
      ci_env.record_method_not_compilable("no compiler");
    } else if (!ci_env.failing()) {
      if (WhiteBoxAPI && WhiteBox::compilation_locked) {
        whitebox_lock_compilation();
      }
      if (StoreCachedCode && task->is_precompiled()) {
        install_code = false; // not suitable in the current context
      }
      comp->compile_method(&ci_env, target, osr_bci, install_code, directive);

      /* Repeat compilation without installing code for profiling purposes */
      int repeat_compilation_count = directive->RepeatCompilationOption;
      while (repeat_compilation_count > 0) {
        ResourceMark rm(thread);
        task->print_ul("NO CODE INSTALLED");
        comp->compile_method(&ci_env, target, osr_bci, false, directive);
        repeat_compilation_count--;
      }
    }

    DirectivesStack::release(directive);

    if (!ci_env.failing() && !task->is_success() && install_code) {
      assert(ci_env.failure_reason() != nullptr, "expect failure reason");
      assert(false, "compiler should always document failure: %s", ci_env.failure_reason());
      // The compiler elected, without comment, not to register a result.
      // Do not attempt further compilations of this method.
      ci_env.record_method_not_compilable("compile failed");
    }

    // Copy this bit to the enclosing block:
    compilable = ci_env.compilable();

    if (ci_env.failing()) {
      // Duplicate the failure reason string, so that it outlives ciEnv
      failure_reason = os::strdup(ci_env.failure_reason(), mtCompiler);
      failure_reason_on_C_heap = true;
      retry_message = ci_env.retry_message();
      ci_env.report_failure(failure_reason);
    }

    if (ci_env.failing()) {
      handle_compile_error(thread, task, &ci_env, compilable, failure_reason);
    }
    if (event.should_commit()) {
      post_compilation_event(event, task);
    }
  }

  if (failure_reason != nullptr) {
    task->set_failure_reason(failure_reason, failure_reason_on_C_heap);
    if (CompilationLog::log() != nullptr) {
      CompilationLog::log()->log_failure(thread, task, failure_reason, retry_message);
    }
    if (PrintCompilation) {
      FormatBufferResource msg = retry_message != nullptr ?
        FormatBufferResource("COMPILE SKIPPED: %s (%s)", failure_reason, retry_message) :
        FormatBufferResource("COMPILE SKIPPED: %s",      failure_reason);
      task->print(tty, msg);
    }
  }

  if (tdata != nullptr) {
    tdata->record_compilation_end(task);
  }

  if (directive->PrintCompilationOption) {
    ResourceMark rm;
    task->print_tty();
  }

  methodHandle method(thread, task->method());

  DTRACE_METHOD_COMPILE_END_PROBE(method, compiler_name(task_level), task->is_success());

  collect_statistics(thread, time, task);

  if (PrintCompilation && PrintCompilation2) {
    tty->print("%7d ", (int) tty->time_stamp().milliseconds());  // print timestamp
    tty->print("%4d ", compile_id);    // print compilation number
    tty->print("%s ", (is_osr ? "%" : (task->is_scc() ? "A" : " ")));
    if (task->is_success()) {
      tty->print("size: %d(%d) ", task->nm_total_size(), task->nm_insts_size());
    }
    tty->print_cr("time: %d inlined: %d bytes", (int)time.milliseconds(), task->num_inlined_bytecodes());
  }

  Log(compilation, codecache) log;
  if (log.is_debug()) {
    LogStream ls(log.debug());
    codecache_print(&ls, /* detailed= */ false);
  }
  if (PrintCodeCacheOnCompilation) {
    codecache_print(/* detailed= */ false);
  }
  // Disable compilation, if required.
  switch (compilable) {
  case ciEnv::MethodCompilable_never:
    if (is_osr)
      method->set_not_osr_compilable_quietly("MethodCompilable_never");
    else
      method->set_not_compilable_quietly("MethodCompilable_never");
    break;
  case ciEnv::MethodCompilable_not_at_tier:
    if (is_osr)
      method->set_not_osr_compilable_quietly("MethodCompilable_not_at_tier", task_level);
    else
      method->set_not_compilable_quietly("MethodCompilable_not_at_tier", task_level);
    break;
  }

  // Note that the queued_for_compilation bits are cleared without
  // protection of a mutex. [They were set by the requester thread,
  // when adding the task to the compile queue -- at which time the
  // compile queue lock was held. Subsequently, we acquired the compile
  // queue lock to get this task off the compile queue; thus (to belabour
  // the point somewhat) our clearing of the bits must be occurring
  // only after the setting of the bits. See also 14012000 above.
  method->clear_queued_for_compilation();
  method->set_pending_queue_processed(false);
}

/**
 * The CodeCache is full. Print warning and disable compilation.
 * Schedule code cache cleaning so compilation can continue later.
 * This function needs to be called only from CodeCache::allocate(),
 * since we currently handle a full code cache uniformly.
 */
void CompileBroker::handle_full_code_cache(CodeBlobType code_blob_type) {
  UseInterpreter = true;
  if (UseCompiler || AlwaysCompileLoopMethods ) {
    if (xtty != nullptr) {
      stringStream s;
      // Dump code cache state into a buffer before locking the tty,
      // because log_state() will use locks causing lock conflicts.
      CodeCache::log_state(&s);
      // Lock to prevent tearing
      ttyLocker ttyl;
      xtty->begin_elem("code_cache_full");
      xtty->print("%s", s.freeze());
      xtty->stamp();
      xtty->end_elem();
    }

#ifndef PRODUCT
    if (ExitOnFullCodeCache) {
      codecache_print(/* detailed= */ true);
      before_exit(JavaThread::current());
      exit_globals(); // will delete tty
      vm_direct_exit(1);
    }
#endif
    if (UseCodeCacheFlushing) {
      // Since code cache is full, immediately stop new compiles
      if (CompileBroker::set_should_compile_new_jobs(CompileBroker::stop_compilation)) {
        log_info(codecache)("Code cache is full - disabling compilation");
      }
    } else {
      disable_compilation_forever();
    }

    CodeCache::report_codemem_full(code_blob_type, should_print_compiler_warning());
  }
}

// ------------------------------------------------------------------
// CompileBroker::update_compile_perf_data
//
// Record this compilation for debugging purposes.
void CompileBroker::update_compile_perf_data(CompilerThread* thread, const methodHandle& method, bool is_osr) {
  ResourceMark rm;
  char* method_name = method->name()->as_C_string();
  char current_method[CompilerCounters::cmname_buffer_length];
  size_t maxLen = CompilerCounters::cmname_buffer_length;

  const char* class_name = method->method_holder()->name()->as_C_string();

  size_t s1len = strlen(class_name);
  size_t s2len = strlen(method_name);

  // check if we need to truncate the string
  if (s1len + s2len + 2 > maxLen) {

    // the strategy is to lop off the leading characters of the
    // class name and the trailing characters of the method name.

    if (s2len + 2 > maxLen) {
      // lop of the entire class name string, let snprintf handle
      // truncation of the method name.
      class_name += s1len; // null string
    }
    else {
      // lop off the extra characters from the front of the class name
      class_name += ((s1len + s2len + 2) - maxLen);
    }
  }

  jio_snprintf(current_method, maxLen, "%s %s", class_name, method_name);

  int last_compile_type = normal_compile;
  if (CICountOSR && is_osr) {
    last_compile_type = osr_compile;
  } else if (CICountNative && method->is_native()) {
    last_compile_type = native_compile;
  }

  CompilerCounters* counters = thread->counters();
  counters->set_current_method(current_method);
  counters->set_compile_type((jlong) last_compile_type);
}

// ------------------------------------------------------------------
// CompileBroker::collect_statistics
//
// Collect statistics about the compilation.

void CompileBroker::collect_statistics(CompilerThread* thread, elapsedTimer time, CompileTask* task) {
  bool success = task->is_success();
  methodHandle method (thread, task->method());
  int compile_id = task->compile_id();
  bool is_osr = (task->osr_bci() != standard_entry_bci);
  const int comp_level = task->comp_level();
  CompilerCounters* counters = thread->counters();

  MutexLocker locker(CompileStatistics_lock);

  // _perf variables are production performance counters which are
  // updated regardless of the setting of the CITime and CITimeEach flags
  //

  // account all time, including bailouts and failures in this counter;
  // C1 and C2 counters are counting both successful and unsuccessful compiles
  _t_total_compilation.add(&time);

  if (!success) {
    _total_bailout_count++;
    if (UsePerfData) {
      _perf_last_failed_method->set_value(counters->current_method());
      _perf_last_failed_type->set_value(counters->compile_type());
      _perf_total_bailout_count->inc();
    }
    _t_bailedout_compilation.add(&time);

    if (CITime || log_is_enabled(Info, init)) {
      CompilerStatistics* stats = nullptr;
      if (task->is_scc()) {
        int level = task->preload() ? CompLevel_full_optimization : (comp_level - 1);
        stats = &_scc_stats_per_level[level];
      } else {
        stats = &_stats_per_level[comp_level-1];
      }
      stats->_bailout.update(time, 0);
    }
  } else if (!task->is_success()) {
    if (UsePerfData) {
      _perf_last_invalidated_method->set_value(counters->current_method());
      _perf_last_invalidated_type->set_value(counters->compile_type());
      _perf_total_invalidated_count->inc();
    }
    _total_invalidated_count++;
    _t_invalidated_compilation.add(&time);

    if (CITime || log_is_enabled(Info, init)) {
      CompilerStatistics* stats = nullptr;
      if (task->is_scc()) {
        int level = task->preload() ? CompLevel_full_optimization : (comp_level - 1);
        stats = &_scc_stats_per_level[level];
      } else {
        stats = &_stats_per_level[comp_level-1];
      }
      stats->_invalidated.update(time, 0);
    }
  } else {
    // Compilation succeeded

    // update compilation ticks - used by the implementation of
    // java.lang.management.CompilationMXBean
    _perf_total_compilation->inc(time.ticks());
    _peak_compilation_time = time.milliseconds() > _peak_compilation_time ? time.milliseconds() : _peak_compilation_time;

    if (CITime || log_is_enabled(Info, init)) {
      int bytes_compiled = method->code_size() + task->num_inlined_bytecodes();
      if (is_osr) {
        _t_osr_compilation.add(&time);
        _sum_osr_bytes_compiled += bytes_compiled;
      } else {
        _t_standard_compilation.add(&time);
        _sum_standard_bytes_compiled += method->code_size() + task->num_inlined_bytecodes();
      }

      // Collect statistic per compilation level
      if (task->is_scc()) {
        _scc_stats._standard.update(time, bytes_compiled);
        _scc_stats._nmethods_size += task->nm_total_size();
        _scc_stats._nmethods_code_size += task->nm_insts_size();
        int level = task->preload() ? CompLevel_full_optimization : (comp_level - 1);
        CompilerStatistics* stats = &_scc_stats_per_level[level];
        stats->_standard.update(time, bytes_compiled);
        stats->_nmethods_size += task->nm_total_size();
        stats->_nmethods_code_size += task->nm_insts_size();
      } else if (comp_level > CompLevel_none && comp_level <= CompLevel_full_optimization) {
        CompilerStatistics* stats = &_stats_per_level[comp_level-1];
        if (is_osr) {
          stats->_osr.update(time, bytes_compiled);
        } else {
          stats->_standard.update(time, bytes_compiled);
        }
        stats->_nmethods_size += task->nm_total_size();
        stats->_nmethods_code_size += task->nm_insts_size();
      } else {
        assert(false, "CompilerStatistics object does not exist for compilation level %d", comp_level);
      }

      // Collect statistic per compiler
      AbstractCompiler* comp = task->compiler();
      if (comp && !task->is_scc()) {
        CompilerStatistics* stats = comp->stats();
        if (is_osr) {
          stats->_osr.update(time, bytes_compiled);
        } else {
          stats->_standard.update(time, bytes_compiled);
        }
        stats->_nmethods_size += task->nm_total_size();
        stats->_nmethods_code_size += task->nm_insts_size();
      } else if (!task->is_scc()) { // if (!comp)
        assert(false, "Compiler object must exist");
      }
    }

    if (UsePerfData) {
      // save the name of the last method compiled
      _perf_last_method->set_value(counters->current_method());
      _perf_last_compile_type->set_value(counters->compile_type());
      _perf_last_compile_size->set_value(method->code_size() +
                                         task->num_inlined_bytecodes());
      if (is_osr) {
        _perf_osr_compilation->inc(time.ticks());
        _perf_sum_osr_bytes_compiled->inc(method->code_size() + task->num_inlined_bytecodes());
      } else {
        _perf_standard_compilation->inc(time.ticks());
        _perf_sum_standard_bytes_compiled->inc(method->code_size() + task->num_inlined_bytecodes());
      }
    }

    if (CITimeEach) {
      double compile_time = time.seconds();
      double bytes_per_sec = compile_time == 0.0 ? 0.0 : (double)(method->code_size() + task->num_inlined_bytecodes()) / compile_time;
      tty->print_cr("%3d   seconds: %6.3f bytes/sec : %f (bytes %d + %d inlined)",
                    compile_id, compile_time, bytes_per_sec, method->code_size(), task->num_inlined_bytecodes());
    }

    // Collect counts of successful compilations
    _sum_nmethod_size      += task->nm_total_size();
    _sum_nmethod_code_size += task->nm_insts_size();
    _total_compile_count++;

    if (UsePerfData) {
      _perf_sum_nmethod_size->inc(     task->nm_total_size());
      _perf_sum_nmethod_code_size->inc(task->nm_insts_size());
      _perf_total_compile_count->inc();
    }

    if (is_osr) {
      if (UsePerfData) _perf_total_osr_compile_count->inc();
      _total_osr_compile_count++;
    } else {
      if (UsePerfData) _perf_total_standard_compile_count->inc();
      _total_standard_compile_count++;
    }
  }
  // set the current method for the thread to null
  if (UsePerfData) counters->set_current_method("");
}

const char* CompileBroker::compiler_name(int comp_level) {
  AbstractCompiler *comp = CompileBroker::compiler(comp_level);
  if (comp == nullptr) {
    return "no compiler";
  } else {
    return (comp->name());
  }
}

jlong CompileBroker::total_compilation_ticks() {
  return _perf_total_compilation != nullptr ? _perf_total_compilation->get_value() : 0;
}

void CompileBroker::log_not_entrant(nmethod* nm) {
  _total_not_entrant_count++;
  if (CITime || log_is_enabled(Info, init)) {
    CompilerStatistics* stats = nullptr;
    int level = nm->comp_level();
    if (nm->is_scc()) {
      if (nm->preloaded()) {
        assert(level == CompLevel_full_optimization, "%d", level);
        level = CompLevel_full_optimization + 1;
      }
      stats = &_scc_stats_per_level[level - 1];
    } else {
      stats = &_stats_per_level[level - 1];
    }
    stats->_made_not_entrant._count++;
  }
}

void CompileBroker::print_times(const char* name, CompilerStatistics* stats) {
  tty->print_cr("  %s {speed: %6.3f bytes/s; standard: %6.3f s, %u bytes, %u methods; osr: %6.3f s, %u bytes, %u methods; nmethods_size: %u bytes; nmethods_code_size: %u bytes}",
                name, stats->bytes_per_second(),
                stats->_standard._time.seconds(), stats->_standard._bytes, stats->_standard._count,
                stats->_osr._time.seconds(), stats->_osr._bytes, stats->_osr._count,
                stats->_nmethods_size, stats->_nmethods_code_size);
}

static void print_helper(outputStream* st, const char* name, CompilerStatistics::Data data, bool print_time = true) {
  if (data._count > 0) {
    st->print("; %s: %4u methods", name, data._count);
    if (print_time) {
      st->print(" (in %.3fs)", data._time.seconds());
    }
  }
}

static void print_tier_helper(outputStream* st, const char* prefix, int tier, CompilerStatistics* stats) {
  st->print("    %s%d: %5u methods", prefix, tier, stats->_standard._count);
  if (stats->_standard._count > 0) {
    st->print(" (in %.3fs)", stats->_standard._time.seconds());
  }
  print_helper(st, "osr",     stats->_osr);
  print_helper(st, "bailout", stats->_bailout);
  print_helper(st, "invalid", stats->_invalidated);
  print_helper(st, "not_entrant", stats->_made_not_entrant, false);
  st->cr();
}

static void print_queue_info(outputStream* st, CompileQueue* queue) {
  if (queue != nullptr) {
    MutexLocker ml(queue->lock());

    uint  total_cnt = 0;
    uint active_cnt = 0;
    for (JavaThread* jt : *ThreadsSMRSupport::get_java_thread_list()) {
      guarantee(jt != nullptr, "");
      if (jt->is_Compiler_thread()) {
        CompilerThread* ct = (CompilerThread*)jt;

        guarantee(ct != nullptr, "");
        if (ct->queue() == queue) {
          ++total_cnt;
          CompileTask* task = ct->task();
          if (task != nullptr) {
            ++active_cnt;
          }
        }
      }
    }

    st->print("  %s (%d active / %d total threads): %u tasks",
              queue->name(), active_cnt, total_cnt, queue->size());
    if (queue->size() > 0) {
      uint counts[] = {0, 0, 0, 0, 0}; // T1 ... T5
      for (CompileTask* task = queue->first(); task != nullptr; task = task->next()) {
        int tier = task->comp_level();
        if (task->is_scc() && task->preload()) {
          assert(tier == CompLevel_full_optimization, "%d", tier);
          tier = CompLevel_full_optimization + 1;
        }
        counts[tier-1]++;
      }
      st->print(":");
      for (int tier = CompLevel_simple; tier <= CompilationPolicy::highest_compile_level() + 1; tier++) {
        uint cnt = counts[tier-1];
        if (cnt > 0) {
          st->print(" T%d: %u tasks;", tier, cnt);
        }
      }
    }
    st->cr();

//    for (JavaThread* jt : *ThreadsSMRSupport::get_java_thread_list()) {
//      guarantee(jt != nullptr, "");
//      if (jt->is_Compiler_thread()) {
//        CompilerThread* ct = (CompilerThread*)jt;
//
//        guarantee(ct != nullptr, "");
//        if (ct->queue() == queue) {
//          ResourceMark rm;
//          CompileTask* task = ct->task();
//          st->print("    %s: ", ct->name_raw());
//          if (task != nullptr) {
//            task->print(st, nullptr, true /*short_form*/, false /*cr*/);
//          }
//          st->cr();
//        }
//      }
//    }
  }
}
void CompileBroker::print_statistics_on(outputStream* st) {
  st->print_cr("  Total: %u methods; %u bailouts, %u invalidated, %u non_entrant",
               _total_compile_count, _total_bailout_count, _total_invalidated_count, _total_not_entrant_count);
  for (int tier = CompLevel_simple; tier <= CompilationPolicy::highest_compile_level(); tier++) {
    print_tier_helper(st, "Tier", tier, &_stats_per_level[tier-1]);
  }
  st->cr();

  if (LoadCachedCode || StoreCachedCode) {
    for (int tier = CompLevel_simple; tier <= CompilationPolicy::highest_compile_level() + 1; tier++) {
      if (tier != CompLevel_full_profile) {
        print_tier_helper(st, "SC T", tier, &_scc_stats_per_level[tier - 1]);
      }
    }
    st->cr();
  }

  print_queue_info(st, _c1_compile_queue);
  print_queue_info(st, _c2_compile_queue);
  print_queue_info(st, _c3_compile_queue);
  print_queue_info(st, _sc1_compile_queue);
  print_queue_info(st, _sc2_compile_queue);
}

void CompileBroker::print_times(bool per_compiler, bool aggregate) {
  if (per_compiler) {
    if (aggregate) {
      tty->cr();
      tty->print_cr("[%dms] Individual compiler times (for compiled methods only)", (int)tty->time_stamp().milliseconds());
      tty->print_cr("------------------------------------------------");
      tty->cr();
    }
    for (unsigned int i = 0; i < sizeof(_compilers) / sizeof(AbstractCompiler*); i++) {
      AbstractCompiler* comp = _compilers[i];
      if (comp != nullptr) {
        print_times(comp->name(), comp->stats());
      }
    }
    if (_scc_stats._standard._count > 0) {
      print_times("SC", &_scc_stats);
    }
    if (aggregate) {
      tty->cr();
      tty->print_cr("Individual compilation Tier times (for compiled methods only)");
      tty->print_cr("------------------------------------------------");
      tty->cr();
    }
    char tier_name[256];
    for (int tier = CompLevel_simple; tier <= CompilationPolicy::highest_compile_level(); tier++) {
      CompilerStatistics* stats = &_stats_per_level[tier-1];
      os::snprintf_checked(tier_name, sizeof(tier_name), "Tier%d", tier);
      print_times(tier_name, stats);
    }
    for (int tier = CompLevel_simple; tier <= CompilationPolicy::highest_compile_level() + 1; tier++) {
      CompilerStatistics* stats = &_scc_stats_per_level[tier-1];
      if (stats->_standard._bytes > 0) {
        os::snprintf_checked(tier_name, sizeof(tier_name), "SC T%d", tier);
        print_times(tier_name, stats);
      }
    }
  }

  if (!aggregate) {
    return;
  }

  elapsedTimer standard_compilation = CompileBroker::_t_standard_compilation;
  elapsedTimer osr_compilation = CompileBroker::_t_osr_compilation;
  elapsedTimer total_compilation = CompileBroker::_t_total_compilation;

  uint standard_bytes_compiled = CompileBroker::_sum_standard_bytes_compiled;
  uint osr_bytes_compiled = CompileBroker::_sum_osr_bytes_compiled;

  uint standard_compile_count = CompileBroker::_total_standard_compile_count;
  uint osr_compile_count = CompileBroker::_total_osr_compile_count;
  uint total_compile_count = CompileBroker::_total_compile_count;
  uint total_bailout_count = CompileBroker::_total_bailout_count;
  uint total_invalidated_count = CompileBroker::_total_invalidated_count;

  uint nmethods_code_size = CompileBroker::_sum_nmethod_code_size;
  uint nmethods_size = CompileBroker::_sum_nmethod_size;

  tty->cr();
  tty->print_cr("Accumulated compiler times");
  tty->print_cr("----------------------------------------------------------");
               //0000000000111111111122222222223333333333444444444455555555556666666666
               //0123456789012345678901234567890123456789012345678901234567890123456789
  tty->print_cr("  Total compilation time   : %7.3f s", total_compilation.seconds());
  tty->print_cr("    Standard compilation   : %7.3f s, Average : %2.3f s",
                standard_compilation.seconds(),
                standard_compile_count == 0 ? 0.0 : standard_compilation.seconds() / standard_compile_count);
  tty->print_cr("    Bailed out compilation : %7.3f s, Average : %2.3f s",
                CompileBroker::_t_bailedout_compilation.seconds(),
                total_bailout_count == 0 ? 0.0 : CompileBroker::_t_bailedout_compilation.seconds() / total_bailout_count);
  tty->print_cr("    On stack replacement   : %7.3f s, Average : %2.3f s",
                osr_compilation.seconds(),
                osr_compile_count == 0 ? 0.0 : osr_compilation.seconds() / osr_compile_count);
  tty->print_cr("    Invalidated            : %7.3f s, Average : %2.3f s",
                CompileBroker::_t_invalidated_compilation.seconds(),
                total_invalidated_count == 0 ? 0.0 : CompileBroker::_t_invalidated_compilation.seconds() / total_invalidated_count);

  if (StoreCachedCode || LoadCachedCode) { // Check flags because SC cache could be closed already
    tty->cr();
    SCCache::print_timers_on(tty);
  }
  AbstractCompiler *comp = compiler(CompLevel_simple);
  if (comp != nullptr) {
    tty->cr();
    comp->print_timers();
  }
  comp = compiler(CompLevel_full_optimization);
  if (comp != nullptr) {
    tty->cr();
    comp->print_timers();
  }
  comp = _compilers[2];
  if (comp != nullptr) {
    tty->cr();
    comp->print_timers();
  }
#if INCLUDE_JVMCI
  if (EnableJVMCI) {
    JVMCICompiler *jvmci_comp = JVMCICompiler::instance(false, JavaThread::current_or_null());
    if (jvmci_comp != nullptr && jvmci_comp != comp) {
      tty->cr();
      jvmci_comp->print_timers();
    }
  }
#endif

  tty->cr();
  tty->print_cr("  Total compiled methods    : %8u methods", total_compile_count);
  tty->print_cr("    Standard compilation    : %8u methods", standard_compile_count);
  tty->print_cr("    On stack replacement    : %8u methods", osr_compile_count);
  uint tcb = osr_bytes_compiled + standard_bytes_compiled;
  tty->print_cr("  Total compiled bytecodes  : %8u bytes", tcb);
  tty->print_cr("    Standard compilation    : %8u bytes", standard_bytes_compiled);
  tty->print_cr("    On stack replacement    : %8u bytes", osr_bytes_compiled);
  double tcs = total_compilation.seconds();
  uint bps = tcs == 0.0 ? 0 : (uint)(tcb / tcs);
  tty->print_cr("  Average compilation speed : %8u bytes/s", bps);
  tty->cr();
  tty->print_cr("  nmethod code size         : %8u bytes", nmethods_code_size);
  tty->print_cr("  nmethod total size        : %8u bytes", nmethods_size);
}

// Print general/accumulated JIT information.
void CompileBroker::print_info(outputStream *out) {
  if (out == nullptr) out = tty;
  out->cr();
  out->print_cr("======================");
  out->print_cr("   General JIT info   ");
  out->print_cr("======================");
  out->cr();
  out->print_cr("            JIT is : %7s",     should_compile_new_jobs() ? "on" : "off");
  out->print_cr("  Compiler threads : %7d",     (int)CICompilerCount);
  out->cr();
  out->print_cr("CodeCache overview");
  out->print_cr("--------------------------------------------------------");
  out->cr();
  out->print_cr("         Reserved size : " SIZE_FORMAT_W(7) " KB", CodeCache::max_capacity() / K);
  out->print_cr("        Committed size : " SIZE_FORMAT_W(7) " KB", CodeCache::capacity() / K);
  out->print_cr("  Unallocated capacity : " SIZE_FORMAT_W(7) " KB", CodeCache::unallocated_capacity() / K);
  out->cr();
}

// Note: tty_lock must not be held upon entry to this function.
//       Print functions called from herein do "micro-locking" on tty_lock.
//       That's a tradeoff which keeps together important blocks of output.
//       At the same time, continuous tty_lock hold time is kept in check,
//       preventing concurrently printing threads from stalling a long time.
void CompileBroker::print_heapinfo(outputStream* out, const char* function, size_t granularity) {
  TimeStamp ts_total;
  TimeStamp ts_global;
  TimeStamp ts;

  bool allFun = !strcmp(function, "all");
  bool aggregate = !strcmp(function, "aggregate") || !strcmp(function, "analyze") || allFun;
  bool usedSpace = !strcmp(function, "UsedSpace") || allFun;
  bool freeSpace = !strcmp(function, "FreeSpace") || allFun;
  bool methodCount = !strcmp(function, "MethodCount") || allFun;
  bool methodSpace = !strcmp(function, "MethodSpace") || allFun;
  bool methodAge = !strcmp(function, "MethodAge") || allFun;
  bool methodNames = !strcmp(function, "MethodNames") || allFun;
  bool discard = !strcmp(function, "discard") || allFun;

  if (out == nullptr) {
    out = tty;
  }

  if (!(aggregate || usedSpace || freeSpace || methodCount || methodSpace || methodAge || methodNames || discard)) {
    out->print_cr("\n__ CodeHeapStateAnalytics: Function %s is not supported", function);
    out->cr();
    return;
  }

  ts_total.update(); // record starting point

  if (aggregate) {
    print_info(out);
  }

  // We hold the CodeHeapStateAnalytics_lock all the time, from here until we leave this function.
  // That prevents other threads from destroying (making inconsistent) our view on the CodeHeap.
  // When we request individual parts of the analysis via the jcmd interface, it is possible
  // that in between another thread (another jcmd user or the vm running into CodeCache OOM)
  // updated the aggregated data. We will then see a modified, but again consistent, view
  // on the CodeHeap. That's a tolerable tradeoff we have to accept because we can't hold
  // a lock across user interaction.

  // We should definitely acquire this lock before acquiring Compile_lock and CodeCache_lock.
  // CodeHeapStateAnalytics_lock may be held by a concurrent thread for a long time,
  // leading to an unnecessarily long hold time of the other locks we acquired before.
  ts.update(); // record starting point
  MutexLocker mu0(CodeHeapStateAnalytics_lock, Mutex::_safepoint_check_flag);
  out->print_cr("\n__ CodeHeapStateAnalytics lock wait took %10.3f seconds _________\n", ts.seconds());

  // Holding the CodeCache_lock protects from concurrent alterations of the CodeCache.
  // Unfortunately, such protection is not sufficient:
  // When a new nmethod is created via ciEnv::register_method(), the
  // Compile_lock is taken first. After some initializations,
  // nmethod::new_nmethod() takes over, grabbing the CodeCache_lock
  // immediately (after finalizing the oop references). To lock out concurrent
  // modifiers, we have to grab both locks as well in the described sequence.
  //
  // If we serve an "allFun" call, it is beneficial to hold CodeCache_lock and Compile_lock
  // for the entire duration of aggregation and printing. That makes sure we see
  // a consistent picture and do not run into issues caused by concurrent alterations.
  bool should_take_Compile_lock   = !SafepointSynchronize::is_at_safepoint() &&
                                    !Compile_lock->owned_by_self();
  bool should_take_CodeCache_lock = !SafepointSynchronize::is_at_safepoint() &&
                                    !CodeCache_lock->owned_by_self();
  bool take_global_lock_1   =  allFun && should_take_Compile_lock;
  bool take_global_lock_2   =  allFun && should_take_CodeCache_lock;
  bool take_function_lock_1 = !allFun && should_take_Compile_lock;
  bool take_function_lock_2 = !allFun && should_take_CodeCache_lock;
  bool take_global_locks    = take_global_lock_1 || take_global_lock_2;
  bool take_function_locks  = take_function_lock_1 || take_function_lock_2;

  ts_global.update(); // record starting point

  ConditionalMutexLocker mu1(Compile_lock, take_global_lock_1, Mutex::_safepoint_check_flag);
  ConditionalMutexLocker mu2(CodeCache_lock, take_global_lock_2, Mutex::_no_safepoint_check_flag);
  if (take_global_locks) {
    out->print_cr("\n__ Compile & CodeCache (global) lock wait took %10.3f seconds _________\n", ts_global.seconds());
    ts_global.update(); // record starting point
  }

  if (aggregate) {
    ts.update(); // record starting point
    ConditionalMutexLocker mu11(Compile_lock, take_function_lock_1,  Mutex::_safepoint_check_flag);
    ConditionalMutexLocker mu22(CodeCache_lock, take_function_lock_2, Mutex::_no_safepoint_check_flag);
    if (take_function_locks) {
      out->print_cr("\n__ Compile & CodeCache (function) lock wait took %10.3f seconds _________\n", ts.seconds());
    }

    ts.update(); // record starting point
    CodeCache::aggregate(out, granularity);
    if (take_function_locks) {
      out->print_cr("\n__ Compile & CodeCache (function) lock hold took %10.3f seconds _________\n", ts.seconds());
    }
  }

  if (usedSpace) CodeCache::print_usedSpace(out);
  if (freeSpace) CodeCache::print_freeSpace(out);
  if (methodCount) CodeCache::print_count(out);
  if (methodSpace) CodeCache::print_space(out);
  if (methodAge) CodeCache::print_age(out);
  if (methodNames) {
    if (allFun) {
      // print_names() can only be used safely if the locks have been continuously held
      // since aggregation begin. That is true only for function "all".
      CodeCache::print_names(out);
    } else {
      out->print_cr("\nCodeHeapStateAnalytics: Function 'MethodNames' is only available as part of function 'all'");
    }
  }
  if (discard) CodeCache::discard(out);

  if (take_global_locks) {
    out->print_cr("\n__ Compile & CodeCache (global) lock hold took %10.3f seconds _________\n", ts_global.seconds());
  }
  out->print_cr("\n__ CodeHeapStateAnalytics total duration %10.3f seconds _________\n", ts_total.seconds());
}<|MERGE_RESOLUTION|>--- conflicted
+++ resolved
@@ -1644,12 +1644,8 @@
 
   assert(!HAS_PENDING_EXCEPTION, "No exception should be present");
   // some prerequisites that are compiler specific
-<<<<<<< HEAD
   if (compile_reason != CompileTask::Reason_Preload && (comp->is_c2() || comp->is_jvmci())) {
-=======
-  if (comp->is_c2() || comp->is_jvmci()) {
     InternalOOMEMark iom(THREAD);
->>>>>>> ad78b7fa
     method->constants()->resolve_string_constants(CHECK_AND_CLEAR_NONASYNC_NULL);
     // Resolve all classes seen in the signature of the method
     // we are compiling.
@@ -2445,6 +2441,10 @@
   elapsedTimer time;
 
   DirectiveSet* directive = task->directive();
+  if (directive->PrintCompilationOption) {
+    ResourceMark rm;
+    task->print_tty();
+  }
 
   CompilerThread* thread = CompilerThread::current();
   ResourceMark rm(thread);
@@ -2657,11 +2657,6 @@
 
   if (tdata != nullptr) {
     tdata->record_compilation_end(task);
-  }
-
-  if (directive->PrintCompilationOption) {
-    ResourceMark rm;
-    task->print_tty();
   }
 
   methodHandle method(thread, task->method());
