--- conflicted
+++ resolved
@@ -65,11 +65,7 @@
 #include "runtime/java.hpp"
 #include "runtime/javaCalls.hpp"
 #include "runtime/jniHandles.inline.hpp"
-<<<<<<< HEAD
 #include "runtime/perfData.inline.hpp"
-=======
-#include "runtime/perfData.hpp"
->>>>>>> eb2488fd
 #include "runtime/sharedRuntime.hpp"
 #include "runtime/stackWatermarkSet.hpp"
 #include "runtime/stubRoutines.hpp"
@@ -2661,11 +2657,7 @@
                                                            int total_args_passed,
                                                            BasicType* sig_bt,
                                                            bool allocate_code_blob) {
-<<<<<<< HEAD
-  if (UsePerfData) {
-=======
   if (log_is_enabled(Info, perf, class, link)) {
->>>>>>> eb2488fd
     ClassLoader::perf_method_adapters_count()->inc();
   }
 
