/*
 * Copyright (c) 1997, 2023, Oracle and/or its affiliates. All rights reserved.
 * DO NOT ALTER OR REMOVE COPYRIGHT NOTICES OR THIS FILE HEADER.
 *
 * This code is free software; you can redistribute it and/or modify it
 * under the terms of the GNU General Public License version 2 only, as
 * published by the Free Software Foundation.
 *
 * This code is distributed in the hope that it will be useful, but WITHOUT
 * ANY WARRANTY; without even the implied warranty of MERCHANTABILITY or
 * FITNESS FOR A PARTICULAR PURPOSE.  See the GNU General Public License
 * version 2 for more details (a copy is included in the LICENSE file that
 * accompanied this code).
 *
 * You should have received a copy of the GNU General Public License version
 * 2 along with this work; if not, write to the Free Software Foundation,
 * Inc., 51 Franklin St, Fifth Floor, Boston, MA 02110-1301 USA.
 *
 * Please contact Oracle, 500 Oracle Parkway, Redwood Shores, CA 94065 USA
 * or visit www.oracle.com if you need additional information or have any
 * questions.
 *
 */

#ifndef SHARE_RUNTIME_SHAREDRUNTIME_HPP
#define SHARE_RUNTIME_SHAREDRUNTIME_HPP

#include "code/codeBlob.hpp"
#include "code/vmreg.hpp"
#include "interpreter/linkResolver.hpp"
#include "memory/allStatic.hpp"
#include "memory/resourceArea.hpp"
#include "utilities/macros.hpp"

class AdapterHandlerEntry;
class AdapterFingerPrint;
class vframeStream;

// Runtime is the base class for various runtime interfaces
// (InterpreterRuntime, CompilerRuntime, etc.). It provides
// shared functionality such as exception forwarding (C++ to
// Java exceptions), locking/unlocking mechanisms, statistical
// information, etc.

class SharedRuntime: AllStatic {
  friend class VMStructs;

 private:
  static bool resolve_sub_helper_internal(methodHandle callee_method, const frame& caller_frame,
                                          CompiledMethod* caller_nm, bool is_virtual, bool is_optimized,
                                          Handle receiver, CallInfo& call_info, Bytecodes::Code invoke_code, TRAPS);
  static methodHandle resolve_sub_helper(bool is_virtual, bool is_optimized, TRAPS);

  // Shared stub locations

  static RuntimeStub*        _wrong_method_blob;
  static RuntimeStub*        _wrong_method_abstract_blob;
  static RuntimeStub*        _ic_miss_blob;
  static RuntimeStub*        _resolve_opt_virtual_call_blob;
  static RuntimeStub*        _resolve_virtual_call_blob;
  static RuntimeStub*        _resolve_static_call_blob;
  static address             _resolve_static_call_entry;

  static DeoptimizationBlob* _deopt_blob;

  static SafepointBlob*      _polling_page_vectors_safepoint_handler_blob;
  static SafepointBlob*      _polling_page_safepoint_handler_blob;
  static SafepointBlob*      _polling_page_return_handler_blob;

#ifdef COMPILER2
  static UncommonTrapBlob*   _uncommon_trap_blob;
#endif // COMPILER2

  static nmethod*            _cont_doYield_stub;

#ifndef PRODUCT
  // Counters
  static int64_t _nof_megamorphic_calls;         // total # of megamorphic calls (through vtable)
#endif // !PRODUCT

 private:
  enum { POLL_AT_RETURN,  POLL_AT_LOOP, POLL_AT_VECTOR_LOOP };
  static SafepointBlob* generate_handler_blob(address call_ptr, int poll_type);
  static RuntimeStub*   generate_resolve_blob(address destination, const char* name);

 public:
  static void generate_stubs(void);

  // max bytes for each dtrace string parameter
  enum { max_dtrace_string_size = 256 };

  // The following arithmetic routines are used on platforms that do
  // not have machine instructions to implement their functionality.
  // Do not remove these.

  // long arithmetics
  static jlong   lmul(jlong y, jlong x);
  static jlong   ldiv(jlong y, jlong x);
  static jlong   lrem(jlong y, jlong x);

  // float and double remainder
  static jfloat  frem(jfloat  x, jfloat  y);
  static jdouble drem(jdouble x, jdouble y);


#ifdef _WIN64
  // Workaround for fmod issue in the Windows x64 CRT
  static double fmod_winx64(double x, double y);
#endif

#ifdef __SOFTFP__
  static jfloat  fadd(jfloat x, jfloat y);
  static jfloat  fsub(jfloat x, jfloat y);
  static jfloat  fmul(jfloat x, jfloat y);
  static jfloat  fdiv(jfloat x, jfloat y);

  static jdouble dadd(jdouble x, jdouble y);
  static jdouble dsub(jdouble x, jdouble y);
  static jdouble dmul(jdouble x, jdouble y);
  static jdouble ddiv(jdouble x, jdouble y);
#endif // __SOFTFP__

  // float conversion (needs to set appropriate rounding mode)
  static jint    f2i (jfloat  x);
  static jlong   f2l (jfloat  x);
  static jint    d2i (jdouble x);
  static jlong   d2l (jdouble x);
  static jfloat  d2f (jdouble x);
  static jfloat  l2f (jlong   x);
  static jdouble l2d (jlong   x);
  static jfloat  i2f (jint    x);

#ifdef __SOFTFP__
  static jdouble i2d (jint    x);
  static jdouble f2d (jfloat  x);
#endif // __SOFTFP__

  // double trigonometrics and transcendentals
  static jdouble dsin(jdouble x);
  static jdouble dcos(jdouble x);
  static jdouble dtan(jdouble x);
  static jdouble dlog(jdouble x);
  static jdouble dlog10(jdouble x);
  static jdouble dexp(jdouble x);
  static jdouble dpow(jdouble x, jdouble y);

#if defined(__SOFTFP__) || defined(E500V2)
  static double dabs(double f);
#endif

#if defined(__SOFTFP__) || defined(PPC)
  static double dsqrt(double f);
#endif

  // Montgomery multiplication
  static void montgomery_multiply(jint *a_ints, jint *b_ints, jint *n_ints,
                                  jint len, jlong inv, jint *m_ints);
  static void montgomery_square(jint *a_ints, jint *n_ints,
                                jint len, jlong inv, jint *m_ints);

#ifdef __SOFTFP__
  // C++ compiler generates soft float instructions as well as passing
  // float and double in registers.
  static int  fcmpl(float x, float y);
  static int  fcmpg(float x, float y);
  static int  dcmpl(double x, double y);
  static int  dcmpg(double x, double y);

  static int unordered_fcmplt(float x, float y);
  static int unordered_dcmplt(double x, double y);
  static int unordered_fcmple(float x, float y);
  static int unordered_dcmple(double x, double y);
  static int unordered_fcmpge(float x, float y);
  static int unordered_dcmpge(double x, double y);
  static int unordered_fcmpgt(float x, float y);
  static int unordered_dcmpgt(double x, double y);

  static float  fneg(float f);
  static double dneg(double f);
#endif

  // exception handling across interpreter/compiler boundaries
  static address raw_exception_handler_for_return_address(JavaThread* current, address return_address);
  static address exception_handler_for_return_address(JavaThread* current, address return_address);

  // exception handling and implicit exceptions
  static address compute_compiled_exc_handler(CompiledMethod* nm, address ret_pc, Handle& exception,
                                              bool force_unwind, bool top_frame_only, bool& recursive_exception_occurred);
  enum ImplicitExceptionKind {
    IMPLICIT_NULL,
    IMPLICIT_DIVIDE_BY_ZERO,
    STACK_OVERFLOW
  };
  static void    throw_AbstractMethodError(JavaThread* current);
  static void    throw_IncompatibleClassChangeError(JavaThread* current);
  static void    throw_ArithmeticException(JavaThread* current);
  static void    throw_NullPointerException(JavaThread* current);
  static void    throw_NullPointerException_at_call(JavaThread* current);
  static void    throw_StackOverflowError(JavaThread* current);
  static void    throw_delayed_StackOverflowError(JavaThread* current);
  static void    throw_StackOverflowError_common(JavaThread* current, bool delayed);
  static address continuation_for_implicit_exception(JavaThread* current,
                                                     address faulting_pc,
                                                     ImplicitExceptionKind exception_kind);

  // Post-slow-path-allocation, pre-initializing-stores step for
  // implementing e.g. ReduceInitialCardMarks
  static void on_slowpath_allocation_exit(JavaThread* current);

  static void enable_stack_reserved_zone(JavaThread* current);
  static frame look_for_reserved_stack_annotated_method(JavaThread* current, frame fr);

  // Shared stub locations
  static address get_poll_stub(address pc);

  static address get_ic_miss_stub() {
    assert(_ic_miss_blob!= nullptr, "oops");
    return _ic_miss_blob->entry_point();
  }

  static address get_handle_wrong_method_stub() {
    assert(_wrong_method_blob!= nullptr, "oops");
    return _wrong_method_blob->entry_point();
  }

  static address get_handle_wrong_method_abstract_stub() {
    assert(_wrong_method_abstract_blob!= nullptr, "oops");
    return _wrong_method_abstract_blob->entry_point();
  }

#ifdef COMPILER2
  static void generate_uncommon_trap_blob(void);
  static UncommonTrapBlob* uncommon_trap_blob()                  { return _uncommon_trap_blob; }
#endif // COMPILER2

  static address get_resolve_opt_virtual_call_stub() {
    assert(_resolve_opt_virtual_call_blob != nullptr, "oops");
    return _resolve_opt_virtual_call_blob->entry_point();
  }
  static address get_resolve_virtual_call_stub() {
    assert(_resolve_virtual_call_blob != nullptr, "oops");
    return _resolve_virtual_call_blob->entry_point();
  }
  static address get_resolve_static_call_stub() {
    assert(_resolve_static_call_blob != nullptr, "oops");
    return _resolve_static_call_blob->entry_point();
  }

  static SafepointBlob* polling_page_return_handler_blob()     { return _polling_page_return_handler_blob; }
  static SafepointBlob* polling_page_safepoint_handler_blob()  { return _polling_page_safepoint_handler_blob; }
  static SafepointBlob* polling_page_vectors_safepoint_handler_blob()  { return _polling_page_vectors_safepoint_handler_blob; }

  static nmethod* cont_doYield_stub() {
    assert(_cont_doYield_stub != nullptr, "oops");
    return _cont_doYield_stub;
  }

  // Counters
#ifndef PRODUCT
  static address nof_megamorphic_calls_addr() { return (address)&_nof_megamorphic_calls; }
#endif // PRODUCT

  // Helper routine for full-speed JVMTI exception throwing support
  static void throw_and_post_jvmti_exception(JavaThread* current, Handle h_exception);
  static void throw_and_post_jvmti_exception(JavaThread* current, Symbol* name, const char *message = nullptr);

#if INCLUDE_JVMTI
  // Functions for JVMTI notifications
  static void notify_jvmti_vthread_start(oopDesc* vt, jboolean hide, JavaThread* current);
  static void notify_jvmti_vthread_end(oopDesc* vt, jboolean hide, JavaThread* current);
  static void notify_jvmti_vthread_mount(oopDesc* vt, jboolean hide, JavaThread* current);
  static void notify_jvmti_vthread_unmount(oopDesc* vt, jboolean hide, JavaThread* current);
#endif

  // RedefineClasses() tracing support for obsolete method entry
  static int rc_trace_method_entry(JavaThread* thread, Method* m);

  // To be used as the entry point for unresolved native methods.
  static address native_method_throw_unsatisfied_link_error_entry();

  static void register_finalizer(JavaThread* thread, oopDesc* obj);

  // dtrace notifications
  static int dtrace_object_alloc(oopDesc* o);
  static int dtrace_object_alloc(JavaThread* thread, oopDesc* o);
  static int dtrace_object_alloc(JavaThread* thread, oopDesc* o, size_t size);
  static int dtrace_method_entry(JavaThread* thread, Method* m);
  static int dtrace_method_exit(JavaThread* thread, Method* m);

  // Utility method for retrieving the Java thread id, returns 0 if the
  // thread is not a well formed Java thread.
  static jlong get_java_tid(JavaThread* thread);


  // used by native wrappers to re-enable yellow if overflow happened in native code
  static void reguard_yellow_pages();

  // Fill in the "X cannot be cast to a Y" message for ClassCastException
  //
  // @param thr the current thread
  // @param caster_klass the class of the object we are casting
  // @return the dynamically allocated exception message (must be freed
  // by the caller using a resource mark)
  //
  // BCP must refer to the current 'checkcast' opcode for the frame
  // on top of the stack.
  // The caller (or one of its callers) must use a ResourceMark
  // in order to correctly free the result.
  //
  static char* generate_class_cast_message(JavaThread* thr, Klass* caster_klass);

  // Fill in the "X cannot be cast to a Y" message for ClassCastException
  //
  // @param caster_klass the class of the object we are casting
  // @param target_klass the target klass attempt
  // @return the dynamically allocated exception message (must be freed
  // by the caller using a resource mark)
  //
  // This version does not require access the frame, so it can be called
  // from interpreted code
  // The caller (or one of it's callers) must use a ResourceMark
  // in order to correctly free the result.
  //
  static char* generate_class_cast_message(Klass* caster_klass, Klass* target_klass, Symbol* target_klass_name = nullptr);

  // Resolves a call site- may patch in the destination of the call into the
  // compiled code.
  static methodHandle resolve_helper(bool is_virtual, bool is_optimized, TRAPS);

 private:
  // deopt blob
  static void generate_deopt_blob(void);

  static bool handle_ic_miss_helper_internal(Handle receiver, CompiledMethod* caller_nm, const frame& caller_frame,
                                             methodHandle callee_method, Bytecodes::Code bc, CallInfo& call_info,
                                             bool& needs_ic_stub_refill, TRAPS);

 public:
  static DeoptimizationBlob* deopt_blob(void)      { return _deopt_blob; }

  // Resets a call-site in compiled code so it will get resolved again.
  static methodHandle reresolve_call_site(TRAPS);

  // In the code prolog, if the klass comparison fails, the inline cache
  // misses and the call site is patched to megamorphic
  static methodHandle handle_ic_miss_helper(TRAPS);

  // Find the method that called us.
  static methodHandle find_callee_method(TRAPS);

  static void monitor_enter_helper(oopDesc* obj, BasicLock* lock, JavaThread* thread);

  static void monitor_exit_helper(oopDesc* obj, BasicLock* lock, JavaThread* current);

 private:
  static Handle find_callee_info(Bytecodes::Code& bc, CallInfo& callinfo, TRAPS);
  static Handle find_callee_info_helper(vframeStream& vfst, Bytecodes::Code& bc, CallInfo& callinfo, TRAPS);

  static Method* extract_attached_method(vframeStream& vfst);

#if defined(X86) && defined(COMPILER1)
  // For Object.hashCode, System.identityHashCode try to pull hashCode from object header if available.
  static void inline_check_hashcode_from_object_header(MacroAssembler* masm, const methodHandle& method, Register obj_reg, Register result);
#endif // X86 && COMPILER1

 public:

  // Read the array of BasicTypes from a Java signature, and compute where
  // compiled Java code would like to put the results.  Values in reg_lo and
  // reg_hi refer to 4-byte quantities.  Values less than SharedInfo::stack0 are
  // registers, those above refer to 4-byte stack slots.  All stack slots are
  // based off of the window top.  SharedInfo::stack0 refers to the first usable
  // slot in the bottom of the frame. SharedInfo::stack0+1 refers to the memory word
  // 4-bytes higher.
  // return value is the maximum number of VMReg stack slots the convention will use.
  static int java_calling_convention(const BasicType* sig_bt, VMRegPair* regs, int total_args_passed);

  static void check_member_name_argument_is_last_argument(const methodHandle& method,
                                                          const BasicType* sig_bt,
                                                          const VMRegPair* regs) NOT_DEBUG_RETURN;

  // Ditto except for calling C
  //
  // C argument in register AND stack slot.
  // Some architectures require that an argument must be passed in a register
  // AND in a stack slot. These architectures provide a second VMRegPair array
  // to be filled by the c_calling_convention method. On other architectures,
  // null is being passed as the second VMRegPair array, so arguments are either
  // passed in a register OR in a stack slot.
  static int c_calling_convention(const BasicType *sig_bt, VMRegPair *regs, VMRegPair *regs2,
                                  int total_args_passed);

  static int vector_calling_convention(VMRegPair *regs,
                                       uint num_bits,
                                       uint total_args_passed);

  // Generate I2C and C2I adapters. These adapters are simple argument marshalling
  // blobs. Unlike adapters in the tiger and earlier releases the code in these
  // blobs does not create a new frame and are therefore virtually invisible
  // to the stack walking code. In general these blobs extend the callers stack
  // as needed for the conversion of argument locations.

  // When calling a c2i blob the code will always call the interpreter even if
  // by the time we reach the blob there is compiled code available. This allows
  // the blob to pass the incoming stack pointer (the sender sp) in a known
  // location for the interpreter to record. This is used by the frame code
  // to correct the sender code to match up with the stack pointer when the
  // thread left the compiled code. In addition it allows the interpreter
  // to remove the space the c2i adapter allocated to do its argument conversion.

  // Although a c2i blob will always run interpreted even if compiled code is
  // present if we see that compiled code is present the compiled call site
  // will be patched/re-resolved so that later calls will run compiled.

  // Additionally a c2i blob need to have a unverified entry because it can be reached
  // in situations where the call site is an inlined cache site and may go megamorphic.

  // A i2c adapter is simpler than the c2i adapter. This is because it is assumed
  // that the interpreter before it does any call dispatch will record the current
  // stack pointer in the interpreter frame. On return it will restore the stack
  // pointer as needed. This means the i2c adapter code doesn't need any special
  // handshaking path with compiled code to keep the stack walking correct.

  static AdapterHandlerEntry* generate_i2c2i_adapters(MacroAssembler *_masm,
                                                      int total_args_passed,
                                                      int max_arg,
                                                      const BasicType *sig_bt,
                                                      const VMRegPair *regs,
                                                      AdapterFingerPrint* fingerprint);

  static void gen_i2c_adapter(MacroAssembler *_masm,
                              int total_args_passed,
                              int comp_args_on_stack,
                              const BasicType *sig_bt,
                              const VMRegPair *regs);

  // OSR support

  // OSR_migration_begin will extract the jvm state from an interpreter
  // frame (locals, monitors) and store the data in a piece of C heap
  // storage. This then allows the interpreter frame to be removed from the
  // stack and the OSR nmethod to be called. That method is called with a
  // pointer to the C heap storage. This pointer is the return value from
  // OSR_migration_begin.

  static intptr_t* OSR_migration_begin(JavaThread *thread);

  // OSR_migration_end is a trivial routine. It is called after the compiled
  // method has extracted the jvm state from the C heap that OSR_migration_begin
  // created. It's entire job is to simply free this storage.
  static void OSR_migration_end(intptr_t* buf);

  // Convert a sig into a calling convention register layout
  // and find interesting things about it.
  static VMRegPair* find_callee_arguments(Symbol* sig, bool has_receiver, bool has_appendix, int *arg_size);
  static VMReg name_for_receiver();

  // "Top of Stack" slots that may be unused by the calling convention but must
  // otherwise be preserved.
  // On Intel these are not necessary and the value can be zero.
  // On Sparc this describes the words reserved for storing a register window
  // when an interrupt occurs.
  static uint out_preserve_stack_slots();

  // Stack slots that may be unused by the calling convention but must
  // otherwise be preserved.  On Intel this includes the return address.
  // On PowerPC it includes the 4 words holding the old TOC & LR glue.
  static uint in_preserve_stack_slots();

  // Is vector's size (in bytes) bigger than a size saved by default?
  // For example, on x86 16 bytes XMM registers are saved by default.
  static bool is_wide_vector(int size);

  // Save and restore a native result
  static void    save_native_result(MacroAssembler *_masm, BasicType ret_type, int frame_slots);
  static void restore_native_result(MacroAssembler *_masm, BasicType ret_type, int frame_slots);

  // Generate a native wrapper for a given method.  The method takes arguments
  // in the Java compiled code convention, marshals them to the native
  // convention (handlizes oops, etc), transitions to native, makes the call,
  // returns to java state (possibly blocking), unhandlizes any result and
  // returns.
  //
  // The wrapper may contain special-case code if the given method
  // is a compiled method handle adapter, such as _invokeBasic, _linkToVirtual, etc.
  static nmethod* generate_native_wrapper(MacroAssembler* masm,
                                          const methodHandle& method,
                                          int compile_id,
                                          BasicType* sig_bt,
                                          VMRegPair* regs,
                                          BasicType ret_type);

  // A compiled caller has just called the interpreter, but compiled code
  // exists.  Patch the caller so he no longer calls into the interpreter.
  static void fixup_callers_callsite(Method* moop, address ret_pc);
  static bool should_fixup_call_destination(address destination, address entry_point, address caller_pc, Method* moop, CodeBlob* cb);

  // Slow-path Locking and Unlocking
  static void complete_monitor_locking_C(oopDesc* obj, BasicLock* lock, JavaThread* current);
  static void complete_monitor_unlocking_C(oopDesc* obj, BasicLock* lock, JavaThread* current);

  // Resolving of calls
  static address resolve_static_call_C     (JavaThread* current);
  static address resolve_virtual_call_C    (JavaThread* current);
  static address resolve_opt_virtual_call_C(JavaThread* current);

  // arraycopy, the non-leaf version.  (See StubRoutines for all the leaf calls.)
  static void slow_arraycopy_C(oopDesc* src,  jint src_pos,
                               oopDesc* dest, jint dest_pos,
                               jint length, JavaThread* thread);

  // handle ic miss with caller being compiled code
  // wrong method handling (inline cache misses)
  static address handle_wrong_method(JavaThread* current);
  static address handle_wrong_method_abstract(JavaThread* current);
  static address handle_wrong_method_ic_miss(JavaThread* current);

  static address handle_unsafe_access(JavaThread* thread, address next_pc);

 private:
  static PerfCounter* _perf_resolve_opt_virtual_total_time;
  static PerfCounter* _perf_resolve_virtual_total_time;
  static PerfCounter* _perf_resolve_static_total_time;
  static PerfCounter* _perf_handle_wrong_method_total_time;
  static PerfCounter* _perf_ic_miss_total_time;
 public:
  static uint _ic_miss_ctr;                      // total # of IC misses
  static uint _wrong_method_ctr;
  static uint _resolve_static_ctr;
  static uint _resolve_virtual_ctr;
  static uint _resolve_opt_virtual_ctr;

  static void print_counters_on(outputStream* st);

#ifndef PRODUCT

  // Collect and print inline cache miss statistics
 private:
  enum { maxICmiss_count = 100 };
  static int     _ICmiss_index;                  // length of IC miss histogram
  static int     _ICmiss_count[maxICmiss_count]; // miss counts
  static address _ICmiss_at[maxICmiss_count];    // miss addresses
  static void trace_ic_miss(address at);

 public:
  static uint _implicit_null_throws;
  static uint _implicit_div0_throws;

  static uint _jbyte_array_copy_ctr;       // Slow-path byte array copy
  static uint _jshort_array_copy_ctr;      // Slow-path short array copy
  static uint _jint_array_copy_ctr;        // Slow-path int array copy
  static uint _jlong_array_copy_ctr;       // Slow-path long array copy
  static uint _oop_array_copy_ctr;         // Slow-path oop array copy
  static uint _checkcast_array_copy_ctr;   // Slow-path oop array copy, with cast
  static uint _unsafe_array_copy_ctr;      // Slow-path includes alignment checks
  static uint _generic_array_copy_ctr;     // Slow-path includes type decoding
  static uint _slow_array_copy_ctr;        // Slow-path failed out to a method call

  static uint _new_instance_ctr;           // 'new' object requires GC
  static uint _new_array_ctr;              // 'new' array requires GC
  static uint _multi2_ctr, _multi3_ctr, _multi4_ctr, _multi5_ctr;
  static uint _find_handler_ctr;           // find exception handler
  static uint _rethrow_ctr;                // rethrow exception
  static uint _mon_enter_stub_ctr;         // monitor enter stub
  static uint _mon_exit_stub_ctr;          // monitor exit stub
  static uint _mon_enter_ctr;              // monitor enter slow
  static uint _mon_exit_ctr;               // monitor exit slow
  static uint _partial_subtype_ctr;        // SubRoutines::partial_subtype_check

  // Statistics code
  // stats for "normal" compiled calls (non-interface)
  static int64_t _nof_normal_calls;               // total # of calls
  static int64_t _nof_inlined_calls;              // total # of inlined normal calls
  static int64_t _nof_static_calls;               // total # of calls to static methods or super methods (invokespecial)
  static int64_t _nof_inlined_static_calls;       // total # of inlined static calls
  // stats for compiled interface calls
  static int64_t _nof_interface_calls;            // total # of compiled calls
  static int64_t _nof_inlined_interface_calls;    // total # of inlined interface calls

 public: // for compiler
  static address nof_normal_calls_addr()                { return (address)&_nof_normal_calls; }
  static address nof_inlined_calls_addr()               { return (address)&_nof_inlined_calls; }
  static address nof_static_calls_addr()                { return (address)&_nof_static_calls; }
  static address nof_inlined_static_calls_addr()        { return (address)&_nof_inlined_static_calls; }
  static address nof_interface_calls_addr()             { return (address)&_nof_interface_calls; }
  static address nof_inlined_interface_calls_addr()     { return (address)&_nof_inlined_interface_calls; }
<<<<<<< HEAD

  static void print_call_statistics_on(outputStream* st);
  static void print_ic_miss_histogram_on(outputStream* st);
  static void print_counters_on(outputStream* st);

  static void print_statistics();
=======
  static void print_call_statistics(uint64_t comp_total);
  static void print_ic_miss_histogram();
>>>>>>> 940808ea

#endif // PRODUCT

  static void print_statistics() PRODUCT_RETURN;
};


// ---------------------------------------------------------------------------
// Implementation of AdapterHandlerLibrary
//
// This library manages argument marshaling adapters and native wrappers.
// There are 2 flavors of adapters: I2C and C2I.
//
// The I2C flavor takes a stock interpreted call setup, marshals the
// arguments for a Java-compiled call, and jumps to Rmethod-> code()->
// code_begin().  It is broken to call it without an nmethod assigned.
// The usual behavior is to lift any register arguments up out of the
// stack and possibly re-pack the extra arguments to be contiguous.
// I2C adapters will save what the interpreter's stack pointer will be
// after arguments are popped, then adjust the interpreter's frame
// size to force alignment and possibly to repack the arguments.
// After re-packing, it jumps to the compiled code start.  There are
// no safepoints in this adapter code and a GC cannot happen while
// marshaling is in progress.
//
// The C2I flavor takes a stock compiled call setup plus the target method in
// Rmethod, marshals the arguments for an interpreted call and jumps to
// Rmethod->_i2i_entry.  On entry, the interpreted frame has not yet been
// setup.  Compiled frames are fixed-size and the args are likely not in the
// right place.  Hence all the args will likely be copied into the
// interpreter's frame, forcing that frame to grow.  The compiled frame's
// outgoing stack args will be dead after the copy.
//
// Native wrappers, like adapters, marshal arguments.  Unlike adapters they
// also perform an official frame push & pop.  They have a call to the native
// routine in their middles and end in a return (instead of ending in a jump).
// The native wrappers are stored in real nmethods instead of the BufferBlobs
// used by the adapters.  The code generation happens here because it's very
// similar to what the adapters have to do.

class AdapterHandlerEntry : public CHeapObj<mtCode> {
  friend class AdapterHandlerLibrary;

 private:
  AdapterFingerPrint* _fingerprint;
  address _i2c_entry;
  address _c2i_entry;
  address _c2i_unverified_entry;
  address _c2i_no_clinit_check_entry;

#ifdef ASSERT
  // Captures code and signature used to generate this adapter when
  // verifying adapter equivalence.
  unsigned char* _saved_code;
  int            _saved_code_length;
#endif

  AdapterHandlerEntry(AdapterFingerPrint* fingerprint, address i2c_entry, address c2i_entry,
                      address c2i_unverified_entry,
                      address c2i_no_clinit_check_entry) :
    _fingerprint(fingerprint),
    _i2c_entry(i2c_entry),
    _c2i_entry(c2i_entry),
    _c2i_unverified_entry(c2i_unverified_entry),
    _c2i_no_clinit_check_entry(c2i_no_clinit_check_entry)
#ifdef ASSERT
    , _saved_code_length(0)
#endif
  { }

  ~AdapterHandlerEntry();

 public:
  address get_i2c_entry()                  const { return _i2c_entry; }
  address get_c2i_entry()                  const { return _c2i_entry; }
  address get_c2i_unverified_entry()       const { return _c2i_unverified_entry; }
  address get_c2i_no_clinit_check_entry()  const { return _c2i_no_clinit_check_entry; }

  address base_address();
  void relocate(address new_base);

  AdapterFingerPrint* fingerprint() const { return _fingerprint; }

#ifdef ASSERT
  // Used to verify that code generated for shared adapters is equivalent
  void save_code   (unsigned char* code, int length);
  bool compare_code(AdapterHandlerEntry* other);
#endif

  //virtual void print_on(outputStream* st) const;  DO NOT USE
  void print_adapter_on(outputStream* st) const;
};

class AdapterHandlerLibrary: public AllStatic {
  friend class SharedRuntime;
 private:
  static BufferBlob* _buffer; // the temporary code buffer in CodeCache
  static AdapterHandlerEntry* _abstract_method_handler;
  static AdapterHandlerEntry* _no_arg_handler;
  static AdapterHandlerEntry* _int_arg_handler;
  static AdapterHandlerEntry* _obj_arg_handler;
  static AdapterHandlerEntry* _obj_int_arg_handler;
  static AdapterHandlerEntry* _obj_obj_arg_handler;

  static BufferBlob* buffer_blob();
  static void initialize();
  static AdapterHandlerEntry* create_adapter(AdapterBlob*& new_adapter,
                                             int total_args_passed,
                                             BasicType* sig_bt,
                                             bool allocate_code_blob);
  static AdapterHandlerEntry* get_simple_adapter(const methodHandle& method);
 public:

  static AdapterHandlerEntry* new_entry(AdapterFingerPrint* fingerprint,
                                        address i2c_entry,
                                        address c2i_entry,
                                        address c2i_unverified_entry,
                                        address c2i_no_clinit_check_entry = nullptr);
  static void create_native_wrapper(const methodHandle& method);
  static AdapterHandlerEntry* get_adapter(const methodHandle& method);

  static void print_handler(const CodeBlob* b) { print_handler_on(tty, b); }
  static void print_handler_on(outputStream* st, const CodeBlob* b);
  static bool contains(const CodeBlob* b);
#ifndef PRODUCT
  static void print_statistics_on(outputStream* st);
#endif // PRODUCT

};

#endif // SHARE_RUNTIME_SHAREDRUNTIME_HPP<|MERGE_RESOLUTION|>--- conflicted
+++ resolved
@@ -584,18 +584,9 @@
   static address nof_inlined_static_calls_addr()        { return (address)&_nof_inlined_static_calls; }
   static address nof_interface_calls_addr()             { return (address)&_nof_interface_calls; }
   static address nof_inlined_interface_calls_addr()     { return (address)&_nof_inlined_interface_calls; }
-<<<<<<< HEAD
 
   static void print_call_statistics_on(outputStream* st);
   static void print_ic_miss_histogram_on(outputStream* st);
-  static void print_counters_on(outputStream* st);
-
-  static void print_statistics();
-=======
-  static void print_call_statistics(uint64_t comp_total);
-  static void print_ic_miss_histogram();
->>>>>>> 940808ea
-
 #endif // PRODUCT
 
   static void print_statistics() PRODUCT_RETURN;
