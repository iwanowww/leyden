--- conflicted
+++ resolved
@@ -663,7 +663,7 @@
     // Klass was unresolved at replay dump time and therefore not accessible.
     is_accessible = false;
   }
-  if (is_precompiled() && StoreSharedCode && PreloadArchivedClasses < 2) {
+  if (is_precompiled() && StoreCachedCode && PreloadArchivedClasses < 2) {
     if (ciKlass == _unloaded_ciinstance_klass ||
         ciKlass == _unloaded_ciobjarrayklass) {
       is_accessible = false;
@@ -1163,21 +1163,16 @@
     assert(offsets->value(CodeOffsets::Deopt) != -1, "must have deopt entry");
     assert(offsets->value(CodeOffsets::Exceptions) != -1, "must have exception entry");
 
-<<<<<<< HEAD
-    if (StoreSharedCode &&
+    if (StoreCachedCode &&
         (PrecompileLevel == 0 || is_precompiled()) && // store only precompiled code
-        rtm_state == NoRTM && sca_entry == nullptr) {
+        rtm_state == NoRTM && scc_entry == nullptr) {
 
       uint decompile_count = 0;
       if (method->method_data() != nullptr && !is_precompiled()) {
         decompile_count = method->method_data()->decompile_count();
       }
 
-      sca_entry = SCAFile::store_nmethod(method,
-=======
-    if (rtm_state == NoRTM && scc_entry == nullptr) {
       scc_entry = SCCache::store_nmethod(method,
->>>>>>> 265c226c
                              compile_id(),
                              entry_bci,
                              offsets,
@@ -1191,15 +1186,9 @@
                              for_preload,
                              has_unsafe_access,
                              has_wide_vectors,
-<<<<<<< HEAD
                              has_monitors, decompile_count);
-      if (sca_entry != nullptr) {
-        sca_entry->set_inlined_bytecodes(num_inlined_bytecodes());
-=======
-                             has_monitors);
       if (scc_entry != nullptr) {
         scc_entry->set_inlined_bytecodes(num_inlined_bytecodes());
->>>>>>> 265c226c
         if (has_clinit_barriers) {
           set_scc_clinit_barriers_entry(scc_entry); // Record it
           // Build second version of code without class initialization barriers
@@ -1211,7 +1200,6 @@
         }
       }
     }
-<<<<<<< HEAD
     if (install_code) {
       nm =  nmethod::new_nmethod(method,
                                  compile_id(),
@@ -1221,21 +1209,9 @@
                                  debug_info(), dependencies(), code_buffer,
                                  frame_words, oop_map_set,
                                  handler_table, inc_table,
-                                 compiler, CompLevel(task()->comp_level()), sca_entry);
-    }
-=======
-    nm =  nmethod::new_nmethod(method,
-                               compile_id(),
-                               entry_bci,
-                               offsets,
-                               orig_pc_offset,
-                               debug_info(), dependencies(), code_buffer,
-                               frame_words, oop_map_set,
-                               handler_table, inc_table,
-                               compiler, CompLevel(task()->comp_level()),
-                               scc_entry);
-
->>>>>>> 265c226c
+                                 compiler, CompLevel(task()->comp_level()), 
+                                 scc_entry);
+    }
     // Free codeBlobs
     code_buffer->free_blob();
 
@@ -1911,7 +1887,7 @@
   ASSERT_IN_VM;
   assert(is_precompiled(), "");
   ResourceMark rm;
-  if (StoreSharedCode && PreloadArchivedClasses < 2) {
+  if (StoreCachedCode && PreloadArchivedClasses < 2) {
     if (is_fully_initialized(ik)) {
       log_trace(precompile)("%d: fully_initialized: %s", task()->compile_id(), ik->external_name());
       return InstanceKlass::ClassState::fully_initialized;
