/*
 * Copyright (c) 1997, 2024, Oracle and/or its affiliates. All rights reserved.
 * DO NOT ALTER OR REMOVE COPYRIGHT NOTICES OR THIS FILE HEADER.
 *
 * This code is free software; you can redistribute it and/or modify it
 * under the terms of the GNU General Public License version 2 only, as
 * published by the Free Software Foundation.
 *
 * This code is distributed in the hope that it will be useful, but WITHOUT
 * ANY WARRANTY; without even the implied warranty of MERCHANTABILITY or
 * FITNESS FOR A PARTICULAR PURPOSE.  See the GNU General Public License
 * version 2 for more details (a copy is included in the LICENSE file that
 * accompanied this code).
 *
 * You should have received a copy of the GNU General Public License version
 * 2 along with this work; if not, write to the Free Software Foundation,
 * Inc., 51 Franklin St, Fifth Floor, Boston, MA 02110-1301 USA.
 *
 * Please contact Oracle, 500 Oracle Parkway, Redwood Shores, CA 94065 USA
 * or visit www.oracle.com if you need additional information or have any
 * questions.
 *
 */

#include "precompiled.hpp"
#include "asm/macroAssembler.hpp"
#include "asm/macroAssembler.inline.hpp"
#include "ci/ciReplay.hpp"
#include "classfile/javaClasses.hpp"
#include "code/exceptionHandlerTable.hpp"
#include "code/nmethod.hpp"
#include "compiler/compilationFailureInfo.hpp"
#include "compiler/compilationMemoryStatistic.hpp"
#include "compiler/compileBroker.hpp"
#include "compiler/compileLog.hpp"
#include "compiler/compilerOracle.hpp"
#include "compiler/compiler_globals.hpp"
#include "compiler/disassembler.hpp"
#include "compiler/oopMap.hpp"
#include "gc/shared/barrierSet.hpp"
#include "gc/shared/c2/barrierSetC2.hpp"
#include "jfr/jfrEvents.hpp"
#include "jvm_io.h"
#include "memory/allocation.hpp"
#include "memory/resourceArea.hpp"
#include "opto/addnode.hpp"
#include "opto/block.hpp"
#include "opto/c2compiler.hpp"
#include "opto/callGenerator.hpp"
#include "opto/callnode.hpp"
#include "opto/castnode.hpp"
#include "opto/cfgnode.hpp"
#include "opto/chaitin.hpp"
#include "opto/compile.hpp"
#include "opto/connode.hpp"
#include "opto/convertnode.hpp"
#include "opto/divnode.hpp"
#include "opto/escape.hpp"
#include "opto/idealGraphPrinter.hpp"
#include "opto/locknode.hpp"
#include "opto/loopnode.hpp"
#include "opto/machnode.hpp"
#include "opto/macro.hpp"
#include "opto/matcher.hpp"
#include "opto/mathexactnode.hpp"
#include "opto/memnode.hpp"
#include "opto/mulnode.hpp"
#include "opto/narrowptrnode.hpp"
#include "opto/node.hpp"
#include "opto/opcodes.hpp"
#include "opto/output.hpp"
#include "opto/parse.hpp"
#include "opto/phaseX.hpp"
#include "opto/rootnode.hpp"
#include "opto/runtime.hpp"
#include "opto/stringopts.hpp"
#include "opto/type.hpp"
#include "opto/vector.hpp"
#include "opto/vectornode.hpp"
#include "runtime/globals_extension.hpp"
#include "runtime/sharedRuntime.hpp"
#include "runtime/signature.hpp"
#include "runtime/stubRoutines.hpp"
#include "runtime/timer.hpp"
#include "utilities/align.hpp"
#include "utilities/copy.hpp"
#include "utilities/macros.hpp"
#include "utilities/resourceHash.hpp"

// -------------------- Compile::mach_constant_base_node -----------------------
// Constant table base node singleton.
MachConstantBaseNode* Compile::mach_constant_base_node() {
  if (_mach_constant_base_node == nullptr) {
    _mach_constant_base_node = new MachConstantBaseNode();
    _mach_constant_base_node->add_req(C->root());
  }
  return _mach_constant_base_node;
}


/// Support for intrinsics.

// Return the index at which m must be inserted (or already exists).
// The sort order is by the address of the ciMethod, with is_virtual as minor key.
class IntrinsicDescPair {
 private:
  ciMethod* _m;
  bool _is_virtual;
 public:
  IntrinsicDescPair(ciMethod* m, bool is_virtual) : _m(m), _is_virtual(is_virtual) {}
  static int compare(IntrinsicDescPair* const& key, CallGenerator* const& elt) {
    ciMethod* m= elt->method();
    ciMethod* key_m = key->_m;
    if (key_m < m)      return -1;
    else if (key_m > m) return 1;
    else {
      bool is_virtual = elt->is_virtual();
      bool key_virtual = key->_is_virtual;
      if (key_virtual < is_virtual)      return -1;
      else if (key_virtual > is_virtual) return 1;
      else                               return 0;
    }
  }
};
int Compile::intrinsic_insertion_index(ciMethod* m, bool is_virtual, bool& found) {
#ifdef ASSERT
  for (int i = 1; i < _intrinsics.length(); i++) {
    CallGenerator* cg1 = _intrinsics.at(i-1);
    CallGenerator* cg2 = _intrinsics.at(i);
    assert(cg1->method() != cg2->method()
           ? cg1->method()     < cg2->method()
           : cg1->is_virtual() < cg2->is_virtual(),
           "compiler intrinsics list must stay sorted");
  }
#endif
  IntrinsicDescPair pair(m, is_virtual);
  return _intrinsics.find_sorted<IntrinsicDescPair*, IntrinsicDescPair::compare>(&pair, found);
}

void Compile::register_intrinsic(CallGenerator* cg) {
  bool found = false;
  int index = intrinsic_insertion_index(cg->method(), cg->is_virtual(), found);
  assert(!found, "registering twice");
  _intrinsics.insert_before(index, cg);
  assert(find_intrinsic(cg->method(), cg->is_virtual()) == cg, "registration worked");
}

CallGenerator* Compile::find_intrinsic(ciMethod* m, bool is_virtual) {
  assert(m->is_loaded(), "don't try this on unloaded methods");
  if (_intrinsics.length() > 0) {
    bool found = false;
    int index = intrinsic_insertion_index(m, is_virtual, found);
     if (found) {
      return _intrinsics.at(index);
    }
  }
  // Lazily create intrinsics for intrinsic IDs well-known in the runtime.
  if (m->intrinsic_id() != vmIntrinsics::_none &&
      m->intrinsic_id() <= vmIntrinsics::LAST_COMPILER_INLINE) {
    CallGenerator* cg = make_vm_intrinsic(m, is_virtual);
    if (cg != nullptr) {
      // Save it for next time:
      register_intrinsic(cg);
      return cg;
    } else {
      gather_intrinsic_statistics(m->intrinsic_id(), is_virtual, _intrinsic_disabled);
    }
  }
  return nullptr;
}

// Compile::make_vm_intrinsic is defined in library_call.cpp.

#ifndef PRODUCT
// statistics gathering...

juint  Compile::_intrinsic_hist_count[vmIntrinsics::number_of_intrinsics()] = {0};
jubyte Compile::_intrinsic_hist_flags[vmIntrinsics::number_of_intrinsics()] = {0};

inline int as_int(vmIntrinsics::ID id) {
  return vmIntrinsics::as_int(id);
}

bool Compile::gather_intrinsic_statistics(vmIntrinsics::ID id, bool is_virtual, int flags) {
  assert(id > vmIntrinsics::_none && id < vmIntrinsics::ID_LIMIT, "oob");
  int oflags = _intrinsic_hist_flags[as_int(id)];
  assert(flags != 0, "what happened?");
  if (is_virtual) {
    flags |= _intrinsic_virtual;
  }
  bool changed = (flags != oflags);
  if ((flags & _intrinsic_worked) != 0) {
    juint count = (_intrinsic_hist_count[as_int(id)] += 1);
    if (count == 1) {
      changed = true;           // first time
    }
    // increment the overall count also:
    _intrinsic_hist_count[as_int(vmIntrinsics::_none)] += 1;
  }
  if (changed) {
    if (((oflags ^ flags) & _intrinsic_virtual) != 0) {
      // Something changed about the intrinsic's virtuality.
      if ((flags & _intrinsic_virtual) != 0) {
        // This is the first use of this intrinsic as a virtual call.
        if (oflags != 0) {
          // We already saw it as a non-virtual, so note both cases.
          flags |= _intrinsic_both;
        }
      } else if ((oflags & _intrinsic_both) == 0) {
        // This is the first use of this intrinsic as a non-virtual
        flags |= _intrinsic_both;
      }
    }
    _intrinsic_hist_flags[as_int(id)] = (jubyte) (oflags | flags);
  }
  // update the overall flags also:
  _intrinsic_hist_flags[as_int(vmIntrinsics::_none)] |= (jubyte) flags;
  return changed;
}

static char* format_flags(int flags, char* buf) {
  buf[0] = 0;
  if ((flags & Compile::_intrinsic_worked) != 0)    strcat(buf, ",worked");
  if ((flags & Compile::_intrinsic_failed) != 0)    strcat(buf, ",failed");
  if ((flags & Compile::_intrinsic_disabled) != 0)  strcat(buf, ",disabled");
  if ((flags & Compile::_intrinsic_virtual) != 0)   strcat(buf, ",virtual");
  if ((flags & Compile::_intrinsic_both) != 0)      strcat(buf, ",nonvirtual");
  if (buf[0] == 0)  strcat(buf, ",");
  assert(buf[0] == ',', "must be");
  return &buf[1];
}

void Compile::print_intrinsic_statistics() {
  char flagsbuf[100];
  ttyLocker ttyl;
  if (xtty != nullptr)  xtty->head("statistics type='intrinsic'");
  tty->print_cr("Compiler intrinsic usage:");
  juint total = _intrinsic_hist_count[as_int(vmIntrinsics::_none)];
  if (total == 0)  total = 1;  // avoid div0 in case of no successes
  #define PRINT_STAT_LINE(name, c, f) \
    tty->print_cr("  %4d (%4.1f%%) %s (%s)", (int)(c), ((c) * 100.0) / total, name, f);
  for (auto id : EnumRange<vmIntrinsicID>{}) {
    int   flags = _intrinsic_hist_flags[as_int(id)];
    juint count = _intrinsic_hist_count[as_int(id)];
    if ((flags | count) != 0) {
      PRINT_STAT_LINE(vmIntrinsics::name_at(id), count, format_flags(flags, flagsbuf));
    }
  }
  PRINT_STAT_LINE("total", total, format_flags(_intrinsic_hist_flags[as_int(vmIntrinsics::_none)], flagsbuf));
  if (xtty != nullptr)  xtty->tail("statistics");
}

void Compile::print_statistics() {
  { ttyLocker ttyl;
    if (xtty != nullptr)  xtty->head("statistics type='opto'");
    Parse::print_statistics();
    PhaseStringOpts::print_statistics();
    PhaseCCP::print_statistics();
    PhaseRegAlloc::print_statistics();
    PhaseOutput::print_statistics();
    PhasePeephole::print_statistics();
    PhaseIdealLoop::print_statistics();
    ConnectionGraph::print_statistics();
    PhaseMacroExpand::print_statistics();
    if (xtty != nullptr)  xtty->tail("statistics");
  }
  if (_intrinsic_hist_flags[as_int(vmIntrinsics::_none)] != 0) {
    // put this under its own <statistics> element.
    print_intrinsic_statistics();
  }
}
#endif //PRODUCT

void Compile::gvn_replace_by(Node* n, Node* nn) {
  for (DUIterator_Last imin, i = n->last_outs(imin); i >= imin; ) {
    Node* use = n->last_out(i);
    bool is_in_table = initial_gvn()->hash_delete(use);
    uint uses_found = 0;
    for (uint j = 0; j < use->len(); j++) {
      if (use->in(j) == n) {
        if (j < use->req())
          use->set_req(j, nn);
        else
          use->set_prec(j, nn);
        uses_found++;
      }
    }
    if (is_in_table) {
      // reinsert into table
      initial_gvn()->hash_find_insert(use);
    }
    record_for_igvn(use);
    PhaseIterGVN::add_users_of_use_to_worklist(nn, use, *_igvn_worklist);
    i -= uses_found;    // we deleted 1 or more copies of this edge
  }
}


// Identify all nodes that are reachable from below, useful.
// Use breadth-first pass that records state in a Unique_Node_List,
// recursive traversal is slower.
void Compile::identify_useful_nodes(Unique_Node_List &useful) {
  int estimated_worklist_size = live_nodes();
  useful.map( estimated_worklist_size, nullptr );  // preallocate space

  // Initialize worklist
  if (root() != nullptr)  { useful.push(root()); }
  // If 'top' is cached, declare it useful to preserve cached node
  if (cached_top_node())  { useful.push(cached_top_node()); }

  // Push all useful nodes onto the list, breadthfirst
  for( uint next = 0; next < useful.size(); ++next ) {
    assert( next < unique(), "Unique useful nodes < total nodes");
    Node *n  = useful.at(next);
    uint max = n->len();
    for( uint i = 0; i < max; ++i ) {
      Node *m = n->in(i);
      if (not_a_node(m))  continue;
      useful.push(m);
    }
  }
}

// Update dead_node_list with any missing dead nodes using useful
// list. Consider all non-useful nodes to be useless i.e., dead nodes.
void Compile::update_dead_node_list(Unique_Node_List &useful) {
  uint max_idx = unique();
  VectorSet& useful_node_set = useful.member_set();

  for (uint node_idx = 0; node_idx < max_idx; node_idx++) {
    // If node with index node_idx is not in useful set,
    // mark it as dead in dead node list.
    if (!useful_node_set.test(node_idx)) {
      record_dead_node(node_idx);
    }
  }
}

void Compile::remove_useless_late_inlines(GrowableArray<CallGenerator*>* inlines, Unique_Node_List &useful) {
  int shift = 0;
  for (int i = 0; i < inlines->length(); i++) {
    CallGenerator* cg = inlines->at(i);
    if (useful.member(cg->call_node())) {
      if (shift > 0) {
        inlines->at_put(i - shift, cg);
      }
    } else {
      shift++; // skip over the dead element
    }
  }
  if (shift > 0) {
    inlines->trunc_to(inlines->length() - shift); // remove last elements from compacted array
  }
}

void Compile::remove_useless_late_inlines(GrowableArray<CallGenerator*>* inlines, Node* dead) {
  assert(dead != nullptr && dead->is_Call(), "sanity");
  int found = 0;
  for (int i = 0; i < inlines->length(); i++) {
    if (inlines->at(i)->call_node() == dead) {
      inlines->remove_at(i);
      found++;
      NOT_DEBUG( break; ) // elements are unique, so exit early
    }
  }
  assert(found <= 1, "not unique");
}

template<typename N, ENABLE_IF_SDEFN(std::is_base_of<Node, N>::value)>
void Compile::remove_useless_nodes(GrowableArray<N*>& node_list, Unique_Node_List& useful) {
  for (int i = node_list.length() - 1; i >= 0; i--) {
    N* node = node_list.at(i);
    if (!useful.member(node)) {
      node_list.delete_at(i); // replaces i-th with last element which is known to be useful (already processed)
    }
  }
}

void Compile::remove_useless_node(Node* dead) {
  remove_modified_node(dead);

  // Constant node that has no out-edges and has only one in-edge from
  // root is usually dead. However, sometimes reshaping walk makes
  // it reachable by adding use edges. So, we will NOT count Con nodes
  // as dead to be conservative about the dead node count at any
  // given time.
  if (!dead->is_Con()) {
    record_dead_node(dead->_idx);
  }
  if (dead->is_macro()) {
    remove_macro_node(dead);
  }
  if (dead->is_expensive()) {
    remove_expensive_node(dead);
  }
  if (dead->Opcode() == Op_Opaque4) {
    remove_template_assertion_predicate_opaq(dead);
  }
  if (dead->is_ParsePredicate()) {
    remove_parse_predicate(dead->as_ParsePredicate());
  }
  if (dead->for_post_loop_opts_igvn()) {
    remove_from_post_loop_opts_igvn(dead);
  }
  if (dead->is_Call()) {
    remove_useless_late_inlines(                &_late_inlines, dead);
    remove_useless_late_inlines(         &_string_late_inlines, dead);
    remove_useless_late_inlines(         &_boxing_late_inlines, dead);
    remove_useless_late_inlines(&_vector_reboxing_late_inlines, dead);

    if (dead->is_CallStaticJava()) {
      remove_unstable_if_trap(dead->as_CallStaticJava(), false);
    }
  }
  BarrierSetC2* bs = BarrierSet::barrier_set()->barrier_set_c2();
  bs->unregister_potential_barrier_node(dead);
}

// Disconnect all useless nodes by disconnecting those at the boundary.
void Compile::disconnect_useless_nodes(Unique_Node_List& useful, Unique_Node_List& worklist) {
  uint next = 0;
  while (next < useful.size()) {
    Node *n = useful.at(next++);
    if (n->is_SafePoint()) {
      // We're done with a parsing phase. Replaced nodes are not valid
      // beyond that point.
      n->as_SafePoint()->delete_replaced_nodes();
    }
    // Use raw traversal of out edges since this code removes out edges
    int max = n->outcnt();
    for (int j = 0; j < max; ++j) {
      Node* child = n->raw_out(j);
      if (!useful.member(child)) {
        assert(!child->is_top() || child != top(),
               "If top is cached in Compile object it is in useful list");
        // Only need to remove this out-edge to the useless node
        n->raw_del_out(j);
        --j;
        --max;
      }
    }
    if (n->outcnt() == 1 && n->has_special_unique_user()) {
      assert(useful.member(n->unique_out()), "do not push a useless node");
      worklist.push(n->unique_out());
    }
  }

  remove_useless_nodes(_macro_nodes,        useful); // remove useless macro nodes
  remove_useless_nodes(_parse_predicates,   useful); // remove useless Parse Predicate nodes
  remove_useless_nodes(_template_assertion_predicate_opaqs, useful); // remove useless Assertion Predicate opaque nodes
  remove_useless_nodes(_expensive_nodes,    useful); // remove useless expensive nodes
  remove_useless_nodes(_for_post_loop_igvn, useful); // remove useless node recorded for post loop opts IGVN pass
  remove_useless_unstable_if_traps(useful);          // remove useless unstable_if traps
  remove_useless_coarsened_locks(useful);            // remove useless coarsened locks nodes
#ifdef ASSERT
  if (_modified_nodes != nullptr) {
    _modified_nodes->remove_useless_nodes(useful.member_set());
  }
#endif

  BarrierSetC2* bs = BarrierSet::barrier_set()->barrier_set_c2();
  bs->eliminate_useless_gc_barriers(useful, this);
  // clean up the late inline lists
  remove_useless_late_inlines(                &_late_inlines, useful);
  remove_useless_late_inlines(         &_string_late_inlines, useful);
  remove_useless_late_inlines(         &_boxing_late_inlines, useful);
  remove_useless_late_inlines(&_vector_reboxing_late_inlines, useful);
  debug_only(verify_graph_edges(true/*check for no_dead_code*/);)
}

// ============================================================================
//------------------------------CompileWrapper---------------------------------
class CompileWrapper : public StackObj {
  Compile *const _compile;
 public:
  CompileWrapper(Compile* compile);

  ~CompileWrapper();
};

CompileWrapper::CompileWrapper(Compile* compile) : _compile(compile) {
  // the Compile* pointer is stored in the current ciEnv:
  ciEnv* env = compile->env();
  assert(env == ciEnv::current(), "must already be a ciEnv active");
  assert(env->compiler_data() == nullptr, "compile already active?");
  env->set_compiler_data(compile);
  assert(compile == Compile::current(), "sanity");

  compile->set_type_dict(nullptr);
  compile->set_clone_map(new Dict(cmpkey, hashkey, _compile->comp_arena()));
  compile->clone_map().set_clone_idx(0);
  compile->set_type_last_size(0);
  compile->set_last_tf(nullptr, nullptr);
  compile->set_indexSet_arena(nullptr);
  compile->set_indexSet_free_block_list(nullptr);
  compile->init_type_arena();
  Type::Initialize(compile);
  _compile->begin_method();
  _compile->clone_map().set_debug(_compile->has_method() && _compile->directive()->CloneMapDebugOption);
}
CompileWrapper::~CompileWrapper() {
  // simulate crash during compilation
  assert(CICrashAt < 0 || _compile->compile_id() != CICrashAt, "just as planned");

  _compile->end_method();
  _compile->env()->set_compiler_data(nullptr);
}


//----------------------------print_compile_messages---------------------------
void Compile::print_compile_messages() {
#ifndef PRODUCT
  // Check if recompiling
  if (!subsume_loads() && PrintOpto) {
    // Recompiling without allowing machine instructions to subsume loads
    tty->print_cr("*********************************************************");
    tty->print_cr("** Bailout: Recompile without subsuming loads          **");
    tty->print_cr("*********************************************************");
  }
  if ((do_escape_analysis() != DoEscapeAnalysis) && PrintOpto) {
    // Recompiling without escape analysis
    tty->print_cr("*********************************************************");
    tty->print_cr("** Bailout: Recompile without escape analysis          **");
    tty->print_cr("*********************************************************");
  }
  if (do_iterative_escape_analysis() != DoEscapeAnalysis && PrintOpto) {
    // Recompiling without iterative escape analysis
    tty->print_cr("*********************************************************");
    tty->print_cr("** Bailout: Recompile without iterative escape analysis**");
    tty->print_cr("*********************************************************");
  }
  if (do_reduce_allocation_merges() != ReduceAllocationMerges && PrintOpto) {
    // Recompiling without reducing allocation merges
    tty->print_cr("*********************************************************");
    tty->print_cr("** Bailout: Recompile without reduce allocation merges **");
    tty->print_cr("*********************************************************");
  }
  if ((eliminate_boxing() != EliminateAutoBox) && PrintOpto) {
    // Recompiling without boxing elimination
    tty->print_cr("*********************************************************");
    tty->print_cr("** Bailout: Recompile without boxing elimination       **");
    tty->print_cr("*********************************************************");
  }
  if ((do_locks_coarsening() != EliminateLocks) && PrintOpto) {
    // Recompiling without locks coarsening
    tty->print_cr("*********************************************************");
    tty->print_cr("** Bailout: Recompile without locks coarsening         **");
    tty->print_cr("*********************************************************");
  }
  if (env()->break_at_compile()) {
    // Open the debugger when compiling this method.
    tty->print("### Breaking when compiling: ");
    method()->print_short_name();
    tty->cr();
    BREAKPOINT;
  }

  if( PrintOpto ) {
    if (is_osr_compilation()) {
      tty->print("[OSR]%3d", _compile_id);
    } else {
      tty->print("%3d", _compile_id);
    }
  }
#endif
}

#ifndef PRODUCT
void Compile::print_ideal_ir(const char* phase_name) {
  // keep the following output all in one block
  // This output goes directly to the tty, not the compiler log.
  // To enable tools to match it up with the compilation activity,
  // be sure to tag this tty output with the compile ID.

  // Node dumping can cause a safepoint, which can break the tty lock.
  // Buffer all node dumps, so that all safepoints happen before we lock.
  ResourceMark rm;
  stringStream ss;

  if (_output == nullptr) {
    ss.print_cr("AFTER: %s", phase_name);
    // Print out all nodes in ascending order of index.
    root()->dump_bfs(MaxNodeLimit, nullptr, "+S$", &ss);
  } else {
    // Dump the node blockwise if we have a scheduling
    _output->print_scheduling(&ss);
  }

  // Check that the lock is not broken by a safepoint.
  NoSafepointVerifier nsv;
  ttyLocker ttyl;
  if (xtty != nullptr) {
    xtty->head("ideal compile_id='%d'%s compile_phase='%s'",
               compile_id(),
               is_osr_compilation() ? " compile_kind='osr'" : "",
               phase_name);
  }

  tty->print("%s", ss.as_string());

  if (xtty != nullptr) {
    xtty->tail("ideal");
  }
}
#endif

// ============================================================================
//------------------------------Compile standard-------------------------------

// Compile a method.  entry_bci is -1 for normal compilations and indicates
// the continuation bci for on stack replacement.


Compile::Compile( ciEnv* ci_env, ciMethod* target, int osr_bci,
                  Options options, DirectiveSet* directive)
                : Phase(Compiler),
                  _compile_id(ci_env->compile_id()),
                  _options(options),
                  _method(target),
                  _entry_bci(osr_bci),
                  _ilt(nullptr),
                  _stub_function(nullptr),
                  _stub_name(nullptr),
                  _stub_entry_point(nullptr),
                  _max_node_limit(MaxNodeLimit),
                  _post_loop_opts_phase(false),
                  _allow_macro_nodes(true),
                  _inlining_progress(false),
                  _inlining_incrementally(false),
                  _do_cleanup(false),
                  _has_reserved_stack_access(target->has_reserved_stack_access()),
#ifndef PRODUCT
                  _igv_idx(0),
                  _trace_opto_output(directive->TraceOptoOutputOption),
#endif
                  _has_method_handle_invokes(false),
                  _clinit_barrier_on_entry(false),
                  _has_clinit_barriers(false),
                  _stress_seed(0),
                  _comp_arena(mtCompiler),
                  _barrier_set_state(BarrierSet::barrier_set()->barrier_set_c2()->create_barrier_state(comp_arena())),
                  _env(ci_env),
                  _directive(directive),
                  _log(ci_env->log()),
                  _first_failure_details(nullptr),
                  _intrinsics        (comp_arena(), 0, 0, nullptr),
                  _macro_nodes       (comp_arena(), 8, 0, nullptr),
                  _parse_predicates  (comp_arena(), 8, 0, nullptr),
                  _template_assertion_predicate_opaqs (comp_arena(), 8, 0, nullptr),
                  _expensive_nodes   (comp_arena(), 8, 0, nullptr),
                  _for_post_loop_igvn(comp_arena(), 8, 0, nullptr),
                  _unstable_if_traps (comp_arena(), 8, 0, nullptr),
                  _coarsened_locks   (comp_arena(), 8, 0, nullptr),
                  _congraph(nullptr),
                  NOT_PRODUCT(_igv_printer(nullptr) COMMA)
                  _unique(0),
                  _dead_node_count(0),
                  _dead_node_list(comp_arena()),
                  _node_arena_one(mtCompiler, Arena::Tag::tag_node),
                  _node_arena_two(mtCompiler, Arena::Tag::tag_node),
                  _node_arena(&_node_arena_one),
                  _mach_constant_base_node(nullptr),
                  _Compile_types(mtCompiler),
                  _initial_gvn(nullptr),
                  _igvn_worklist(nullptr),
                  _types(nullptr),
                  _node_hash(nullptr),
                  _late_inlines(comp_arena(), 2, 0, nullptr),
                  _string_late_inlines(comp_arena(), 2, 0, nullptr),
                  _boxing_late_inlines(comp_arena(), 2, 0, nullptr),
                  _vector_reboxing_late_inlines(comp_arena(), 2, 0, nullptr),
                  _late_inlines_pos(0),
                  _number_of_mh_late_inlines(0),
                  _oom(false),
                  _print_inlining_stream(new (mtCompiler) stringStream()),
                  _print_inlining_list(nullptr),
                  _print_inlining_idx(0),
                  _print_inlining_output(nullptr),
                  _replay_inline_data(nullptr),
                  _java_calls(0),
                  _inner_loops(0),
                  _interpreter_frame_size(0),
                  _output(nullptr)
#ifndef PRODUCT
                  , _in_dump_cnt(0)
#endif
{
  C = this;
  CompileWrapper cw(this);

  TraceTime t1("Total compilation time", &_t_totalCompilation, CITime, CITimeVerbose);
  TraceTime t2(nullptr, &_t_methodCompilation, CITime, false);

#if defined(SUPPORT_ASSEMBLY) || defined(SUPPORT_ABSTRACT_ASSEMBLY)
  bool print_opto_assembly = directive->PrintOptoAssemblyOption;
  // We can always print a disassembly, either abstract (hex dump) or
  // with the help of a suitable hsdis library. Thus, we should not
  // couple print_assembly and print_opto_assembly controls.
  // But: always print opto and regular assembly on compile command 'print'.
  bool print_assembly = directive->PrintAssemblyOption;
  set_print_assembly(print_opto_assembly || print_assembly);
#else
  set_print_assembly(false); // must initialize.
#endif

#ifndef PRODUCT
  set_parsed_irreducible_loop(false);
#endif

  if (directive->ReplayInlineOption) {
    _replay_inline_data = ciReplay::load_inline_data(method(), entry_bci(), ci_env->comp_level());
  }
  set_print_inlining(directive->PrintInliningOption || PrintOptoInlining);
  set_print_intrinsics(directive->PrintIntrinsicsOption);
  set_has_irreducible_loop(true); // conservative until build_loop_tree() reset it

  if (ProfileTraps) {
    // Make sure the method being compiled gets its own MDO,
    // so we can at least track the decompile_count().
    method()->ensure_method_data();
  }

  Init(/*do_aliasing=*/ true);

  print_compile_messages();

  _ilt = InlineTree::build_inline_tree_root();

  // Even if NO memory addresses are used, MergeMem nodes must have at least 1 slice
  assert(num_alias_types() >= AliasIdxRaw, "");

#define MINIMUM_NODE_HASH  1023

  // GVN that will be run immediately on new nodes
  uint estimated_size = method()->code_size()*4+64;
  estimated_size = (estimated_size < MINIMUM_NODE_HASH ? MINIMUM_NODE_HASH : estimated_size);
  _igvn_worklist = new (comp_arena()) Unique_Node_List(comp_arena());
  _types = new (comp_arena()) Type_Array(comp_arena());
  _node_hash = new (comp_arena()) NodeHash(comp_arena(), estimated_size);
  PhaseGVN gvn;
  set_initial_gvn(&gvn);

  print_inlining_init();
  { // Scope for timing the parser
    TracePhase tp("parse", &timers[_t_parser]);

    // Put top into the hash table ASAP.
    initial_gvn()->transform(top());

    // Set up tf(), start(), and find a CallGenerator.
    CallGenerator* cg = nullptr;
    if (is_osr_compilation()) {
      const TypeTuple *domain = StartOSRNode::osr_domain();
      const TypeTuple *range = TypeTuple::make_range(method()->signature());
      init_tf(TypeFunc::make(domain, range));
      StartNode* s = new StartOSRNode(root(), domain);
      initial_gvn()->set_type_bottom(s);
      init_start(s);
      cg = CallGenerator::for_osr(method(), entry_bci());
    } else {
      // Normal case.
      init_tf(TypeFunc::make(method()));
      StartNode* s = new StartNode(root(), tf()->domain());
      initial_gvn()->set_type_bottom(s);
      init_start(s);
      if (method()->intrinsic_id() == vmIntrinsics::_Reference_get) {
        // With java.lang.ref.reference.get() we must go through the
        // intrinsic - even when get() is the root
        // method of the compile - so that, if necessary, the value in
        // the referent field of the reference object gets recorded by
        // the pre-barrier code.
        cg = find_intrinsic(method(), false);
      }
      if (cg == nullptr) {
        float past_uses = method()->interpreter_invocation_count();
        float expected_uses = past_uses;
        cg = CallGenerator::for_inline(method(), expected_uses);
      }
    }
    if (failing())  return;
    if (cg == nullptr) {
      const char* reason = InlineTree::check_can_parse(method());
      assert(reason != nullptr, "expect reason for parse failure");
      stringStream ss;
      ss.print("cannot parse method: %s", reason);
      record_method_not_compilable(ss.as_string());
      return;
    }

    gvn.set_type(root(), root()->bottom_type());

    JVMState* jvms = build_start_state(start(), tf());
    if ((jvms = cg->generate(jvms)) == nullptr) {
      assert(failure_reason() != nullptr, "expect reason for parse failure");
      stringStream ss;
      ss.print("method parse failed: %s", failure_reason());
      record_method_not_compilable(ss.as_string());
      return;
    }
    GraphKit kit(jvms);

    if (!kit.stopped()) {
      // Accept return values, and transfer control we know not where.
      // This is done by a special, unique ReturnNode bound to root.
      return_values(kit.jvms());
    }

    if (kit.has_exceptions()) {
      // Any exceptions that escape from this call must be rethrown
      // to whatever caller is dynamically above us on the stack.
      // This is done by a special, unique RethrowNode bound to root.
      rethrow_exceptions(kit.transfer_exceptions_into_jvms());
    }

    assert(IncrementalInline || (_late_inlines.length() == 0 && !has_mh_late_inlines()), "incremental inlining is off");

    if (_late_inlines.length() == 0 && !has_mh_late_inlines() && !failing() && has_stringbuilder()) {
      inline_string_calls(true);
    }

    if (failing())  return;

    // Remove clutter produced by parsing.
    if (!failing()) {
      ResourceMark rm;
      PhaseRemoveUseless pru(initial_gvn(), *igvn_worklist());
    }
  }

  // Note:  Large methods are capped off in do_one_bytecode().
  if (failing())  return;

  // After parsing, node notes are no longer automagic.
  // They must be propagated by register_new_node_with_optimizer(),
  // clone(), or the like.
  set_default_node_notes(nullptr);

#ifndef PRODUCT
  if (should_print_igv(1)) {
    _igv_printer->print_inlining();
  }
#endif

  if (failing())  return;
  NOT_PRODUCT( verify_graph_edges(); )

  if (StressLCM || StressGCM || StressIGVN || StressCCP ||
      StressIncrementalInlining || StressMacroExpansion) {
    initialize_stress_seed(directive);
  }

  // Now optimize
  Optimize();
  if (failing())  return;
  NOT_PRODUCT( verify_graph_edges(); )

#ifndef PRODUCT
  if (should_print_ideal()) {
    print_ideal_ir("print_ideal");
  }
#endif

#ifdef ASSERT
  BarrierSetC2* bs = BarrierSet::barrier_set()->barrier_set_c2();
  bs->verify_gc_barriers(this, BarrierSetC2::BeforeCodeGen);
#endif

  // Dump compilation data to replay it.
  if (directive->DumpReplayOption) {
    env()->dump_replay_data(_compile_id);
  }
  if (directive->DumpInlineOption && (ilt() != nullptr)) {
    env()->dump_inline_data(_compile_id);
  }

  // Now that we know the size of all the monitors we can add a fixed slot
  // for the original deopt pc.
  int next_slot = fixed_slots() + (sizeof(address) / VMRegImpl::stack_slot_size);
  set_fixed_slots(next_slot);

  // Compute when to use implicit null checks. Used by matching trap based
  // nodes and NullCheck optimization.
  set_allowed_deopt_reasons();

  // Now generate code
  Code_Gen();
}

//------------------------------Compile----------------------------------------
// Compile a runtime stub
Compile::Compile( ciEnv* ci_env,
                  TypeFunc_generator generator,
                  address stub_function,
                  const char *stub_name,
                  int is_fancy_jump,
                  bool pass_tls,
                  bool return_pc,
                  DirectiveSet* directive)
  : Phase(Compiler),
    _compile_id(0),
    _options(Options::for_runtime_stub()),
    _method(nullptr),
    _entry_bci(InvocationEntryBci),
    _stub_function(stub_function),
    _stub_name(stub_name),
    _stub_entry_point(nullptr),
    _max_node_limit(MaxNodeLimit),
    _post_loop_opts_phase(false),
    _allow_macro_nodes(true),
    _inlining_progress(false),
    _inlining_incrementally(false),
    _has_reserved_stack_access(false),
#ifndef PRODUCT
    _igv_idx(0),
    _trace_opto_output(directive->TraceOptoOutputOption),
#endif
    _has_method_handle_invokes(false),
    _clinit_barrier_on_entry(false),
    _has_clinit_barriers(false),
    _stress_seed(0),
    _comp_arena(mtCompiler),
    _barrier_set_state(BarrierSet::barrier_set()->barrier_set_c2()->create_barrier_state(comp_arena())),
    _env(ci_env),
    _directive(directive),
    _log(ci_env->log()),
    _first_failure_details(nullptr),
    _for_post_loop_igvn(comp_arena(), 8, 0, nullptr),
    _congraph(nullptr),
    NOT_PRODUCT(_igv_printer(nullptr) COMMA)
    _unique(0),
    _dead_node_count(0),
    _dead_node_list(comp_arena()),
    _node_arena_one(mtCompiler),
    _node_arena_two(mtCompiler),
    _node_arena(&_node_arena_one),
    _mach_constant_base_node(nullptr),
    _Compile_types(mtCompiler),
    _initial_gvn(nullptr),
    _igvn_worklist(nullptr),
    _types(nullptr),
    _node_hash(nullptr),
    _number_of_mh_late_inlines(0),
    _oom(false),
    _print_inlining_stream(new (mtCompiler) stringStream()),
    _print_inlining_list(nullptr),
    _print_inlining_idx(0),
    _print_inlining_output(nullptr),
    _replay_inline_data(nullptr),
    _java_calls(0),
    _inner_loops(0),
    _interpreter_frame_size(0),
    _output(nullptr),
#ifndef PRODUCT
    _in_dump_cnt(0),
#endif
    _allowed_reasons(0) {
  C = this;

  TraceTime t1(nullptr, &_t_totalCompilation, CITime, false);
  TraceTime t2(nullptr, &_t_stubCompilation, CITime, false);

#ifndef PRODUCT
  set_print_assembly(PrintFrameConverterAssembly);
  set_parsed_irreducible_loop(false);
#else
  set_print_assembly(false); // Must initialize.
#endif
  set_has_irreducible_loop(false); // no loops

  CompileWrapper cw(this);
  Init(/*do_aliasing=*/ false);
  init_tf((*generator)());

  _igvn_worklist = new (comp_arena()) Unique_Node_List(comp_arena());
  _types = new (comp_arena()) Type_Array(comp_arena());
  _node_hash = new (comp_arena()) NodeHash(comp_arena(), 255);

  if (StressLCM || StressGCM) {
    initialize_stress_seed(directive);
  }

  {
    PhaseGVN gvn;
    set_initial_gvn(&gvn);    // not significant, but GraphKit guys use it pervasively
    gvn.transform(top());

    GraphKit kit;
    kit.gen_stub(stub_function, stub_name, is_fancy_jump, pass_tls, return_pc);
  }

  NOT_PRODUCT( verify_graph_edges(); )

  Code_Gen();
}

Compile::~Compile() {
  delete _print_inlining_stream;
  delete _first_failure_details;
};

//------------------------------Init-------------------------------------------
// Prepare for a single compilation
void Compile::Init(bool aliasing) {
  _do_aliasing = aliasing;
  _unique  = 0;
  _regalloc = nullptr;

  _tf      = nullptr;  // filled in later
  _top     = nullptr;  // cached later
  _matcher = nullptr;  // filled in later
  _cfg     = nullptr;  // filled in later

  IA32_ONLY( set_24_bit_selection_and_mode(true, false); )

  _node_note_array = nullptr;
  _default_node_notes = nullptr;
  DEBUG_ONLY( _modified_nodes = nullptr; ) // Used in Optimize()

  _immutable_memory = nullptr; // filled in at first inquiry

#ifdef ASSERT
  _phase_optimize_finished = false;
  _exception_backedge = false;
  _type_verify = nullptr;
#endif

  // Globally visible Nodes
  // First set TOP to null to give safe behavior during creation of RootNode
  set_cached_top_node(nullptr);
  set_root(new RootNode());
  // Now that you have a Root to point to, create the real TOP
  set_cached_top_node( new ConNode(Type::TOP) );
  set_recent_alloc(nullptr, nullptr);

  // Create Debug Information Recorder to record scopes, oopmaps, etc.
  env()->set_oop_recorder(new OopRecorder(env()->arena()));
  env()->set_debug_info(new DebugInformationRecorder(env()->oop_recorder()));
  env()->set_dependencies(new Dependencies(env()));

  _fixed_slots = 0;
  set_has_split_ifs(false);
  set_has_loops(false); // first approximation
  set_has_stringbuilder(false);
  set_has_boxed_value(false);
  _trap_can_recompile = false;  // no traps emitted yet
  _major_progress = true; // start out assuming good things will happen
  set_has_unsafe_access(false);
  set_max_vector_size(0);
  set_clear_upper_avx(false);  //false as default for clear upper bits of ymm registers
  Copy::zero_to_bytes(_trap_hist, sizeof(_trap_hist));
  set_decompile_count(0);

#ifndef PRODUCT
  Copy::zero_to_bytes(_igv_phase_iter, sizeof(_igv_phase_iter));
#endif

  set_do_freq_based_layout(_directive->BlockLayoutByFrequencyOption);
  _loop_opts_cnt = LoopOptsCount;
  set_do_inlining(Inline);
  set_max_inline_size(MaxInlineSize);
  set_freq_inline_size(FreqInlineSize);
  set_do_scheduling(OptoScheduling);

  set_do_vector_loop(false);
  set_has_monitors(false);

  if (AllowVectorizeOnDemand) {
    if (has_method() && _directive->VectorizeOption) {
      set_do_vector_loop(true);
      NOT_PRODUCT(if (do_vector_loop() && Verbose) {tty->print("Compile::Init: do vectorized loops (SIMD like) for method %s\n",  method()->name()->as_quoted_ascii());})
    } else if (has_method() && method()->name() != 0 &&
               method()->intrinsic_id() == vmIntrinsics::_forEachRemaining) {
      set_do_vector_loop(true);
    }
  }
  set_use_cmove(UseCMoveUnconditionally /* || do_vector_loop()*/); //TODO: consider do_vector_loop() mandate use_cmove unconditionally
  NOT_PRODUCT(if (use_cmove() && Verbose && has_method()) {tty->print("Compile::Init: use CMove without profitability tests for method %s\n",  method()->name()->as_quoted_ascii());})

  _max_node_limit = _directive->MaxNodeLimitOption;

<<<<<<< HEAD
#if INCLUDE_RTM_OPT
  if (UseRTMLocking && has_method() && (method()->method_data_or_null() != nullptr)) {
    int rtm_state = method()->method_data()->rtm_state();
    if (method_has_option(CompileCommandEnum::NoRTMLockEliding) || ((rtm_state & NoRTM) != 0)) {
      // Don't generate RTM lock eliding code.
      set_rtm_state(NoRTM);
    } else if (method_has_option(CompileCommandEnum::UseRTMLockEliding) || ((rtm_state & UseRTM) != 0) || !UseRTMDeopt) {
      // Generate RTM lock eliding code without abort ratio calculation code.
      set_rtm_state(UseRTM);
    } else if (UseRTMDeopt) {
      // Generate RTM lock eliding code and include abort ratio calculation
      // code if UseRTMDeopt is on.
      set_rtm_state(ProfileRTM);
    }
  }
#endif
  if (VM_Version::supports_fast_class_init_checks() && has_method() && !is_osr_compilation() &&
      (method()->needs_clinit_barrier() || (do_clinit_barriers() && method()->is_static()))) {
=======
  if (VM_Version::supports_fast_class_init_checks() && has_method() && !is_osr_compilation() && method()->needs_clinit_barrier()) {
>>>>>>> 301bd708
    set_clinit_barrier_on_entry(true);
    if (do_clinit_barriers()) {
      set_has_clinit_barriers(true); // Entry clinit barrier is in prolog code.
    }
  }
  if (debug_info()->recording_non_safepoints()) {
    set_node_note_array(new(comp_arena()) GrowableArray<Node_Notes*>
                        (comp_arena(), 8, 0, nullptr));
    set_default_node_notes(Node_Notes::make(this));
  }

  const int grow_ats = 16;
  _max_alias_types = grow_ats;
  _alias_types   = NEW_ARENA_ARRAY(comp_arena(), AliasType*, grow_ats);
  AliasType* ats = NEW_ARENA_ARRAY(comp_arena(), AliasType,  grow_ats);
  Copy::zero_to_bytes(ats, sizeof(AliasType)*grow_ats);
  {
    for (int i = 0; i < grow_ats; i++)  _alias_types[i] = &ats[i];
  }
  // Initialize the first few types.
  _alias_types[AliasIdxTop]->Init(AliasIdxTop, nullptr);
  _alias_types[AliasIdxBot]->Init(AliasIdxBot, TypePtr::BOTTOM);
  _alias_types[AliasIdxRaw]->Init(AliasIdxRaw, TypeRawPtr::BOTTOM);
  _num_alias_types = AliasIdxRaw+1;
  // Zero out the alias type cache.
  Copy::zero_to_bytes(_alias_cache, sizeof(_alias_cache));
  // A null adr_type hits in the cache right away.  Preload the right answer.
  probe_alias_cache(nullptr)->_index = AliasIdxTop;
}

//---------------------------init_start----------------------------------------
// Install the StartNode on this compile object.
void Compile::init_start(StartNode* s) {
  if (failing())
    return; // already failing
  assert(s == start(), "");
}

/**
 * Return the 'StartNode'. We must not have a pending failure, since the ideal graph
 * can be in an inconsistent state, i.e., we can get segmentation faults when traversing
 * the ideal graph.
 */
StartNode* Compile::start() const {
  assert (!failing(), "Must not have pending failure. Reason is: %s", failure_reason());
  for (DUIterator_Fast imax, i = root()->fast_outs(imax); i < imax; i++) {
    Node* start = root()->fast_out(i);
    if (start->is_Start()) {
      return start->as_Start();
    }
  }
  fatal("Did not find Start node!");
  return nullptr;
}

//-------------------------------immutable_memory-------------------------------------
// Access immutable memory
Node* Compile::immutable_memory() {
  if (_immutable_memory != nullptr) {
    return _immutable_memory;
  }
  StartNode* s = start();
  for (DUIterator_Fast imax, i = s->fast_outs(imax); true; i++) {
    Node *p = s->fast_out(i);
    if (p != s && p->as_Proj()->_con == TypeFunc::Memory) {
      _immutable_memory = p;
      return _immutable_memory;
    }
  }
  ShouldNotReachHere();
  return nullptr;
}

//----------------------set_cached_top_node------------------------------------
// Install the cached top node, and make sure Node::is_top works correctly.
void Compile::set_cached_top_node(Node* tn) {
  if (tn != nullptr)  verify_top(tn);
  Node* old_top = _top;
  _top = tn;
  // Calling Node::setup_is_top allows the nodes the chance to adjust
  // their _out arrays.
  if (_top != nullptr)     _top->setup_is_top();
  if (old_top != nullptr)  old_top->setup_is_top();
  assert(_top == nullptr || top()->is_top(), "");
}

#ifdef ASSERT
uint Compile::count_live_nodes_by_graph_walk() {
  Unique_Node_List useful(comp_arena());
  // Get useful node list by walking the graph.
  identify_useful_nodes(useful);
  return useful.size();
}

void Compile::print_missing_nodes() {

  // Return if CompileLog is null and PrintIdealNodeCount is false.
  if ((_log == nullptr) && (! PrintIdealNodeCount)) {
    return;
  }

  // This is an expensive function. It is executed only when the user
  // specifies VerifyIdealNodeCount option or otherwise knows the
  // additional work that needs to be done to identify reachable nodes
  // by walking the flow graph and find the missing ones using
  // _dead_node_list.

  Unique_Node_List useful(comp_arena());
  // Get useful node list by walking the graph.
  identify_useful_nodes(useful);

  uint l_nodes = C->live_nodes();
  uint l_nodes_by_walk = useful.size();

  if (l_nodes != l_nodes_by_walk) {
    if (_log != nullptr) {
      _log->begin_head("mismatched_nodes count='%d'", abs((int) (l_nodes - l_nodes_by_walk)));
      _log->stamp();
      _log->end_head();
    }
    VectorSet& useful_member_set = useful.member_set();
    int last_idx = l_nodes_by_walk;
    for (int i = 0; i < last_idx; i++) {
      if (useful_member_set.test(i)) {
        if (_dead_node_list.test(i)) {
          if (_log != nullptr) {
            _log->elem("mismatched_node_info node_idx='%d' type='both live and dead'", i);
          }
          if (PrintIdealNodeCount) {
            // Print the log message to tty
              tty->print_cr("mismatched_node idx='%d' both live and dead'", i);
              useful.at(i)->dump();
          }
        }
      }
      else if (! _dead_node_list.test(i)) {
        if (_log != nullptr) {
          _log->elem("mismatched_node_info node_idx='%d' type='neither live nor dead'", i);
        }
        if (PrintIdealNodeCount) {
          // Print the log message to tty
          tty->print_cr("mismatched_node idx='%d' type='neither live nor dead'", i);
        }
      }
    }
    if (_log != nullptr) {
      _log->tail("mismatched_nodes");
    }
  }
}
void Compile::record_modified_node(Node* n) {
  if (_modified_nodes != nullptr && !_inlining_incrementally && !n->is_Con()) {
    _modified_nodes->push(n);
  }
}

void Compile::remove_modified_node(Node* n) {
  if (_modified_nodes != nullptr) {
    _modified_nodes->remove(n);
  }
}
#endif

#ifndef PRODUCT
void Compile::verify_top(Node* tn) const {
  if (tn != nullptr) {
    assert(tn->is_Con(), "top node must be a constant");
    assert(((ConNode*)tn)->type() == Type::TOP, "top node must have correct type");
    assert(tn->in(0) != nullptr, "must have live top node");
  }
}
#endif


///-------------------Managing Per-Node Debug & Profile Info-------------------

void Compile::grow_node_notes(GrowableArray<Node_Notes*>* arr, int grow_by) {
  guarantee(arr != nullptr, "");
  int num_blocks = arr->length();
  if (grow_by < num_blocks)  grow_by = num_blocks;
  int num_notes = grow_by * _node_notes_block_size;
  Node_Notes* notes = NEW_ARENA_ARRAY(node_arena(), Node_Notes, num_notes);
  Copy::zero_to_bytes(notes, num_notes * sizeof(Node_Notes));
  while (num_notes > 0) {
    arr->append(notes);
    notes     += _node_notes_block_size;
    num_notes -= _node_notes_block_size;
  }
  assert(num_notes == 0, "exact multiple, please");
}

bool Compile::copy_node_notes_to(Node* dest, Node* source) {
  if (source == nullptr || dest == nullptr)  return false;

  if (dest->is_Con())
    return false;               // Do not push debug info onto constants.

#ifdef ASSERT
  // Leave a bread crumb trail pointing to the original node:
  if (dest != nullptr && dest != source && dest->debug_orig() == nullptr) {
    dest->set_debug_orig(source);
  }
#endif

  if (node_note_array() == nullptr)
    return false;               // Not collecting any notes now.

  // This is a copy onto a pre-existing node, which may already have notes.
  // If both nodes have notes, do not overwrite any pre-existing notes.
  Node_Notes* source_notes = node_notes_at(source->_idx);
  if (source_notes == nullptr || source_notes->is_clear())  return false;
  Node_Notes* dest_notes   = node_notes_at(dest->_idx);
  if (dest_notes == nullptr || dest_notes->is_clear()) {
    return set_node_notes_at(dest->_idx, source_notes);
  }

  Node_Notes merged_notes = (*source_notes);
  // The order of operations here ensures that dest notes will win...
  merged_notes.update_from(dest_notes);
  return set_node_notes_at(dest->_idx, &merged_notes);
}


//--------------------------allow_range_check_smearing-------------------------
// Gating condition for coalescing similar range checks.
// Sometimes we try 'speculatively' replacing a series of a range checks by a
// single covering check that is at least as strong as any of them.
// If the optimization succeeds, the simplified (strengthened) range check
// will always succeed.  If it fails, we will deopt, and then give up
// on the optimization.
bool Compile::allow_range_check_smearing() const {
  // If this method has already thrown a range-check,
  // assume it was because we already tried range smearing
  // and it failed.
  uint already_trapped = trap_count(Deoptimization::Reason_range_check);
  return !already_trapped;
}


//------------------------------flatten_alias_type-----------------------------
const TypePtr *Compile::flatten_alias_type( const TypePtr *tj ) const {
  assert(do_aliasing(), "Aliasing should be enabled");
  int offset = tj->offset();
  TypePtr::PTR ptr = tj->ptr();

  // Known instance (scalarizable allocation) alias only with itself.
  bool is_known_inst = tj->isa_oopptr() != nullptr &&
                       tj->is_oopptr()->is_known_instance();

  // Process weird unsafe references.
  if (offset == Type::OffsetBot && (tj->isa_instptr() /*|| tj->isa_klassptr()*/)) {
    assert(InlineUnsafeOps || StressReflectiveCode, "indeterminate pointers come only from unsafe ops");
    assert(!is_known_inst, "scalarizable allocation should not have unsafe references");
    tj = TypeOopPtr::BOTTOM;
    ptr = tj->ptr();
    offset = tj->offset();
  }

  // Array pointers need some flattening
  const TypeAryPtr* ta = tj->isa_aryptr();
  if (ta && ta->is_stable()) {
    // Erase stability property for alias analysis.
    tj = ta = ta->cast_to_stable(false);
  }
  if( ta && is_known_inst ) {
    if ( offset != Type::OffsetBot &&
         offset > arrayOopDesc::length_offset_in_bytes() ) {
      offset = Type::OffsetBot; // Flatten constant access into array body only
      tj = ta = ta->
              remove_speculative()->
              cast_to_ptr_type(ptr)->
              with_offset(offset);
    }
  } else if (ta) {
    // For arrays indexed by constant indices, we flatten the alias
    // space to include all of the array body.  Only the header, klass
    // and array length can be accessed un-aliased.
    if( offset != Type::OffsetBot ) {
      if( ta->const_oop() ) { // MethodData* or Method*
        offset = Type::OffsetBot;   // Flatten constant access into array body
        tj = ta = ta->
                remove_speculative()->
                cast_to_ptr_type(ptr)->
                cast_to_exactness(false)->
                with_offset(offset);
      } else if( offset == arrayOopDesc::length_offset_in_bytes() ) {
        // range is OK as-is.
        tj = ta = TypeAryPtr::RANGE;
      } else if( offset == oopDesc::klass_offset_in_bytes() ) {
        tj = TypeInstPtr::KLASS; // all klass loads look alike
        ta = TypeAryPtr::RANGE; // generic ignored junk
        ptr = TypePtr::BotPTR;
      } else if( offset == oopDesc::mark_offset_in_bytes() ) {
        tj = TypeInstPtr::MARK;
        ta = TypeAryPtr::RANGE; // generic ignored junk
        ptr = TypePtr::BotPTR;
      } else {                  // Random constant offset into array body
        offset = Type::OffsetBot;   // Flatten constant access into array body
        tj = ta = ta->
                remove_speculative()->
                cast_to_ptr_type(ptr)->
                cast_to_exactness(false)->
                with_offset(offset);
      }
    }
    // Arrays of fixed size alias with arrays of unknown size.
    if (ta->size() != TypeInt::POS) {
      const TypeAry *tary = TypeAry::make(ta->elem(), TypeInt::POS);
      tj = ta = ta->
              remove_speculative()->
              cast_to_ptr_type(ptr)->
              with_ary(tary)->
              cast_to_exactness(false);
    }
    // Arrays of known objects become arrays of unknown objects.
    if (ta->elem()->isa_narrowoop() && ta->elem() != TypeNarrowOop::BOTTOM) {
      const TypeAry *tary = TypeAry::make(TypeNarrowOop::BOTTOM, ta->size());
      tj = ta = TypeAryPtr::make(ptr,ta->const_oop(),tary,nullptr,false,offset);
    }
    if (ta->elem()->isa_oopptr() && ta->elem() != TypeInstPtr::BOTTOM) {
      const TypeAry *tary = TypeAry::make(TypeInstPtr::BOTTOM, ta->size());
      tj = ta = TypeAryPtr::make(ptr,ta->const_oop(),tary,nullptr,false,offset);
    }
    // Arrays of bytes and of booleans both use 'bastore' and 'baload' so
    // cannot be distinguished by bytecode alone.
    if (ta->elem() == TypeInt::BOOL) {
      const TypeAry *tary = TypeAry::make(TypeInt::BYTE, ta->size());
      ciKlass* aklass = ciTypeArrayKlass::make(T_BYTE);
      tj = ta = TypeAryPtr::make(ptr,ta->const_oop(),tary,aklass,false,offset);
    }
    // During the 2nd round of IterGVN, NotNull castings are removed.
    // Make sure the Bottom and NotNull variants alias the same.
    // Also, make sure exact and non-exact variants alias the same.
    if (ptr == TypePtr::NotNull || ta->klass_is_exact() || ta->speculative() != nullptr) {
      tj = ta = ta->
              remove_speculative()->
              cast_to_ptr_type(TypePtr::BotPTR)->
              cast_to_exactness(false)->
              with_offset(offset);
    }
  }

  // Oop pointers need some flattening
  const TypeInstPtr *to = tj->isa_instptr();
  if (to && to != TypeOopPtr::BOTTOM) {
    ciInstanceKlass* ik = to->instance_klass();
    if( ptr == TypePtr::Constant ) {
      if (ik != ciEnv::current()->Class_klass() ||
          offset < ik->layout_helper_size_in_bytes()) {
        // No constant oop pointers (such as Strings); they alias with
        // unknown strings.
        assert(!is_known_inst, "not scalarizable allocation");
        tj = to = to->
                cast_to_instance_id(TypeOopPtr::InstanceBot)->
                remove_speculative()->
                cast_to_ptr_type(TypePtr::BotPTR)->
                cast_to_exactness(false);
      }
    } else if( is_known_inst ) {
      tj = to; // Keep NotNull and klass_is_exact for instance type
    } else if( ptr == TypePtr::NotNull || to->klass_is_exact() ) {
      // During the 2nd round of IterGVN, NotNull castings are removed.
      // Make sure the Bottom and NotNull variants alias the same.
      // Also, make sure exact and non-exact variants alias the same.
      tj = to = to->
              remove_speculative()->
              cast_to_instance_id(TypeOopPtr::InstanceBot)->
              cast_to_ptr_type(TypePtr::BotPTR)->
              cast_to_exactness(false);
    }
    if (to->speculative() != nullptr) {
      tj = to = to->remove_speculative();
    }
    // Canonicalize the holder of this field
    if (offset >= 0 && offset < instanceOopDesc::base_offset_in_bytes()) {
      // First handle header references such as a LoadKlassNode, even if the
      // object's klass is unloaded at compile time (4965979).
      if (!is_known_inst) { // Do it only for non-instance types
        tj = to = TypeInstPtr::make(TypePtr::BotPTR, env()->Object_klass(), false, nullptr, offset);
      }
    } else if (offset < 0 || offset >= ik->layout_helper_size_in_bytes()) {
      // Static fields are in the space above the normal instance
      // fields in the java.lang.Class instance.
      if (ik != ciEnv::current()->Class_klass()) {
        to = nullptr;
        tj = TypeOopPtr::BOTTOM;
        offset = tj->offset();
      }
    } else {
      ciInstanceKlass *canonical_holder = ik->get_canonical_holder(offset);
      assert(offset < canonical_holder->layout_helper_size_in_bytes(), "");
      if (!ik->equals(canonical_holder) || tj->offset() != offset) {
        if( is_known_inst ) {
          tj = to = TypeInstPtr::make(to->ptr(), canonical_holder, true, nullptr, offset, to->instance_id());
        } else {
          tj = to = TypeInstPtr::make(to->ptr(), canonical_holder, false, nullptr, offset);
        }
      }
    }
  }

  // Klass pointers to object array klasses need some flattening
  const TypeKlassPtr *tk = tj->isa_klassptr();
  if( tk ) {
    // If we are referencing a field within a Klass, we need
    // to assume the worst case of an Object.  Both exact and
    // inexact types must flatten to the same alias class so
    // use NotNull as the PTR.
    if ( offset == Type::OffsetBot || (offset >= 0 && (size_t)offset < sizeof(Klass)) ) {
      tj = tk = TypeInstKlassPtr::make(TypePtr::NotNull,
                                       env()->Object_klass(),
                                       offset);
    }

    if (tk->isa_aryklassptr() && tk->is_aryklassptr()->elem()->isa_klassptr()) {
      ciKlass* k = ciObjArrayKlass::make(env()->Object_klass());
      if (!k || !k->is_loaded()) {                  // Only fails for some -Xcomp runs
        tj = tk = TypeInstKlassPtr::make(TypePtr::NotNull, env()->Object_klass(), offset);
      } else {
        tj = tk = TypeAryKlassPtr::make(TypePtr::NotNull, tk->is_aryklassptr()->elem(), k, offset);
      }
    }

    // Check for precise loads from the primary supertype array and force them
    // to the supertype cache alias index.  Check for generic array loads from
    // the primary supertype array and also force them to the supertype cache
    // alias index.  Since the same load can reach both, we need to merge
    // these 2 disparate memories into the same alias class.  Since the
    // primary supertype array is read-only, there's no chance of confusion
    // where we bypass an array load and an array store.
    int primary_supers_offset = in_bytes(Klass::primary_supers_offset());
    if (offset == Type::OffsetBot ||
        (offset >= primary_supers_offset &&
         offset < (int)(primary_supers_offset + Klass::primary_super_limit() * wordSize)) ||
        offset == (int)in_bytes(Klass::secondary_super_cache_offset())) {
      offset = in_bytes(Klass::secondary_super_cache_offset());
      tj = tk = tk->with_offset(offset);
    }
  }

  // Flatten all Raw pointers together.
  if (tj->base() == Type::RawPtr)
    tj = TypeRawPtr::BOTTOM;

  if (tj->base() == Type::AnyPtr)
    tj = TypePtr::BOTTOM;      // An error, which the caller must check for.

  offset = tj->offset();
  assert( offset != Type::OffsetTop, "Offset has fallen from constant" );

  assert( (offset != Type::OffsetBot && tj->base() != Type::AryPtr) ||
          (offset == Type::OffsetBot && tj->base() == Type::AryPtr) ||
          (offset == Type::OffsetBot && tj == TypeOopPtr::BOTTOM) ||
          (offset == Type::OffsetBot && tj == TypePtr::BOTTOM) ||
          (offset == oopDesc::mark_offset_in_bytes() && tj->base() == Type::AryPtr) ||
          (offset == oopDesc::klass_offset_in_bytes() && tj->base() == Type::AryPtr) ||
          (offset == arrayOopDesc::length_offset_in_bytes() && tj->base() == Type::AryPtr),
          "For oops, klasses, raw offset must be constant; for arrays the offset is never known" );
  assert( tj->ptr() != TypePtr::TopPTR &&
          tj->ptr() != TypePtr::AnyNull &&
          tj->ptr() != TypePtr::Null, "No imprecise addresses" );
//    assert( tj->ptr() != TypePtr::Constant ||
//            tj->base() == Type::RawPtr ||
//            tj->base() == Type::KlassPtr, "No constant oop addresses" );

  return tj;
}

void Compile::AliasType::Init(int i, const TypePtr* at) {
  assert(AliasIdxTop <= i && i < Compile::current()->_max_alias_types, "Invalid alias index");
  _index = i;
  _adr_type = at;
  _field = nullptr;
  _element = nullptr;
  _is_rewritable = true; // default
  const TypeOopPtr *atoop = (at != nullptr) ? at->isa_oopptr() : nullptr;
  if (atoop != nullptr && atoop->is_known_instance()) {
    const TypeOopPtr *gt = atoop->cast_to_instance_id(TypeOopPtr::InstanceBot);
    _general_index = Compile::current()->get_alias_index(gt);
  } else {
    _general_index = 0;
  }
}

BasicType Compile::AliasType::basic_type() const {
  if (element() != nullptr) {
    const Type* element = adr_type()->is_aryptr()->elem();
    return element->isa_narrowoop() ? T_OBJECT : element->array_element_basic_type();
  } if (field() != nullptr) {
    return field()->layout_type();
  } else {
    return T_ILLEGAL; // unknown
  }
}

//---------------------------------print_on------------------------------------
#ifndef PRODUCT
void Compile::AliasType::print_on(outputStream* st) {
  if (index() < 10)
        st->print("@ <%d> ", index());
  else  st->print("@ <%d>",  index());
  st->print(is_rewritable() ? "   " : " RO");
  int offset = adr_type()->offset();
  if (offset == Type::OffsetBot)
        st->print(" +any");
  else  st->print(" +%-3d", offset);
  st->print(" in ");
  adr_type()->dump_on(st);
  const TypeOopPtr* tjp = adr_type()->isa_oopptr();
  if (field() != nullptr && tjp) {
    if (tjp->is_instptr()->instance_klass()  != field()->holder() ||
        tjp->offset() != field()->offset_in_bytes()) {
      st->print(" != ");
      field()->print();
      st->print(" ***");
    }
  }
}

void print_alias_types() {
  Compile* C = Compile::current();
  tty->print_cr("--- Alias types, AliasIdxBot .. %d", C->num_alias_types()-1);
  for (int idx = Compile::AliasIdxBot; idx < C->num_alias_types(); idx++) {
    C->alias_type(idx)->print_on(tty);
    tty->cr();
  }
}
#endif


//----------------------------probe_alias_cache--------------------------------
Compile::AliasCacheEntry* Compile::probe_alias_cache(const TypePtr* adr_type) {
  intptr_t key = (intptr_t) adr_type;
  key ^= key >> logAliasCacheSize;
  return &_alias_cache[key & right_n_bits(logAliasCacheSize)];
}


//-----------------------------grow_alias_types--------------------------------
void Compile::grow_alias_types() {
  const int old_ats  = _max_alias_types; // how many before?
  const int new_ats  = old_ats;          // how many more?
  const int grow_ats = old_ats+new_ats;  // how many now?
  _max_alias_types = grow_ats;
  _alias_types =  REALLOC_ARENA_ARRAY(comp_arena(), AliasType*, _alias_types, old_ats, grow_ats);
  AliasType* ats =    NEW_ARENA_ARRAY(comp_arena(), AliasType, new_ats);
  Copy::zero_to_bytes(ats, sizeof(AliasType)*new_ats);
  for (int i = 0; i < new_ats; i++)  _alias_types[old_ats+i] = &ats[i];
}


//--------------------------------find_alias_type------------------------------
Compile::AliasType* Compile::find_alias_type(const TypePtr* adr_type, bool no_create, ciField* original_field) {
  if (!do_aliasing()) {
    return alias_type(AliasIdxBot);
  }

  AliasCacheEntry* ace = probe_alias_cache(adr_type);
  if (ace->_adr_type == adr_type) {
    return alias_type(ace->_index);
  }

  // Handle special cases.
  if (adr_type == nullptr)          return alias_type(AliasIdxTop);
  if (adr_type == TypePtr::BOTTOM)  return alias_type(AliasIdxBot);

  // Do it the slow way.
  const TypePtr* flat = flatten_alias_type(adr_type);

#ifdef ASSERT
  {
    ResourceMark rm;
    assert(flat == flatten_alias_type(flat), "not idempotent: adr_type = %s; flat = %s => %s",
           Type::str(adr_type), Type::str(flat), Type::str(flatten_alias_type(flat)));
    assert(flat != TypePtr::BOTTOM, "cannot alias-analyze an untyped ptr: adr_type = %s",
           Type::str(adr_type));
    if (flat->isa_oopptr() && !flat->isa_klassptr()) {
      const TypeOopPtr* foop = flat->is_oopptr();
      // Scalarizable allocations have exact klass always.
      bool exact = !foop->klass_is_exact() || foop->is_known_instance();
      const TypePtr* xoop = foop->cast_to_exactness(exact)->is_ptr();
      assert(foop == flatten_alias_type(xoop), "exactness must not affect alias type: foop = %s; xoop = %s",
             Type::str(foop), Type::str(xoop));
    }
  }
#endif

  int idx = AliasIdxTop;
  for (int i = 0; i < num_alias_types(); i++) {
    if (alias_type(i)->adr_type() == flat) {
      idx = i;
      break;
    }
  }

  if (idx == AliasIdxTop) {
    if (no_create)  return nullptr;
    // Grow the array if necessary.
    if (_num_alias_types == _max_alias_types)  grow_alias_types();
    // Add a new alias type.
    idx = _num_alias_types++;
    _alias_types[idx]->Init(idx, flat);
    if (flat == TypeInstPtr::KLASS)  alias_type(idx)->set_rewritable(false);
    if (flat == TypeAryPtr::RANGE)   alias_type(idx)->set_rewritable(false);
    if (flat->isa_instptr()) {
      if (flat->offset() == java_lang_Class::klass_offset()
          && flat->is_instptr()->instance_klass() == env()->Class_klass())
        alias_type(idx)->set_rewritable(false);
    }
    if (flat->isa_aryptr()) {
#ifdef ASSERT
      const int header_size_min  = arrayOopDesc::base_offset_in_bytes(T_BYTE);
      // (T_BYTE has the weakest alignment and size restrictions...)
      assert(flat->offset() < header_size_min, "array body reference must be OffsetBot");
#endif
      if (flat->offset() == TypePtr::OffsetBot) {
        alias_type(idx)->set_element(flat->is_aryptr()->elem());
      }
    }
    if (flat->isa_klassptr()) {
      if (flat->offset() == in_bytes(Klass::super_check_offset_offset()))
        alias_type(idx)->set_rewritable(false);
      if (flat->offset() == in_bytes(Klass::modifier_flags_offset()))
        alias_type(idx)->set_rewritable(false);
      if (flat->offset() == in_bytes(Klass::access_flags_offset()))
        alias_type(idx)->set_rewritable(false);
      if (flat->offset() == in_bytes(Klass::java_mirror_offset()))
        alias_type(idx)->set_rewritable(false);
      if (flat->offset() == in_bytes(Klass::secondary_super_cache_offset()))
        alias_type(idx)->set_rewritable(false);
    }
    // %%% (We would like to finalize JavaThread::threadObj_offset(),
    // but the base pointer type is not distinctive enough to identify
    // references into JavaThread.)

    // Check for final fields.
    const TypeInstPtr* tinst = flat->isa_instptr();
    if (tinst && tinst->offset() >= instanceOopDesc::base_offset_in_bytes()) {
      ciField* field;
      if (tinst->const_oop() != nullptr &&
          tinst->instance_klass() == ciEnv::current()->Class_klass() &&
          tinst->offset() >= (tinst->instance_klass()->layout_helper_size_in_bytes())) {
        // static field
        ciInstanceKlass* k = tinst->const_oop()->as_instance()->java_lang_Class_klass()->as_instance_klass();
        field = k->get_field_by_offset(tinst->offset(), true);
      } else {
        ciInstanceKlass *k = tinst->instance_klass();
        field = k->get_field_by_offset(tinst->offset(), false);
      }
      assert(field == nullptr ||
             original_field == nullptr ||
             (field->holder() == original_field->holder() &&
              field->offset_in_bytes() == original_field->offset_in_bytes() &&
              field->is_static() == original_field->is_static()), "wrong field?");
      // Set field() and is_rewritable() attributes.
      if (field != nullptr)  alias_type(idx)->set_field(field);
    }
  }

  // Fill the cache for next time.
  ace->_adr_type = adr_type;
  ace->_index    = idx;
  assert(alias_type(adr_type) == alias_type(idx),  "type must be installed");

  // Might as well try to fill the cache for the flattened version, too.
  AliasCacheEntry* face = probe_alias_cache(flat);
  if (face->_adr_type == nullptr) {
    face->_adr_type = flat;
    face->_index    = idx;
    assert(alias_type(flat) == alias_type(idx), "flat type must work too");
  }

  return alias_type(idx);
}


Compile::AliasType* Compile::alias_type(ciField* field) {
  const TypeOopPtr* t;
  if (field->is_static())
    t = TypeInstPtr::make(field->holder()->java_mirror());
  else
    t = TypeOopPtr::make_from_klass_raw(field->holder());
  AliasType* atp = alias_type(t->add_offset(field->offset_in_bytes()), field);
  assert((field->is_final() || field->is_stable()) == !atp->is_rewritable(), "must get the rewritable bits correct");
  return atp;
}


//------------------------------have_alias_type--------------------------------
bool Compile::have_alias_type(const TypePtr* adr_type) {
  AliasCacheEntry* ace = probe_alias_cache(adr_type);
  if (ace->_adr_type == adr_type) {
    return true;
  }

  // Handle special cases.
  if (adr_type == nullptr)             return true;
  if (adr_type == TypePtr::BOTTOM)  return true;

  return find_alias_type(adr_type, true, nullptr) != nullptr;
}

//-----------------------------must_alias--------------------------------------
// True if all values of the given address type are in the given alias category.
bool Compile::must_alias(const TypePtr* adr_type, int alias_idx) {
  if (alias_idx == AliasIdxBot)         return true;  // the universal category
  if (adr_type == nullptr)              return true;  // null serves as TypePtr::TOP
  if (alias_idx == AliasIdxTop)         return false; // the empty category
  if (adr_type->base() == Type::AnyPtr) return false; // TypePtr::BOTTOM or its twins

  // the only remaining possible overlap is identity
  int adr_idx = get_alias_index(adr_type);
  assert(adr_idx != AliasIdxBot && adr_idx != AliasIdxTop, "");
  assert(adr_idx == alias_idx ||
         (alias_type(alias_idx)->adr_type() != TypeOopPtr::BOTTOM
          && adr_type                       != TypeOopPtr::BOTTOM),
         "should not be testing for overlap with an unsafe pointer");
  return adr_idx == alias_idx;
}

//------------------------------can_alias--------------------------------------
// True if any values of the given address type are in the given alias category.
bool Compile::can_alias(const TypePtr* adr_type, int alias_idx) {
  if (alias_idx == AliasIdxTop)         return false; // the empty category
  if (adr_type == nullptr)              return false; // null serves as TypePtr::TOP
  // Known instance doesn't alias with bottom memory
  if (alias_idx == AliasIdxBot)         return !adr_type->is_known_instance();                   // the universal category
  if (adr_type->base() == Type::AnyPtr) return !C->get_adr_type(alias_idx)->is_known_instance(); // TypePtr::BOTTOM or its twins

  // the only remaining possible overlap is identity
  int adr_idx = get_alias_index(adr_type);
  assert(adr_idx != AliasIdxBot && adr_idx != AliasIdxTop, "");
  return adr_idx == alias_idx;
}

// Mark all ParsePredicateNodes as useless. They will later be removed from the graph in IGVN together with their
// uncommon traps if no Runtime Predicates were created from the Parse Predicates.
void Compile::mark_parse_predicate_nodes_useless(PhaseIterGVN& igvn) {
  if (parse_predicate_count() == 0) {
    return;
  }
  for (int i = 0; i < parse_predicate_count(); i++) {
    ParsePredicateNode* parse_predicate = _parse_predicates.at(i);
    parse_predicate->mark_useless();
    igvn._worklist.push(parse_predicate);
  }
  _parse_predicates.clear();
}

void Compile::record_for_post_loop_opts_igvn(Node* n) {
  if (!n->for_post_loop_opts_igvn()) {
    assert(!_for_post_loop_igvn.contains(n), "duplicate");
    n->add_flag(Node::NodeFlags::Flag_for_post_loop_opts_igvn);
    _for_post_loop_igvn.append(n);
  }
}

void Compile::remove_from_post_loop_opts_igvn(Node* n) {
  n->remove_flag(Node::NodeFlags::Flag_for_post_loop_opts_igvn);
  _for_post_loop_igvn.remove(n);
}

void Compile::process_for_post_loop_opts_igvn(PhaseIterGVN& igvn) {
  // Verify that all previous optimizations produced a valid graph
  // at least to this point, even if no loop optimizations were done.
  PhaseIdealLoop::verify(igvn);

  C->set_post_loop_opts_phase(); // no more loop opts allowed

  assert(!C->major_progress(), "not cleared");

  if (_for_post_loop_igvn.length() > 0) {
    while (_for_post_loop_igvn.length() > 0) {
      Node* n = _for_post_loop_igvn.pop();
      n->remove_flag(Node::NodeFlags::Flag_for_post_loop_opts_igvn);
      igvn._worklist.push(n);
    }
    igvn.optimize();
    if (failing()) return;
    assert(_for_post_loop_igvn.length() == 0, "no more delayed nodes allowed");
    assert(C->parse_predicate_count() == 0, "all parse predicates should have been removed now");

    // Sometimes IGVN sets major progress (e.g., when processing loop nodes).
    if (C->major_progress()) {
      C->clear_major_progress(); // ensure that major progress is now clear
    }
  }
}

void Compile::record_unstable_if_trap(UnstableIfTrap* trap) {
  if (OptimizeUnstableIf) {
    _unstable_if_traps.append(trap);
  }
}

void Compile::remove_useless_unstable_if_traps(Unique_Node_List& useful) {
  for (int i = _unstable_if_traps.length() - 1; i >= 0; i--) {
    UnstableIfTrap* trap = _unstable_if_traps.at(i);
    Node* n = trap->uncommon_trap();
    if (!useful.member(n)) {
      _unstable_if_traps.delete_at(i); // replaces i-th with last element which is known to be useful (already processed)
    }
  }
}

// Remove the unstable if trap associated with 'unc' from candidates. It is either dead
// or fold-compares case. Return true if succeed or not found.
//
// In rare cases, the found trap has been processed. It is too late to delete it. Return
// false and ask fold-compares to yield.
//
// 'fold-compares' may use the uncommon_trap of the dominating IfNode to cover the fused
// IfNode. This breaks the unstable_if trap invariant: control takes the unstable path
// when deoptimization does happen.
bool Compile::remove_unstable_if_trap(CallStaticJavaNode* unc, bool yield) {
  for (int i = 0; i < _unstable_if_traps.length(); ++i) {
    UnstableIfTrap* trap = _unstable_if_traps.at(i);
    if (trap->uncommon_trap() == unc) {
      if (yield && trap->modified()) {
        return false;
      }
      _unstable_if_traps.delete_at(i);
      break;
    }
  }
  return true;
}

// Re-calculate unstable_if traps with the liveness of next_bci, which points to the unlikely path.
// It needs to be done after igvn because fold-compares may fuse uncommon_traps and before renumbering.
void Compile::process_for_unstable_if_traps(PhaseIterGVN& igvn) {
  for (int i = _unstable_if_traps.length() - 1; i >= 0; --i) {
    UnstableIfTrap* trap = _unstable_if_traps.at(i);
    CallStaticJavaNode* unc = trap->uncommon_trap();
    int next_bci = trap->next_bci();
    bool modified = trap->modified();

    if (next_bci != -1 && !modified) {
      assert(!_dead_node_list.test(unc->_idx), "changing a dead node!");
      JVMState* jvms = unc->jvms();
      ciMethod* method = jvms->method();
      ciBytecodeStream iter(method);

      iter.force_bci(jvms->bci());
      assert(next_bci == iter.next_bci() || next_bci == iter.get_dest(), "wrong next_bci at unstable_if");
      Bytecodes::Code c = iter.cur_bc();
      Node* lhs = nullptr;
      Node* rhs = nullptr;
      if (c == Bytecodes::_if_acmpeq || c == Bytecodes::_if_acmpne) {
        lhs = unc->peek_operand(0);
        rhs = unc->peek_operand(1);
      } else if (c == Bytecodes::_ifnull || c == Bytecodes::_ifnonnull) {
        lhs = unc->peek_operand(0);
      }

      ResourceMark rm;
      const MethodLivenessResult& live_locals = method->liveness_at_bci(next_bci);
      assert(live_locals.is_valid(), "broken liveness info");
      int len = (int)live_locals.size();

      for (int i = 0; i < len; i++) {
        Node* local = unc->local(jvms, i);
        // kill local using the liveness of next_bci.
        // give up when the local looks like an operand to secure reexecution.
        if (!live_locals.at(i) && !local->is_top() && local != lhs && local!= rhs) {
          uint idx = jvms->locoff() + i;
#ifdef ASSERT
          if (PrintOpto && Verbose) {
            tty->print("[unstable_if] kill local#%d: ", idx);
            local->dump();
            tty->cr();
          }
#endif
          igvn.replace_input_of(unc, idx, top());
          modified = true;
        }
      }
    }

    // keep the mondified trap for late query
    if (modified) {
      trap->set_modified();
    } else {
      _unstable_if_traps.delete_at(i);
    }
  }
  igvn.optimize();
}

// StringOpts and late inlining of string methods
void Compile::inline_string_calls(bool parse_time) {
  {
    // remove useless nodes to make the usage analysis simpler
    ResourceMark rm;
    PhaseRemoveUseless pru(initial_gvn(), *igvn_worklist());
  }

  {
    ResourceMark rm;
    print_method(PHASE_BEFORE_STRINGOPTS, 3);
    PhaseStringOpts pso(initial_gvn());
    print_method(PHASE_AFTER_STRINGOPTS, 3);
  }

  // now inline anything that we skipped the first time around
  if (!parse_time) {
    _late_inlines_pos = _late_inlines.length();
  }

  while (_string_late_inlines.length() > 0) {
    CallGenerator* cg = _string_late_inlines.pop();
    cg->do_late_inline();
    if (failing())  return;
  }
  _string_late_inlines.trunc_to(0);
}

// Late inlining of boxing methods
void Compile::inline_boxing_calls(PhaseIterGVN& igvn) {
  if (_boxing_late_inlines.length() > 0) {
    assert(has_boxed_value(), "inconsistent");

    set_inlining_incrementally(true);

    igvn_worklist()->ensure_empty(); // should be done with igvn

    _late_inlines_pos = _late_inlines.length();

    while (_boxing_late_inlines.length() > 0) {
      CallGenerator* cg = _boxing_late_inlines.pop();
      cg->do_late_inline();
      if (failing())  return;
    }
    _boxing_late_inlines.trunc_to(0);

    inline_incrementally_cleanup(igvn);

    set_inlining_incrementally(false);
  }
}

bool Compile::inline_incrementally_one() {
  assert(IncrementalInline, "incremental inlining should be on");

  TracePhase tp("incrementalInline_inline", &timers[_t_incrInline_inline]);

  set_inlining_progress(false);
  set_do_cleanup(false);

  for (int i = 0; i < _late_inlines.length(); i++) {
    _late_inlines_pos = i+1;
    CallGenerator* cg = _late_inlines.at(i);
    bool does_dispatch = cg->is_virtual_late_inline() || cg->is_mh_late_inline();
    if (inlining_incrementally() || does_dispatch) { // a call can be either inlined or strength-reduced to a direct call
      cg->do_late_inline();
      assert(_late_inlines.at(i) == cg, "no insertions before current position allowed");
      if (failing()) {
        return false;
      } else if (inlining_progress()) {
        _late_inlines_pos = i+1; // restore the position in case new elements were inserted
        print_method(PHASE_INCREMENTAL_INLINE_STEP, 3, cg->call_node());
        break; // process one call site at a time
      }
    } else {
      // Ignore late inline direct calls when inlining is not allowed.
      // They are left in the late inline list when node budget is exhausted until the list is fully drained.
    }
  }
  // Remove processed elements.
  _late_inlines.remove_till(_late_inlines_pos);
  _late_inlines_pos = 0;

  assert(inlining_progress() || _late_inlines.length() == 0, "no progress");

  bool needs_cleanup = do_cleanup() || over_inlining_cutoff();

  set_inlining_progress(false);
  set_do_cleanup(false);

  bool force_cleanup = directive()->IncrementalInlineForceCleanupOption;
  return (_late_inlines.length() > 0) && !needs_cleanup && !force_cleanup;
}

void Compile::inline_incrementally_cleanup(PhaseIterGVN& igvn) {
  {
    TracePhase tp("incrementalInline_pru", &timers[_t_incrInline_pru]);
    ResourceMark rm;
    PhaseRemoveUseless pru(initial_gvn(), *igvn_worklist());
  }
  {
    TracePhase tp("incrementalInline_igvn", &timers[_t_incrInline_igvn]);
    igvn.reset_from_gvn(initial_gvn());
    igvn.optimize();
    if (failing()) return;
  }
  print_method(PHASE_INCREMENTAL_INLINE_CLEANUP, 3);
}

// Perform incremental inlining until bound on number of live nodes is reached
void Compile::inline_incrementally(PhaseIterGVN& igvn) {
  TracePhase tp("incrementalInline", &timers[_t_incrInline]);

  set_inlining_incrementally(true);
  uint low_live_nodes = 0;

  while (_late_inlines.length() > 0) {
    if (live_nodes() > (uint)LiveNodeCountInliningCutoff) {
      if (low_live_nodes < (uint)LiveNodeCountInliningCutoff * 8 / 10) {
        TracePhase tp("incrementalInline_ideal", &timers[_t_incrInline_ideal]);
        // PhaseIdealLoop is expensive so we only try it once we are
        // out of live nodes and we only try it again if the previous
        // helped got the number of nodes down significantly
        PhaseIdealLoop::optimize(igvn, LoopOptsNone);
        if (failing())  return;
        low_live_nodes = live_nodes();
        _major_progress = true;
      }

      if (live_nodes() > (uint)LiveNodeCountInliningCutoff) {
        bool do_print_inlining = print_inlining() || print_intrinsics();
        if (do_print_inlining || log() != nullptr) {
          // Print inlining message for candidates that we couldn't inline for lack of space.
          for (int i = 0; i < _late_inlines.length(); i++) {
            CallGenerator* cg = _late_inlines.at(i);
            const char* msg = "live nodes > LiveNodeCountInliningCutoff";
            if (do_print_inlining) {
              cg->print_inlining_late(InliningResult::FAILURE, msg);
            }
            log_late_inline_failure(cg, msg);
          }
        }
        break; // finish
      }
    }

    igvn_worklist()->ensure_empty(); // should be done with igvn

    while (inline_incrementally_one()) {
      assert(!failing(), "inconsistent");
    }
    if (failing())  return;

    inline_incrementally_cleanup(igvn);

    print_method(PHASE_INCREMENTAL_INLINE_STEP, 3);

    if (failing())  return;

    if (_late_inlines.length() == 0) {
      break; // no more progress
    }
  }

  igvn_worklist()->ensure_empty(); // should be done with igvn

  if (_string_late_inlines.length() > 0) {
    assert(has_stringbuilder(), "inconsistent");

    inline_string_calls(false);

    if (failing())  return;

    inline_incrementally_cleanup(igvn);
  }

  set_inlining_incrementally(false);
}

void Compile::process_late_inline_calls_no_inline(PhaseIterGVN& igvn) {
  // "inlining_incrementally() == false" is used to signal that no inlining is allowed
  // (see LateInlineVirtualCallGenerator::do_late_inline_check() for details).
  // Tracking and verification of modified nodes is disabled by setting "_modified_nodes == nullptr"
  // as if "inlining_incrementally() == true" were set.
  assert(inlining_incrementally() == false, "not allowed");
  assert(_modified_nodes == nullptr, "not allowed");
  assert(_late_inlines.length() > 0, "sanity");

  while (_late_inlines.length() > 0) {
    igvn_worklist()->ensure_empty(); // should be done with igvn

    while (inline_incrementally_one()) {
      assert(!failing(), "inconsistent");
    }
    if (failing())  return;

    inline_incrementally_cleanup(igvn);
  }
}

bool Compile::optimize_loops(PhaseIterGVN& igvn, LoopOptsMode mode) {
  if (_loop_opts_cnt > 0) {
    while (major_progress() && (_loop_opts_cnt > 0)) {
      TracePhase tp("idealLoop", &timers[_t_idealLoop]);
      PhaseIdealLoop::optimize(igvn, mode);
      _loop_opts_cnt--;
      if (failing())  return false;
      if (major_progress()) print_method(PHASE_PHASEIDEALLOOP_ITERATIONS, 2);
    }
  }
  return true;
}

// Remove edges from "root" to each SafePoint at a backward branch.
// They were inserted during parsing (see add_safepoint()) to make
// infinite loops without calls or exceptions visible to root, i.e.,
// useful.
void Compile::remove_root_to_sfpts_edges(PhaseIterGVN& igvn) {
  Node *r = root();
  if (r != nullptr) {
    for (uint i = r->req(); i < r->len(); ++i) {
      Node *n = r->in(i);
      if (n != nullptr && n->is_SafePoint()) {
        r->rm_prec(i);
        if (n->outcnt() == 0) {
          igvn.remove_dead_node(n);
        }
        --i;
      }
    }
    // Parsing may have added top inputs to the root node (Path
    // leading to the Halt node proven dead). Make sure we get a
    // chance to clean them up.
    igvn._worklist.push(r);
    igvn.optimize();
  }
}

//------------------------------Optimize---------------------------------------
// Given a graph, optimize it.
void Compile::Optimize() {
  TracePhase tp("optimizer", &timers[_t_optimizer]);

#ifndef PRODUCT
  if (env()->break_at_compile()) {
    BREAKPOINT;
  }

#endif

  BarrierSetC2* bs = BarrierSet::barrier_set()->barrier_set_c2();
#ifdef ASSERT
  bs->verify_gc_barriers(this, BarrierSetC2::BeforeOptimize);
#endif

  ResourceMark rm;

  print_inlining_reinit();

  NOT_PRODUCT( verify_graph_edges(); )

  print_method(PHASE_AFTER_PARSING, 1);

 {
  // Iterative Global Value Numbering, including ideal transforms
  // Initialize IterGVN with types and values from parse-time GVN
  PhaseIterGVN igvn(initial_gvn());
#ifdef ASSERT
  _modified_nodes = new (comp_arena()) Unique_Node_List(comp_arena());
#endif
  {
    TracePhase tp("iterGVN", &timers[_t_iterGVN]);
    igvn.optimize();
  }

  if (failing())  return;

  print_method(PHASE_ITER_GVN1, 2);

  process_for_unstable_if_traps(igvn);

  if (failing())  return;

  inline_incrementally(igvn);

  print_method(PHASE_INCREMENTAL_INLINE, 2);

  if (failing())  return;

  if (eliminate_boxing()) {
    // Inline valueOf() methods now.
    inline_boxing_calls(igvn);

    if (failing())  return;

    if (AlwaysIncrementalInline || StressIncrementalInlining) {
      inline_incrementally(igvn);
    }

    print_method(PHASE_INCREMENTAL_BOXING_INLINE, 2);

    if (failing())  return;
  }

  // Remove the speculative part of types and clean up the graph from
  // the extra CastPP nodes whose only purpose is to carry them. Do
  // that early so that optimizations are not disrupted by the extra
  // CastPP nodes.
  remove_speculative_types(igvn);

  if (failing())  return;

  // No more new expensive nodes will be added to the list from here
  // so keep only the actual candidates for optimizations.
  cleanup_expensive_nodes(igvn);

  if (failing())  return;

  assert(EnableVectorSupport || !has_vbox_nodes(), "sanity");
  if (EnableVectorSupport && has_vbox_nodes()) {
    TracePhase tp("", &timers[_t_vector]);
    PhaseVector pv(igvn);
    pv.optimize_vector_boxes();
    if (failing())  return;
    print_method(PHASE_ITER_GVN_AFTER_VECTOR, 2);
  }
  assert(!has_vbox_nodes(), "sanity");

  if (!failing() && RenumberLiveNodes && live_nodes() + NodeLimitFudgeFactor < unique()) {
    Compile::TracePhase tp("", &timers[_t_renumberLive]);
    igvn_worklist()->ensure_empty(); // should be done with igvn
    {
      ResourceMark rm;
      PhaseRenumberLive prl(initial_gvn(), *igvn_worklist());
    }
    igvn.reset_from_gvn(initial_gvn());
    igvn.optimize();
    if (failing()) return;
  }

  // Now that all inlining is over and no PhaseRemoveUseless will run, cut edge from root to loop
  // safepoints
  remove_root_to_sfpts_edges(igvn);

  if (failing())  return;

  // Perform escape analysis
  if (do_escape_analysis() && ConnectionGraph::has_candidates(this)) {
    if (has_loops()) {
      // Cleanup graph (remove dead nodes).
      TracePhase tp("idealLoop", &timers[_t_idealLoop]);
      PhaseIdealLoop::optimize(igvn, LoopOptsMaxUnroll);
      if (failing())  return;
    }
    bool progress;
    print_method(PHASE_PHASEIDEAL_BEFORE_EA, 2);
    do {
      ConnectionGraph::do_analysis(this, &igvn);

      if (failing())  return;

      int mcount = macro_count(); // Record number of allocations and locks before IGVN

      // Optimize out fields loads from scalar replaceable allocations.
      igvn.optimize();
      print_method(PHASE_ITER_GVN_AFTER_EA, 2);

      if (failing()) return;

      if (congraph() != nullptr && macro_count() > 0) {
        TracePhase tp("macroEliminate", &timers[_t_macroEliminate]);
        PhaseMacroExpand mexp(igvn);
        mexp.eliminate_macro_nodes();
        if (failing()) return;

        igvn.set_delay_transform(false);
        igvn.optimize();
        if (failing()) return;

        print_method(PHASE_ITER_GVN_AFTER_ELIMINATION, 2);
      }

      ConnectionGraph::verify_ram_nodes(this, root());
      if (failing())  return;

      progress = do_iterative_escape_analysis() &&
                 (macro_count() < mcount) &&
                 ConnectionGraph::has_candidates(this);
      // Try again if candidates exist and made progress
      // by removing some allocations and/or locks.
    } while (progress);
  }

  // Loop transforms on the ideal graph.  Range Check Elimination,
  // peeling, unrolling, etc.

  // Set loop opts counter
  if((_loop_opts_cnt > 0) && (has_loops() || has_split_ifs())) {
    {
      TracePhase tp("idealLoop", &timers[_t_idealLoop]);
      PhaseIdealLoop::optimize(igvn, LoopOptsDefault);
      _loop_opts_cnt--;
      if (major_progress()) print_method(PHASE_PHASEIDEALLOOP1, 2);
      if (failing())  return;
    }
    // Loop opts pass if partial peeling occurred in previous pass
    if(PartialPeelLoop && major_progress() && (_loop_opts_cnt > 0)) {
      TracePhase tp("idealLoop", &timers[_t_idealLoop]);
      PhaseIdealLoop::optimize(igvn, LoopOptsSkipSplitIf);
      _loop_opts_cnt--;
      if (major_progress()) print_method(PHASE_PHASEIDEALLOOP2, 2);
      if (failing())  return;
    }
    // Loop opts pass for loop-unrolling before CCP
    if(major_progress() && (_loop_opts_cnt > 0)) {
      TracePhase tp("idealLoop", &timers[_t_idealLoop]);
      PhaseIdealLoop::optimize(igvn, LoopOptsSkipSplitIf);
      _loop_opts_cnt--;
      if (major_progress()) print_method(PHASE_PHASEIDEALLOOP3, 2);
    }
    if (!failing()) {
      // Verify that last round of loop opts produced a valid graph
      PhaseIdealLoop::verify(igvn);
    }
  }
  if (failing())  return;

  // Conditional Constant Propagation;
  print_method(PHASE_BEFORE_CCP1, 2);
  PhaseCCP ccp( &igvn );
  assert( true, "Break here to ccp.dump_nodes_and_types(_root,999,1)");
  {
    TracePhase tp("ccp", &timers[_t_ccp]);
    ccp.do_transform();
  }
  print_method(PHASE_CCP1, 2);

  assert( true, "Break here to ccp.dump_old2new_map()");

  // Iterative Global Value Numbering, including ideal transforms
  {
    TracePhase tp("iterGVN2", &timers[_t_iterGVN2]);
    igvn.reset_from_igvn(&ccp);
    igvn.optimize();
  }
  print_method(PHASE_ITER_GVN2, 2);

  if (failing())  return;

  // Loop transforms on the ideal graph.  Range Check Elimination,
  // peeling, unrolling, etc.
  if (!optimize_loops(igvn, LoopOptsDefault)) {
    return;
  }

  if (failing())  return;

  C->clear_major_progress(); // ensure that major progress is now clear

  process_for_post_loop_opts_igvn(igvn);

  if (failing())  return;

#ifdef ASSERT
  bs->verify_gc_barriers(this, BarrierSetC2::BeforeMacroExpand);
#endif

  {
    TracePhase tp("macroExpand", &timers[_t_macroExpand]);
    print_method(PHASE_BEFORE_MACRO_EXPANSION, 3);
    PhaseMacroExpand  mex(igvn);
    if (mex.expand_macro_nodes()) {
      assert(failing(), "must bail out w/ explicit message");
      return;
    }
    print_method(PHASE_AFTER_MACRO_EXPANSION, 2);
  }

  {
    TracePhase tp("barrierExpand", &timers[_t_barrierExpand]);
    if (bs->expand_barriers(this, igvn)) {
      assert(failing(), "must bail out w/ explicit message");
      return;
    }
    print_method(PHASE_BARRIER_EXPANSION, 2);
  }

  if (C->max_vector_size() > 0) {
    C->optimize_logic_cones(igvn);
    igvn.optimize();
    if (failing()) return;
  }

  DEBUG_ONLY( _modified_nodes = nullptr; )

  assert(igvn._worklist.size() == 0, "not empty");

  assert(_late_inlines.length() == 0 || IncrementalInlineMH || IncrementalInlineVirtual, "not empty");

  if (_late_inlines.length() > 0) {
    // More opportunities to optimize virtual and MH calls.
    // Though it's maybe too late to perform inlining, strength-reducing them to direct calls is still an option.
    process_late_inline_calls_no_inline(igvn);
    if (failing())  return;
  }
 } // (End scope of igvn; run destructor if necessary for asserts.)

 check_no_dead_use();

 process_print_inlining();

 // We will never use the NodeHash table any more. Clear it so that final_graph_reshaping does not have
 // to remove hashes to unlock nodes for modifications.
 C->node_hash()->clear();

 // A method with only infinite loops has no edges entering loops from root
 {
   TracePhase tp("graphReshape", &timers[_t_graphReshaping]);
   if (final_graph_reshaping()) {
     assert(failing(), "must bail out w/ explicit message");
     return;
   }
 }

 print_method(PHASE_OPTIMIZE_FINISHED, 2);
 DEBUG_ONLY(set_phase_optimize_finished();)
}

#ifdef ASSERT
void Compile::check_no_dead_use() const {
  ResourceMark rm;
  Unique_Node_List wq;
  wq.push(root());
  for (uint i = 0; i < wq.size(); ++i) {
    Node* n = wq.at(i);
    for (DUIterator_Fast jmax, j = n->fast_outs(jmax); j < jmax; j++) {
      Node* u = n->fast_out(j);
      if (u->outcnt() == 0 && !u->is_Con()) {
        u->dump();
        fatal("no reachable node should have no use");
      }
      wq.push(u);
    }
  }
}
#endif

void Compile::inline_vector_reboxing_calls() {
  if (C->_vector_reboxing_late_inlines.length() > 0) {
    _late_inlines_pos = C->_late_inlines.length();
    while (_vector_reboxing_late_inlines.length() > 0) {
      CallGenerator* cg = _vector_reboxing_late_inlines.pop();
      cg->do_late_inline();
      if (failing())  return;
      print_method(PHASE_INLINE_VECTOR_REBOX, 3, cg->call_node());
    }
    _vector_reboxing_late_inlines.trunc_to(0);
  }
}

bool Compile::has_vbox_nodes() {
  if (C->_vector_reboxing_late_inlines.length() > 0) {
    return true;
  }
  for (int macro_idx = C->macro_count() - 1; macro_idx >= 0; macro_idx--) {
    Node * n = C->macro_node(macro_idx);
    assert(n->is_macro(), "only macro nodes expected here");
    if (n->Opcode() == Op_VectorUnbox || n->Opcode() == Op_VectorBox || n->Opcode() == Op_VectorBoxAllocate) {
      return true;
    }
  }
  return false;
}

//---------------------------- Bitwise operation packing optimization ---------------------------

static bool is_vector_unary_bitwise_op(Node* n) {
  return n->Opcode() == Op_XorV &&
         VectorNode::is_vector_bitwise_not_pattern(n);
}

static bool is_vector_binary_bitwise_op(Node* n) {
  switch (n->Opcode()) {
    case Op_AndV:
    case Op_OrV:
      return true;

    case Op_XorV:
      return !is_vector_unary_bitwise_op(n);

    default:
      return false;
  }
}

static bool is_vector_ternary_bitwise_op(Node* n) {
  return n->Opcode() == Op_MacroLogicV;
}

static bool is_vector_bitwise_op(Node* n) {
  return is_vector_unary_bitwise_op(n)  ||
         is_vector_binary_bitwise_op(n) ||
         is_vector_ternary_bitwise_op(n);
}

static bool is_vector_bitwise_cone_root(Node* n) {
  if (n->bottom_type()->isa_vectmask() || !is_vector_bitwise_op(n)) {
    return false;
  }
  for (DUIterator_Fast imax, i = n->fast_outs(imax); i < imax; i++) {
    if (is_vector_bitwise_op(n->fast_out(i))) {
      return false;
    }
  }
  return true;
}

static uint collect_unique_inputs(Node* n, Unique_Node_List& inputs) {
  uint cnt = 0;
  if (is_vector_bitwise_op(n)) {
    uint inp_cnt = n->is_predicated_vector() ? n->req()-1 : n->req();
    if (VectorNode::is_vector_bitwise_not_pattern(n)) {
      for (uint i = 1; i < inp_cnt; i++) {
        Node* in = n->in(i);
        bool skip = VectorNode::is_all_ones_vector(in);
        if (!skip && !inputs.member(in)) {
          inputs.push(in);
          cnt++;
        }
      }
      assert(cnt <= 1, "not unary");
    } else {
      uint last_req = inp_cnt;
      if (is_vector_ternary_bitwise_op(n)) {
        last_req = inp_cnt - 1; // skip last input
      }
      for (uint i = 1; i < last_req; i++) {
        Node* def = n->in(i);
        if (!inputs.member(def)) {
          inputs.push(def);
          cnt++;
        }
      }
    }
  } else { // not a bitwise operations
    if (!inputs.member(n)) {
      inputs.push(n);
      cnt++;
    }
  }
  return cnt;
}

void Compile::collect_logic_cone_roots(Unique_Node_List& list) {
  Unique_Node_List useful_nodes;
  C->identify_useful_nodes(useful_nodes);

  for (uint i = 0; i < useful_nodes.size(); i++) {
    Node* n = useful_nodes.at(i);
    if (is_vector_bitwise_cone_root(n)) {
      list.push(n);
    }
  }
}

Node* Compile::xform_to_MacroLogicV(PhaseIterGVN& igvn,
                                    const TypeVect* vt,
                                    Unique_Node_List& partition,
                                    Unique_Node_List& inputs) {
  assert(partition.size() == 2 || partition.size() == 3, "not supported");
  assert(inputs.size()    == 2 || inputs.size()    == 3, "not supported");
  assert(Matcher::match_rule_supported_vector(Op_MacroLogicV, vt->length(), vt->element_basic_type()), "not supported");

  Node* in1 = inputs.at(0);
  Node* in2 = inputs.at(1);
  Node* in3 = (inputs.size() == 3 ? inputs.at(2) : in2);

  uint func = compute_truth_table(partition, inputs);

  Node* pn = partition.at(partition.size() - 1);
  Node* mask = pn->is_predicated_vector() ? pn->in(pn->req()-1) : nullptr;
  return igvn.transform(MacroLogicVNode::make(igvn, in1, in2, in3, mask, func, vt));
}

static uint extract_bit(uint func, uint pos) {
  return (func & (1 << pos)) >> pos;
}

//
//  A macro logic node represents a truth table. It has 4 inputs,
//  First three inputs corresponds to 3 columns of a truth table
//  and fourth input captures the logic function.
//
//  eg.  fn = (in1 AND in2) OR in3;
//
//      MacroNode(in1,in2,in3,fn)
//
//  -----------------
//  in1 in2 in3  fn
//  -----------------
//  0    0   0    0
//  0    0   1    1
//  0    1   0    0
//  0    1   1    1
//  1    0   0    0
//  1    0   1    1
//  1    1   0    1
//  1    1   1    1
//

uint Compile::eval_macro_logic_op(uint func, uint in1 , uint in2, uint in3) {
  int res = 0;
  for (int i = 0; i < 8; i++) {
    int bit1 = extract_bit(in1, i);
    int bit2 = extract_bit(in2, i);
    int bit3 = extract_bit(in3, i);

    int func_bit_pos = (bit1 << 2 | bit2 << 1 | bit3);
    int func_bit = extract_bit(func, func_bit_pos);

    res |= func_bit << i;
  }
  return res;
}

static uint eval_operand(Node* n, ResourceHashtable<Node*,uint>& eval_map) {
  assert(n != nullptr, "");
  assert(eval_map.contains(n), "absent");
  return *(eval_map.get(n));
}

static void eval_operands(Node* n,
                          uint& func1, uint& func2, uint& func3,
                          ResourceHashtable<Node*,uint>& eval_map) {
  assert(is_vector_bitwise_op(n), "");

  if (is_vector_unary_bitwise_op(n)) {
    Node* opnd = n->in(1);
    if (VectorNode::is_vector_bitwise_not_pattern(n) && VectorNode::is_all_ones_vector(opnd)) {
      opnd = n->in(2);
    }
    func1 = eval_operand(opnd, eval_map);
  } else if (is_vector_binary_bitwise_op(n)) {
    func1 = eval_operand(n->in(1), eval_map);
    func2 = eval_operand(n->in(2), eval_map);
  } else {
    assert(is_vector_ternary_bitwise_op(n), "unknown operation");
    func1 = eval_operand(n->in(1), eval_map);
    func2 = eval_operand(n->in(2), eval_map);
    func3 = eval_operand(n->in(3), eval_map);
  }
}

uint Compile::compute_truth_table(Unique_Node_List& partition, Unique_Node_List& inputs) {
  assert(inputs.size() <= 3, "sanity");
  ResourceMark rm;
  uint res = 0;
  ResourceHashtable<Node*,uint> eval_map;

  // Populate precomputed functions for inputs.
  // Each input corresponds to one column of 3 input truth-table.
  uint input_funcs[] = { 0xAA,   // (_, _, c) -> c
                         0xCC,   // (_, b, _) -> b
                         0xF0 }; // (a, _, _) -> a
  for (uint i = 0; i < inputs.size(); i++) {
    eval_map.put(inputs.at(i), input_funcs[2-i]);
  }

  for (uint i = 0; i < partition.size(); i++) {
    Node* n = partition.at(i);

    uint func1 = 0, func2 = 0, func3 = 0;
    eval_operands(n, func1, func2, func3, eval_map);

    switch (n->Opcode()) {
      case Op_OrV:
        assert(func3 == 0, "not binary");
        res = func1 | func2;
        break;
      case Op_AndV:
        assert(func3 == 0, "not binary");
        res = func1 & func2;
        break;
      case Op_XorV:
        if (VectorNode::is_vector_bitwise_not_pattern(n)) {
          assert(func2 == 0 && func3 == 0, "not unary");
          res = (~func1) & 0xFF;
        } else {
          assert(func3 == 0, "not binary");
          res = func1 ^ func2;
        }
        break;
      case Op_MacroLogicV:
        // Ordering of inputs may change during evaluation of sub-tree
        // containing MacroLogic node as a child node, thus a re-evaluation
        // makes sure that function is evaluated in context of current
        // inputs.
        res = eval_macro_logic_op(n->in(4)->get_int(), func1, func2, func3);
        break;

      default: assert(false, "not supported: %s", n->Name());
    }
    assert(res <= 0xFF, "invalid");
    eval_map.put(n, res);
  }
  return res;
}

// Criteria under which nodes gets packed into a macro logic node:-
//  1) Parent and both child nodes are all unmasked or masked with
//     same predicates.
//  2) Masked parent can be packed with left child if it is predicated
//     and both have same predicates.
//  3) Masked parent can be packed with right child if its un-predicated
//     or has matching predication condition.
//  4) An unmasked parent can be packed with an unmasked child.
bool Compile::compute_logic_cone(Node* n, Unique_Node_List& partition, Unique_Node_List& inputs) {
  assert(partition.size() == 0, "not empty");
  assert(inputs.size() == 0, "not empty");
  if (is_vector_ternary_bitwise_op(n)) {
    return false;
  }

  bool is_unary_op = is_vector_unary_bitwise_op(n);
  if (is_unary_op) {
    assert(collect_unique_inputs(n, inputs) == 1, "not unary");
    return false; // too few inputs
  }

  bool pack_left_child = true;
  bool pack_right_child = true;

  bool left_child_LOP = is_vector_bitwise_op(n->in(1));
  bool right_child_LOP = is_vector_bitwise_op(n->in(2));

  int left_child_input_cnt = 0;
  int right_child_input_cnt = 0;

  bool parent_is_predicated = n->is_predicated_vector();
  bool left_child_predicated = n->in(1)->is_predicated_vector();
  bool right_child_predicated = n->in(2)->is_predicated_vector();

  Node* parent_pred = parent_is_predicated ? n->in(n->req()-1) : nullptr;
  Node* left_child_pred = left_child_predicated ? n->in(1)->in(n->in(1)->req()-1) : nullptr;
  Node* right_child_pred = right_child_predicated ? n->in(1)->in(n->in(1)->req()-1) : nullptr;

  do {
    if (pack_left_child && left_child_LOP &&
        ((!parent_is_predicated && !left_child_predicated) ||
        ((parent_is_predicated && left_child_predicated &&
          parent_pred == left_child_pred)))) {
       partition.push(n->in(1));
       left_child_input_cnt = collect_unique_inputs(n->in(1), inputs);
    } else {
       inputs.push(n->in(1));
       left_child_input_cnt = 1;
    }

    if (pack_right_child && right_child_LOP &&
        (!right_child_predicated ||
         (right_child_predicated && parent_is_predicated &&
          parent_pred == right_child_pred))) {
       partition.push(n->in(2));
       right_child_input_cnt = collect_unique_inputs(n->in(2), inputs);
    } else {
       inputs.push(n->in(2));
       right_child_input_cnt = 1;
    }

    if (inputs.size() > 3) {
      assert(partition.size() > 0, "");
      inputs.clear();
      partition.clear();
      if (left_child_input_cnt > right_child_input_cnt) {
        pack_left_child = false;
      } else {
        pack_right_child = false;
      }
    } else {
      break;
    }
  } while(true);

  if(partition.size()) {
    partition.push(n);
  }

  return (partition.size() == 2 || partition.size() == 3) &&
         (inputs.size()    == 2 || inputs.size()    == 3);
}

void Compile::process_logic_cone_root(PhaseIterGVN &igvn, Node *n, VectorSet &visited) {
  assert(is_vector_bitwise_op(n), "not a root");

  visited.set(n->_idx);

  // 1) Do a DFS walk over the logic cone.
  for (uint i = 1; i < n->req(); i++) {
    Node* in = n->in(i);
    if (!visited.test(in->_idx) && is_vector_bitwise_op(in)) {
      process_logic_cone_root(igvn, in, visited);
    }
  }

  // 2) Bottom up traversal: Merge node[s] with
  // the parent to form macro logic node.
  Unique_Node_List partition;
  Unique_Node_List inputs;
  if (compute_logic_cone(n, partition, inputs)) {
    const TypeVect* vt = n->bottom_type()->is_vect();
    Node* pn = partition.at(partition.size() - 1);
    Node* mask = pn->is_predicated_vector() ? pn->in(pn->req()-1) : nullptr;
    if (mask == nullptr ||
        Matcher::match_rule_supported_vector_masked(Op_MacroLogicV, vt->length(), vt->element_basic_type())) {
      Node* macro_logic = xform_to_MacroLogicV(igvn, vt, partition, inputs);
      VectorNode::trace_new_vector(macro_logic, "MacroLogic");
      igvn.replace_node(n, macro_logic);
    }
  }
}

void Compile::optimize_logic_cones(PhaseIterGVN &igvn) {
  ResourceMark rm;
  if (Matcher::match_rule_supported(Op_MacroLogicV)) {
    Unique_Node_List list;
    collect_logic_cone_roots(list);

    while (list.size() > 0) {
      Node* n = list.pop();
      const TypeVect* vt = n->bottom_type()->is_vect();
      bool supported = Matcher::match_rule_supported_vector(Op_MacroLogicV, vt->length(), vt->element_basic_type());
      if (supported) {
        VectorSet visited(comp_arena());
        process_logic_cone_root(igvn, n, visited);
      }
    }
  }
}

//------------------------------Code_Gen---------------------------------------
// Given a graph, generate code for it
void Compile::Code_Gen() {
  if (failing()) {
    return;
  }

  // Perform instruction selection.  You might think we could reclaim Matcher
  // memory PDQ, but actually the Matcher is used in generating spill code.
  // Internals of the Matcher (including some VectorSets) must remain live
  // for awhile - thus I cannot reclaim Matcher memory lest a VectorSet usage
  // set a bit in reclaimed memory.

  // In debug mode can dump m._nodes.dump() for mapping of ideal to machine
  // nodes.  Mapping is only valid at the root of each matched subtree.
  NOT_PRODUCT( verify_graph_edges(); )

  Matcher matcher;
  _matcher = &matcher;
  {
    TracePhase tp("matcher", &timers[_t_matcher]);
    matcher.match();
    if (failing()) {
      return;
    }
  }
  // In debug mode can dump m._nodes.dump() for mapping of ideal to machine
  // nodes.  Mapping is only valid at the root of each matched subtree.
  NOT_PRODUCT( verify_graph_edges(); )

  // If you have too many nodes, or if matching has failed, bail out
  check_node_count(0, "out of nodes matching instructions");
  if (failing()) {
    return;
  }

  print_method(PHASE_MATCHING, 2);

  // Build a proper-looking CFG
  PhaseCFG cfg(node_arena(), root(), matcher);
  _cfg = &cfg;
  {
    TracePhase tp("scheduler", &timers[_t_scheduler]);
    bool success = cfg.do_global_code_motion();
    if (!success) {
      return;
    }

    print_method(PHASE_GLOBAL_CODE_MOTION, 2);
    NOT_PRODUCT( verify_graph_edges(); )
    cfg.verify();
  }

  PhaseChaitin regalloc(unique(), cfg, matcher, false);
  _regalloc = &regalloc;
  {
    TracePhase tp("regalloc", &timers[_t_registerAllocation]);
    // Perform register allocation.  After Chaitin, use-def chains are
    // no longer accurate (at spill code) and so must be ignored.
    // Node->LRG->reg mappings are still accurate.
    _regalloc->Register_Allocate();

    // Bail out if the allocator builds too many nodes
    if (failing()) {
      return;
    }

    print_method(PHASE_REGISTER_ALLOCATION, 2);
  }

  // Prior to register allocation we kept empty basic blocks in case the
  // the allocator needed a place to spill.  After register allocation we
  // are not adding any new instructions.  If any basic block is empty, we
  // can now safely remove it.
  {
    TracePhase tp("blockOrdering", &timers[_t_blockOrdering]);
    cfg.remove_empty_blocks();
    if (do_freq_based_layout()) {
      PhaseBlockLayout layout(cfg);
    } else {
      cfg.set_loop_alignment();
    }
    cfg.fixup_flow();
    cfg.remove_unreachable_blocks();
    cfg.verify_dominator_tree();
    print_method(PHASE_BLOCK_ORDERING, 3);
  }

  // Apply peephole optimizations
  if( OptoPeephole ) {
    TracePhase tp("peephole", &timers[_t_peephole]);
    PhasePeephole peep( _regalloc, cfg);
    peep.do_transform();
    print_method(PHASE_PEEPHOLE, 3);
  }

  // Do late expand if CPU requires this.
  if (Matcher::require_postalloc_expand) {
    TracePhase tp("postalloc_expand", &timers[_t_postalloc_expand]);
    cfg.postalloc_expand(_regalloc);
    print_method(PHASE_POSTALLOC_EXPAND, 3);
  }

  // Convert Nodes to instruction bits in a buffer
  {
    TracePhase tp("output", &timers[_t_output]);
    PhaseOutput output;
    output.Output();
    if (failing())  return;
    output.install();
    print_method(PHASE_FINAL_CODE, 1); // Compile::_output is not null here
  }

  // He's dead, Jim.
  _cfg     = (PhaseCFG*)((intptr_t)0xdeadbeef);
  _regalloc = (PhaseChaitin*)((intptr_t)0xdeadbeef);
}

//------------------------------Final_Reshape_Counts---------------------------
// This class defines counters to help identify when a method
// may/must be executed using hardware with only 24-bit precision.
struct Final_Reshape_Counts : public StackObj {
  int  _call_count;             // count non-inlined 'common' calls
  int  _float_count;            // count float ops requiring 24-bit precision
  int  _double_count;           // count double ops requiring more precision
  int  _java_call_count;        // count non-inlined 'java' calls
  int  _inner_loop_count;       // count loops which need alignment
  VectorSet _visited;           // Visitation flags
  Node_List _tests;             // Set of IfNodes & PCTableNodes

  Final_Reshape_Counts() :
    _call_count(0), _float_count(0), _double_count(0),
    _java_call_count(0), _inner_loop_count(0) { }

  void inc_call_count  () { _call_count  ++; }
  void inc_float_count () { _float_count ++; }
  void inc_double_count() { _double_count++; }
  void inc_java_call_count() { _java_call_count++; }
  void inc_inner_loop_count() { _inner_loop_count++; }

  int  get_call_count  () const { return _call_count  ; }
  int  get_float_count () const { return _float_count ; }
  int  get_double_count() const { return _double_count; }
  int  get_java_call_count() const { return _java_call_count; }
  int  get_inner_loop_count() const { return _inner_loop_count; }
};

// Eliminate trivially redundant StoreCMs and accumulate their
// precedence edges.
void Compile::eliminate_redundant_card_marks(Node* n) {
  assert(n->Opcode() == Op_StoreCM, "expected StoreCM");
  if (n->in(MemNode::Address)->outcnt() > 1) {
    // There are multiple users of the same address so it might be
    // possible to eliminate some of the StoreCMs
    Node* mem = n->in(MemNode::Memory);
    Node* adr = n->in(MemNode::Address);
    Node* val = n->in(MemNode::ValueIn);
    Node* prev = n;
    bool done = false;
    // Walk the chain of StoreCMs eliminating ones that match.  As
    // long as it's a chain of single users then the optimization is
    // safe.  Eliminating partially redundant StoreCMs would require
    // cloning copies down the other paths.
    while (mem->Opcode() == Op_StoreCM && mem->outcnt() == 1 && !done) {
      if (adr == mem->in(MemNode::Address) &&
          val == mem->in(MemNode::ValueIn)) {
        // redundant StoreCM
        if (mem->req() > MemNode::OopStore) {
          // Hasn't been processed by this code yet.
          n->add_prec(mem->in(MemNode::OopStore));
        } else {
          // Already converted to precedence edge
          for (uint i = mem->req(); i < mem->len(); i++) {
            // Accumulate any precedence edges
            if (mem->in(i) != nullptr) {
              n->add_prec(mem->in(i));
            }
          }
          // Everything above this point has been processed.
          done = true;
        }
        // Eliminate the previous StoreCM
        prev->set_req(MemNode::Memory, mem->in(MemNode::Memory));
        assert(mem->outcnt() == 0, "should be dead");
        mem->disconnect_inputs(this);
      } else {
        prev = mem;
      }
      mem = prev->in(MemNode::Memory);
    }
  }
}

//------------------------------final_graph_reshaping_impl----------------------
// Implement items 1-5 from final_graph_reshaping below.
void Compile::final_graph_reshaping_impl(Node *n, Final_Reshape_Counts& frc, Unique_Node_List& dead_nodes) {

  if ( n->outcnt() == 0 ) return; // dead node
  uint nop = n->Opcode();

  // Check for 2-input instruction with "last use" on right input.
  // Swap to left input.  Implements item (2).
  if( n->req() == 3 &&          // two-input instruction
      n->in(1)->outcnt() > 1 && // left use is NOT a last use
      (!n->in(1)->is_Phi() || n->in(1)->in(2) != n) && // it is not data loop
      n->in(2)->outcnt() == 1 &&// right use IS a last use
      !n->in(2)->is_Con() ) {   // right use is not a constant
    // Check for commutative opcode
    switch( nop ) {
    case Op_AddI:  case Op_AddF:  case Op_AddD:  case Op_AddL:
    case Op_MaxI:  case Op_MaxL:  case Op_MaxF:  case Op_MaxD:
    case Op_MinI:  case Op_MinL:  case Op_MinF:  case Op_MinD:
    case Op_MulI:  case Op_MulF:  case Op_MulD:  case Op_MulL:
    case Op_AndL:  case Op_XorL:  case Op_OrL:
    case Op_AndI:  case Op_XorI:  case Op_OrI: {
      // Move "last use" input to left by swapping inputs
      n->swap_edges(1, 2);
      break;
    }
    default:
      break;
    }
  }

#ifdef ASSERT
  if( n->is_Mem() ) {
    int alias_idx = get_alias_index(n->as_Mem()->adr_type());
    assert( n->in(0) != nullptr || alias_idx != Compile::AliasIdxRaw ||
            // oop will be recorded in oop map if load crosses safepoint
            (n->is_Load() && (n->as_Load()->bottom_type()->isa_oopptr() ||
                              LoadNode::is_immutable_value(n->in(MemNode::Address)))),
            "raw memory operations should have control edge");
  }
  if (n->is_MemBar()) {
    MemBarNode* mb = n->as_MemBar();
    if (mb->trailing_store() || mb->trailing_load_store()) {
      assert(mb->leading_membar()->trailing_membar() == mb, "bad membar pair");
      Node* mem = BarrierSet::barrier_set()->barrier_set_c2()->step_over_gc_barrier(mb->in(MemBarNode::Precedent));
      assert((mb->trailing_store() && mem->is_Store() && mem->as_Store()->is_release()) ||
             (mb->trailing_load_store() && mem->is_LoadStore()), "missing mem op");
    } else if (mb->leading()) {
      assert(mb->trailing_membar()->leading_membar() == mb, "bad membar pair");
    }
  }
#endif
  // Count FPU ops and common calls, implements item (3)
  bool gc_handled = BarrierSet::barrier_set()->barrier_set_c2()->final_graph_reshaping(this, n, nop, dead_nodes);
  if (!gc_handled) {
    final_graph_reshaping_main_switch(n, frc, nop, dead_nodes);
  }

  // Collect CFG split points
  if (n->is_MultiBranch() && !n->is_RangeCheck()) {
    frc._tests.push(n);
  }
}

void Compile::final_graph_reshaping_main_switch(Node* n, Final_Reshape_Counts& frc, uint nop, Unique_Node_List& dead_nodes) {
  switch( nop ) {
  // Count all float operations that may use FPU
  case Op_AddF:
  case Op_SubF:
  case Op_MulF:
  case Op_DivF:
  case Op_NegF:
  case Op_ModF:
  case Op_ConvI2F:
  case Op_ConF:
  case Op_CmpF:
  case Op_CmpF3:
  case Op_StoreF:
  case Op_LoadF:
  // case Op_ConvL2F: // longs are split into 32-bit halves
    frc.inc_float_count();
    break;

  case Op_ConvF2D:
  case Op_ConvD2F:
    frc.inc_float_count();
    frc.inc_double_count();
    break;

  // Count all double operations that may use FPU
  case Op_AddD:
  case Op_SubD:
  case Op_MulD:
  case Op_DivD:
  case Op_NegD:
  case Op_ModD:
  case Op_ConvI2D:
  case Op_ConvD2I:
  // case Op_ConvL2D: // handled by leaf call
  // case Op_ConvD2L: // handled by leaf call
  case Op_ConD:
  case Op_CmpD:
  case Op_CmpD3:
  case Op_StoreD:
  case Op_LoadD:
  case Op_LoadD_unaligned:
    frc.inc_double_count();
    break;
  case Op_Opaque1:              // Remove Opaque Nodes before matching
    n->subsume_by(n->in(1), this);
    break;
  case Op_CallStaticJava:
  case Op_CallJava:
  case Op_CallDynamicJava:
    frc.inc_java_call_count(); // Count java call site;
  case Op_CallRuntime:
  case Op_CallLeaf:
  case Op_CallLeafVector:
  case Op_CallLeafNoFP: {
    assert (n->is_Call(), "");
    CallNode *call = n->as_Call();
    // Count call sites where the FP mode bit would have to be flipped.
    // Do not count uncommon runtime calls:
    // uncommon_trap, _complete_monitor_locking, _complete_monitor_unlocking,
    // _new_Java, _new_typeArray, _new_objArray, _rethrow_Java, ...
    if (!call->is_CallStaticJava() || !call->as_CallStaticJava()->_name) {
      frc.inc_call_count();   // Count the call site
    } else {                  // See if uncommon argument is shared
      Node *n = call->in(TypeFunc::Parms);
      int nop = n->Opcode();
      // Clone shared simple arguments to uncommon calls, item (1).
      if (n->outcnt() > 1 &&
          !n->is_Proj() &&
          nop != Op_CreateEx &&
          nop != Op_CheckCastPP &&
          nop != Op_DecodeN &&
          nop != Op_DecodeNKlass &&
          !n->is_Mem() &&
          !n->is_Phi()) {
        Node *x = n->clone();
        call->set_req(TypeFunc::Parms, x);
      }
    }
    break;
  }

  case Op_StoreCM:
    {
      // Convert OopStore dependence into precedence edge
      Node* prec = n->in(MemNode::OopStore);
      n->del_req(MemNode::OopStore);
      n->add_prec(prec);
      eliminate_redundant_card_marks(n);
    }

    // fall through

  case Op_StoreB:
  case Op_StoreC:
  case Op_StoreI:
  case Op_StoreL:
  case Op_CompareAndSwapB:
  case Op_CompareAndSwapS:
  case Op_CompareAndSwapI:
  case Op_CompareAndSwapL:
  case Op_CompareAndSwapP:
  case Op_CompareAndSwapN:
  case Op_WeakCompareAndSwapB:
  case Op_WeakCompareAndSwapS:
  case Op_WeakCompareAndSwapI:
  case Op_WeakCompareAndSwapL:
  case Op_WeakCompareAndSwapP:
  case Op_WeakCompareAndSwapN:
  case Op_CompareAndExchangeB:
  case Op_CompareAndExchangeS:
  case Op_CompareAndExchangeI:
  case Op_CompareAndExchangeL:
  case Op_CompareAndExchangeP:
  case Op_CompareAndExchangeN:
  case Op_GetAndAddS:
  case Op_GetAndAddB:
  case Op_GetAndAddI:
  case Op_GetAndAddL:
  case Op_GetAndSetS:
  case Op_GetAndSetB:
  case Op_GetAndSetI:
  case Op_GetAndSetL:
  case Op_GetAndSetP:
  case Op_GetAndSetN:
  case Op_StoreP:
  case Op_StoreN:
  case Op_StoreNKlass:
  case Op_LoadB:
  case Op_LoadUB:
  case Op_LoadUS:
  case Op_LoadI:
  case Op_LoadKlass:
  case Op_LoadNKlass:
  case Op_LoadL:
  case Op_LoadL_unaligned:
  case Op_LoadP:
  case Op_LoadN:
  case Op_LoadRange:
  case Op_LoadS:
    break;

  case Op_AddP: {               // Assert sane base pointers
    Node *addp = n->in(AddPNode::Address);
    assert( !addp->is_AddP() ||
            addp->in(AddPNode::Base)->is_top() || // Top OK for allocation
            addp->in(AddPNode::Base) == n->in(AddPNode::Base),
            "Base pointers must match (addp %u)", addp->_idx );
#ifdef _LP64
    if ((UseCompressedOops || UseCompressedClassPointers) &&
        addp->Opcode() == Op_ConP &&
        addp == n->in(AddPNode::Base) &&
        n->in(AddPNode::Offset)->is_Con()) {
      // If the transformation of ConP to ConN+DecodeN is beneficial depends
      // on the platform and on the compressed oops mode.
      // Use addressing with narrow klass to load with offset on x86.
      // Some platforms can use the constant pool to load ConP.
      // Do this transformation here since IGVN will convert ConN back to ConP.
      const Type* t = addp->bottom_type();
      bool is_oop   = t->isa_oopptr() != nullptr;
      bool is_klass = t->isa_klassptr() != nullptr;

      if ((is_oop   && Matcher::const_oop_prefer_decode()  ) ||
          (is_klass && Matcher::const_klass_prefer_decode())) {
        Node* nn = nullptr;

        int op = is_oop ? Op_ConN : Op_ConNKlass;

        // Look for existing ConN node of the same exact type.
        Node* r  = root();
        uint cnt = r->outcnt();
        for (uint i = 0; i < cnt; i++) {
          Node* m = r->raw_out(i);
          if (m!= nullptr && m->Opcode() == op &&
              m->bottom_type()->make_ptr() == t) {
            nn = m;
            break;
          }
        }
        if (nn != nullptr) {
          // Decode a narrow oop to match address
          // [R12 + narrow_oop_reg<<3 + offset]
          if (is_oop) {
            nn = new DecodeNNode(nn, t);
          } else {
            nn = new DecodeNKlassNode(nn, t);
          }
          // Check for succeeding AddP which uses the same Base.
          // Otherwise we will run into the assertion above when visiting that guy.
          for (uint i = 0; i < n->outcnt(); ++i) {
            Node *out_i = n->raw_out(i);
            if (out_i && out_i->is_AddP() && out_i->in(AddPNode::Base) == addp) {
              out_i->set_req(AddPNode::Base, nn);
#ifdef ASSERT
              for (uint j = 0; j < out_i->outcnt(); ++j) {
                Node *out_j = out_i->raw_out(j);
                assert(out_j == nullptr || !out_j->is_AddP() || out_j->in(AddPNode::Base) != addp,
                       "more than 2 AddP nodes in a chain (out_j %u)", out_j->_idx);
              }
#endif
            }
          }
          n->set_req(AddPNode::Base, nn);
          n->set_req(AddPNode::Address, nn);
          if (addp->outcnt() == 0) {
            addp->disconnect_inputs(this);
          }
        }
      }
    }
#endif
    break;
  }

  case Op_CastPP: {
    // Remove CastPP nodes to gain more freedom during scheduling but
    // keep the dependency they encode as control or precedence edges
    // (if control is set already) on memory operations. Some CastPP
    // nodes don't have a control (don't carry a dependency): skip
    // those.
    if (n->in(0) != nullptr) {
      ResourceMark rm;
      Unique_Node_List wq;
      wq.push(n);
      for (uint next = 0; next < wq.size(); ++next) {
        Node *m = wq.at(next);
        for (DUIterator_Fast imax, i = m->fast_outs(imax); i < imax; i++) {
          Node* use = m->fast_out(i);
          if (use->is_Mem() || use->is_EncodeNarrowPtr()) {
            use->ensure_control_or_add_prec(n->in(0));
          } else {
            switch(use->Opcode()) {
            case Op_AddP:
            case Op_DecodeN:
            case Op_DecodeNKlass:
            case Op_CheckCastPP:
            case Op_CastPP:
              wq.push(use);
              break;
            }
          }
        }
      }
    }
    const bool is_LP64 = LP64_ONLY(true) NOT_LP64(false);
    if (is_LP64 && n->in(1)->is_DecodeN() && Matcher::gen_narrow_oop_implicit_null_checks()) {
      Node* in1 = n->in(1);
      const Type* t = n->bottom_type();
      Node* new_in1 = in1->clone();
      new_in1->as_DecodeN()->set_type(t);

      if (!Matcher::narrow_oop_use_complex_address()) {
        //
        // x86, ARM and friends can handle 2 adds in addressing mode
        // and Matcher can fold a DecodeN node into address by using
        // a narrow oop directly and do implicit null check in address:
        //
        // [R12 + narrow_oop_reg<<3 + offset]
        // NullCheck narrow_oop_reg
        //
        // On other platforms (Sparc) we have to keep new DecodeN node and
        // use it to do implicit null check in address:
        //
        // decode_not_null narrow_oop_reg, base_reg
        // [base_reg + offset]
        // NullCheck base_reg
        //
        // Pin the new DecodeN node to non-null path on these platform (Sparc)
        // to keep the information to which null check the new DecodeN node
        // corresponds to use it as value in implicit_null_check().
        //
        new_in1->set_req(0, n->in(0));
      }

      n->subsume_by(new_in1, this);
      if (in1->outcnt() == 0) {
        in1->disconnect_inputs(this);
      }
    } else {
      n->subsume_by(n->in(1), this);
      if (n->outcnt() == 0) {
        n->disconnect_inputs(this);
      }
    }
    break;
  }
#ifdef _LP64
  case Op_CmpP:
    // Do this transformation here to preserve CmpPNode::sub() and
    // other TypePtr related Ideal optimizations (for example, ptr nullness).
    if (n->in(1)->is_DecodeNarrowPtr() || n->in(2)->is_DecodeNarrowPtr()) {
      Node* in1 = n->in(1);
      Node* in2 = n->in(2);
      if (!in1->is_DecodeNarrowPtr()) {
        in2 = in1;
        in1 = n->in(2);
      }
      assert(in1->is_DecodeNarrowPtr(), "sanity");

      Node* new_in2 = nullptr;
      if (in2->is_DecodeNarrowPtr()) {
        assert(in2->Opcode() == in1->Opcode(), "must be same node type");
        new_in2 = in2->in(1);
      } else if (in2->Opcode() == Op_ConP) {
        const Type* t = in2->bottom_type();
        if (t == TypePtr::NULL_PTR) {
          assert(in1->is_DecodeN(), "compare klass to null?");
          // Don't convert CmpP null check into CmpN if compressed
          // oops implicit null check is not generated.
          // This will allow to generate normal oop implicit null check.
          if (Matcher::gen_narrow_oop_implicit_null_checks())
            new_in2 = ConNode::make(TypeNarrowOop::NULL_PTR);
          //
          // This transformation together with CastPP transformation above
          // will generated code for implicit null checks for compressed oops.
          //
          // The original code after Optimize()
          //
          //    LoadN memory, narrow_oop_reg
          //    decode narrow_oop_reg, base_reg
          //    CmpP base_reg, nullptr
          //    CastPP base_reg // NotNull
          //    Load [base_reg + offset], val_reg
          //
          // after these transformations will be
          //
          //    LoadN memory, narrow_oop_reg
          //    CmpN narrow_oop_reg, nullptr
          //    decode_not_null narrow_oop_reg, base_reg
          //    Load [base_reg + offset], val_reg
          //
          // and the uncommon path (== nullptr) will use narrow_oop_reg directly
          // since narrow oops can be used in debug info now (see the code in
          // final_graph_reshaping_walk()).
          //
          // At the end the code will be matched to
          // on x86:
          //
          //    Load_narrow_oop memory, narrow_oop_reg
          //    Load [R12 + narrow_oop_reg<<3 + offset], val_reg
          //    NullCheck narrow_oop_reg
          //
          // and on sparc:
          //
          //    Load_narrow_oop memory, narrow_oop_reg
          //    decode_not_null narrow_oop_reg, base_reg
          //    Load [base_reg + offset], val_reg
          //    NullCheck base_reg
          //
        } else if (t->isa_oopptr()) {
          new_in2 = ConNode::make(t->make_narrowoop());
        } else if (t->isa_klassptr()) {
          new_in2 = ConNode::make(t->make_narrowklass());
        }
      }
      if (new_in2 != nullptr) {
        Node* cmpN = new CmpNNode(in1->in(1), new_in2);
        n->subsume_by(cmpN, this);
        if (in1->outcnt() == 0) {
          in1->disconnect_inputs(this);
        }
        if (in2->outcnt() == 0) {
          in2->disconnect_inputs(this);
        }
      }
    }
    break;

  case Op_DecodeN:
  case Op_DecodeNKlass:
    assert(!n->in(1)->is_EncodeNarrowPtr(), "should be optimized out");
    // DecodeN could be pinned when it can't be fold into
    // an address expression, see the code for Op_CastPP above.
    assert(n->in(0) == nullptr || (UseCompressedOops && !Matcher::narrow_oop_use_complex_address()), "no control");
    break;

  case Op_EncodeP:
  case Op_EncodePKlass: {
    Node* in1 = n->in(1);
    if (in1->is_DecodeNarrowPtr()) {
      n->subsume_by(in1->in(1), this);
    } else if (in1->Opcode() == Op_ConP) {
      const Type* t = in1->bottom_type();
      if (t == TypePtr::NULL_PTR) {
        assert(t->isa_oopptr(), "null klass?");
        n->subsume_by(ConNode::make(TypeNarrowOop::NULL_PTR), this);
      } else if (t->isa_oopptr()) {
        n->subsume_by(ConNode::make(t->make_narrowoop()), this);
      } else if (t->isa_klassptr()) {
        n->subsume_by(ConNode::make(t->make_narrowklass()), this);
      }
    }
    if (in1->outcnt() == 0) {
      in1->disconnect_inputs(this);
    }
    break;
  }

  case Op_Proj: {
    if (OptimizeStringConcat || IncrementalInline) {
      ProjNode* proj = n->as_Proj();
      if (proj->_is_io_use) {
        assert(proj->_con == TypeFunc::I_O || proj->_con == TypeFunc::Memory, "");
        // Separate projections were used for the exception path which
        // are normally removed by a late inline.  If it wasn't inlined
        // then they will hang around and should just be replaced with
        // the original one. Merge them.
        Node* non_io_proj = proj->in(0)->as_Multi()->proj_out_or_null(proj->_con, false /*is_io_use*/);
        if (non_io_proj  != nullptr) {
          proj->subsume_by(non_io_proj , this);
        }
      }
    }
    break;
  }

  case Op_Phi:
    if (n->as_Phi()->bottom_type()->isa_narrowoop() || n->as_Phi()->bottom_type()->isa_narrowklass()) {
      // The EncodeP optimization may create Phi with the same edges
      // for all paths. It is not handled well by Register Allocator.
      Node* unique_in = n->in(1);
      assert(unique_in != nullptr, "");
      uint cnt = n->req();
      for (uint i = 2; i < cnt; i++) {
        Node* m = n->in(i);
        assert(m != nullptr, "");
        if (unique_in != m)
          unique_in = nullptr;
      }
      if (unique_in != nullptr) {
        n->subsume_by(unique_in, this);
      }
    }
    break;

#endif

#ifdef ASSERT
  case Op_CastII:
    // Verify that all range check dependent CastII nodes were removed.
    if (n->isa_CastII()->has_range_check()) {
      n->dump(3);
      assert(false, "Range check dependent CastII node was not removed");
    }
    break;
#endif

  case Op_ModI:
    if (UseDivMod) {
      // Check if a%b and a/b both exist
      Node* d = n->find_similar(Op_DivI);
      if (d) {
        // Replace them with a fused divmod if supported
        if (Matcher::has_match_rule(Op_DivModI)) {
          DivModINode* divmod = DivModINode::make(n);
          d->subsume_by(divmod->div_proj(), this);
          n->subsume_by(divmod->mod_proj(), this);
        } else {
          // replace a%b with a-((a/b)*b)
          Node* mult = new MulINode(d, d->in(2));
          Node* sub  = new SubINode(d->in(1), mult);
          n->subsume_by(sub, this);
        }
      }
    }
    break;

  case Op_ModL:
    if (UseDivMod) {
      // Check if a%b and a/b both exist
      Node* d = n->find_similar(Op_DivL);
      if (d) {
        // Replace them with a fused divmod if supported
        if (Matcher::has_match_rule(Op_DivModL)) {
          DivModLNode* divmod = DivModLNode::make(n);
          d->subsume_by(divmod->div_proj(), this);
          n->subsume_by(divmod->mod_proj(), this);
        } else {
          // replace a%b with a-((a/b)*b)
          Node* mult = new MulLNode(d, d->in(2));
          Node* sub  = new SubLNode(d->in(1), mult);
          n->subsume_by(sub, this);
        }
      }
    }
    break;

  case Op_UModI:
    if (UseDivMod) {
      // Check if a%b and a/b both exist
      Node* d = n->find_similar(Op_UDivI);
      if (d) {
        // Replace them with a fused unsigned divmod if supported
        if (Matcher::has_match_rule(Op_UDivModI)) {
          UDivModINode* divmod = UDivModINode::make(n);
          d->subsume_by(divmod->div_proj(), this);
          n->subsume_by(divmod->mod_proj(), this);
        } else {
          // replace a%b with a-((a/b)*b)
          Node* mult = new MulINode(d, d->in(2));
          Node* sub  = new SubINode(d->in(1), mult);
          n->subsume_by(sub, this);
        }
      }
    }
    break;

  case Op_UModL:
    if (UseDivMod) {
      // Check if a%b and a/b both exist
      Node* d = n->find_similar(Op_UDivL);
      if (d) {
        // Replace them with a fused unsigned divmod if supported
        if (Matcher::has_match_rule(Op_UDivModL)) {
          UDivModLNode* divmod = UDivModLNode::make(n);
          d->subsume_by(divmod->div_proj(), this);
          n->subsume_by(divmod->mod_proj(), this);
        } else {
          // replace a%b with a-((a/b)*b)
          Node* mult = new MulLNode(d, d->in(2));
          Node* sub  = new SubLNode(d->in(1), mult);
          n->subsume_by(sub, this);
        }
      }
    }
    break;

  case Op_LoadVector:
  case Op_StoreVector:
#ifdef ASSERT
    // Add VerifyVectorAlignment node between adr and load / store.
    if (VerifyAlignVector && Matcher::has_match_rule(Op_VerifyVectorAlignment)) {
      bool must_verify_alignment = n->is_LoadVector() ? n->as_LoadVector()->must_verify_alignment() :
                                                        n->as_StoreVector()->must_verify_alignment();
      if (must_verify_alignment) {
        jlong vector_width = n->is_LoadVector() ? n->as_LoadVector()->memory_size() :
                                                  n->as_StoreVector()->memory_size();
        // The memory access should be aligned to the vector width in bytes.
        // However, the underlying array is possibly less well aligned, but at least
        // to ObjectAlignmentInBytes. Hence, even if multiple arrays are accessed in
        // a loop we can expect at least the following alignment:
        jlong guaranteed_alignment = MIN2(vector_width, (jlong)ObjectAlignmentInBytes);
        assert(2 <= guaranteed_alignment && guaranteed_alignment <= 64, "alignment must be in range");
        assert(is_power_of_2(guaranteed_alignment), "alignment must be power of 2");
        // Create mask from alignment. e.g. 0b1000 -> 0b0111
        jlong mask = guaranteed_alignment - 1;
        Node* mask_con = ConLNode::make(mask);
        VerifyVectorAlignmentNode* va = new VerifyVectorAlignmentNode(n->in(MemNode::Address), mask_con);
        n->set_req(MemNode::Address, va);
      }
    }
#endif
    break;

  case Op_LoadVectorGather:
  case Op_StoreVectorScatter:
  case Op_LoadVectorGatherMasked:
  case Op_StoreVectorScatterMasked:
  case Op_VectorCmpMasked:
  case Op_VectorMaskGen:
  case Op_LoadVectorMasked:
  case Op_StoreVectorMasked:
    break;

  case Op_AddReductionVI:
  case Op_AddReductionVL:
  case Op_AddReductionVF:
  case Op_AddReductionVD:
  case Op_MulReductionVI:
  case Op_MulReductionVL:
  case Op_MulReductionVF:
  case Op_MulReductionVD:
  case Op_MinReductionV:
  case Op_MaxReductionV:
  case Op_AndReductionV:
  case Op_OrReductionV:
  case Op_XorReductionV:
    break;

  case Op_PackB:
  case Op_PackS:
  case Op_PackI:
  case Op_PackF:
  case Op_PackL:
  case Op_PackD:
    if (n->req()-1 > 2) {
      // Replace many operand PackNodes with a binary tree for matching
      PackNode* p = (PackNode*) n;
      Node* btp = p->binary_tree_pack(1, n->req());
      n->subsume_by(btp, this);
    }
    break;
  case Op_Loop:
    assert(!n->as_Loop()->is_loop_nest_inner_loop() || _loop_opts_cnt == 0, "should have been turned into a counted loop");
  case Op_CountedLoop:
  case Op_LongCountedLoop:
  case Op_OuterStripMinedLoop:
    if (n->as_Loop()->is_inner_loop()) {
      frc.inc_inner_loop_count();
    }
    n->as_Loop()->verify_strip_mined(0);
    break;
  case Op_LShiftI:
  case Op_RShiftI:
  case Op_URShiftI:
  case Op_LShiftL:
  case Op_RShiftL:
  case Op_URShiftL:
    if (Matcher::need_masked_shift_count) {
      // The cpu's shift instructions don't restrict the count to the
      // lower 5/6 bits. We need to do the masking ourselves.
      Node* in2 = n->in(2);
      juint mask = (n->bottom_type() == TypeInt::INT) ? (BitsPerInt - 1) : (BitsPerLong - 1);
      const TypeInt* t = in2->find_int_type();
      if (t != nullptr && t->is_con()) {
        juint shift = t->get_con();
        if (shift > mask) { // Unsigned cmp
          n->set_req(2, ConNode::make(TypeInt::make(shift & mask)));
        }
      } else {
        if (t == nullptr || t->_lo < 0 || t->_hi > (int)mask) {
          Node* shift = new AndINode(in2, ConNode::make(TypeInt::make(mask)));
          n->set_req(2, shift);
        }
      }
      if (in2->outcnt() == 0) { // Remove dead node
        in2->disconnect_inputs(this);
      }
    }
    break;
  case Op_MemBarStoreStore:
  case Op_MemBarRelease:
    // Break the link with AllocateNode: it is no longer useful and
    // confuses register allocation.
    if (n->req() > MemBarNode::Precedent) {
      n->set_req(MemBarNode::Precedent, top());
    }
    break;
  case Op_MemBarAcquire: {
    if (n->as_MemBar()->trailing_load() && n->req() > MemBarNode::Precedent) {
      // At parse time, the trailing MemBarAcquire for a volatile load
      // is created with an edge to the load. After optimizations,
      // that input may be a chain of Phis. If those phis have no
      // other use, then the MemBarAcquire keeps them alive and
      // register allocation can be confused.
      dead_nodes.push(n->in(MemBarNode::Precedent));
      n->set_req(MemBarNode::Precedent, top());
    }
    break;
  }
  case Op_Blackhole:
    break;
  case Op_RangeCheck: {
    RangeCheckNode* rc = n->as_RangeCheck();
    Node* iff = new IfNode(rc->in(0), rc->in(1), rc->_prob, rc->_fcnt);
    n->subsume_by(iff, this);
    frc._tests.push(iff);
    break;
  }
  case Op_ConvI2L: {
    if (!Matcher::convi2l_type_required) {
      // Code generation on some platforms doesn't need accurate
      // ConvI2L types. Widening the type can help remove redundant
      // address computations.
      n->as_Type()->set_type(TypeLong::INT);
      ResourceMark rm;
      Unique_Node_List wq;
      wq.push(n);
      for (uint next = 0; next < wq.size(); next++) {
        Node *m = wq.at(next);

        for(;;) {
          // Loop over all nodes with identical inputs edges as m
          Node* k = m->find_similar(m->Opcode());
          if (k == nullptr) {
            break;
          }
          // Push their uses so we get a chance to remove node made
          // redundant
          for (DUIterator_Fast imax, i = k->fast_outs(imax); i < imax; i++) {
            Node* u = k->fast_out(i);
            if (u->Opcode() == Op_LShiftL ||
                u->Opcode() == Op_AddL ||
                u->Opcode() == Op_SubL ||
                u->Opcode() == Op_AddP) {
              wq.push(u);
            }
          }
          // Replace all nodes with identical edges as m with m
          k->subsume_by(m, this);
        }
      }
    }
    break;
  }
  case Op_CmpUL: {
    if (!Matcher::has_match_rule(Op_CmpUL)) {
      // No support for unsigned long comparisons
      ConINode* sign_pos = new ConINode(TypeInt::make(BitsPerLong - 1));
      Node* sign_bit_mask = new RShiftLNode(n->in(1), sign_pos);
      Node* orl = new OrLNode(n->in(1), sign_bit_mask);
      ConLNode* remove_sign_mask = new ConLNode(TypeLong::make(max_jlong));
      Node* andl = new AndLNode(orl, remove_sign_mask);
      Node* cmp = new CmpLNode(andl, n->in(2));
      n->subsume_by(cmp, this);
    }
    break;
  }
  default:
    assert(!n->is_Call(), "");
    assert(!n->is_Mem(), "");
    assert(nop != Op_ProfileBoolean, "should be eliminated during IGVN");
    break;
  }
}

//------------------------------final_graph_reshaping_walk---------------------
// Replacing Opaque nodes with their input in final_graph_reshaping_impl(),
// requires that the walk visits a node's inputs before visiting the node.
void Compile::final_graph_reshaping_walk(Node_Stack& nstack, Node* root, Final_Reshape_Counts& frc, Unique_Node_List& dead_nodes) {
  Unique_Node_List sfpt;

  frc._visited.set(root->_idx); // first, mark node as visited
  uint cnt = root->req();
  Node *n = root;
  uint  i = 0;
  while (true) {
    if (i < cnt) {
      // Place all non-visited non-null inputs onto stack
      Node* m = n->in(i);
      ++i;
      if (m != nullptr && !frc._visited.test_set(m->_idx)) {
        if (m->is_SafePoint() && m->as_SafePoint()->jvms() != nullptr) {
          // compute worst case interpreter size in case of a deoptimization
          update_interpreter_frame_size(m->as_SafePoint()->jvms()->interpreter_frame_size());

          sfpt.push(m);
        }
        cnt = m->req();
        nstack.push(n, i); // put on stack parent and next input's index
        n = m;
        i = 0;
      }
    } else {
      // Now do post-visit work
      final_graph_reshaping_impl(n, frc, dead_nodes);
      if (nstack.is_empty())
        break;             // finished
      n = nstack.node();   // Get node from stack
      cnt = n->req();
      i = nstack.index();
      nstack.pop();        // Shift to the next node on stack
    }
  }

  // Skip next transformation if compressed oops are not used.
  if ((UseCompressedOops && !Matcher::gen_narrow_oop_implicit_null_checks()) ||
      (!UseCompressedOops && !UseCompressedClassPointers))
    return;

  // Go over safepoints nodes to skip DecodeN/DecodeNKlass nodes for debug edges.
  // It could be done for an uncommon traps or any safepoints/calls
  // if the DecodeN/DecodeNKlass node is referenced only in a debug info.
  while (sfpt.size() > 0) {
    n = sfpt.pop();
    JVMState *jvms = n->as_SafePoint()->jvms();
    assert(jvms != nullptr, "sanity");
    int start = jvms->debug_start();
    int end   = n->req();
    bool is_uncommon = (n->is_CallStaticJava() &&
                        n->as_CallStaticJava()->uncommon_trap_request() != 0);
    for (int j = start; j < end; j++) {
      Node* in = n->in(j);
      if (in->is_DecodeNarrowPtr()) {
        bool safe_to_skip = true;
        if (!is_uncommon ) {
          // Is it safe to skip?
          for (uint i = 0; i < in->outcnt(); i++) {
            Node* u = in->raw_out(i);
            if (!u->is_SafePoint() ||
                (u->is_Call() && u->as_Call()->has_non_debug_use(n))) {
              safe_to_skip = false;
            }
          }
        }
        if (safe_to_skip) {
          n->set_req(j, in->in(1));
        }
        if (in->outcnt() == 0) {
          in->disconnect_inputs(this);
        }
      }
    }
  }
}

//------------------------------final_graph_reshaping--------------------------
// Final Graph Reshaping.
//
// (1) Clone simple inputs to uncommon calls, so they can be scheduled late
//     and not commoned up and forced early.  Must come after regular
//     optimizations to avoid GVN undoing the cloning.  Clone constant
//     inputs to Loop Phis; these will be split by the allocator anyways.
//     Remove Opaque nodes.
// (2) Move last-uses by commutative operations to the left input to encourage
//     Intel update-in-place two-address operations and better register usage
//     on RISCs.  Must come after regular optimizations to avoid GVN Ideal
//     calls canonicalizing them back.
// (3) Count the number of double-precision FP ops, single-precision FP ops
//     and call sites.  On Intel, we can get correct rounding either by
//     forcing singles to memory (requires extra stores and loads after each
//     FP bytecode) or we can set a rounding mode bit (requires setting and
//     clearing the mode bit around call sites).  The mode bit is only used
//     if the relative frequency of single FP ops to calls is low enough.
//     This is a key transform for SPEC mpeg_audio.
// (4) Detect infinite loops; blobs of code reachable from above but not
//     below.  Several of the Code_Gen algorithms fail on such code shapes,
//     so we simply bail out.  Happens a lot in ZKM.jar, but also happens
//     from time to time in other codes (such as -Xcomp finalizer loops, etc).
//     Detection is by looking for IfNodes where only 1 projection is
//     reachable from below or CatchNodes missing some targets.
// (5) Assert for insane oop offsets in debug mode.

bool Compile::final_graph_reshaping() {
  // an infinite loop may have been eliminated by the optimizer,
  // in which case the graph will be empty.
  if (root()->req() == 1) {
    // Do not compile method that is only a trivial infinite loop,
    // since the content of the loop may have been eliminated.
    record_method_not_compilable("trivial infinite loop");
    return true;
  }

  // Expensive nodes have their control input set to prevent the GVN
  // from freely commoning them. There's no GVN beyond this point so
  // no need to keep the control input. We want the expensive nodes to
  // be freely moved to the least frequent code path by gcm.
  assert(OptimizeExpensiveOps || expensive_count() == 0, "optimization off but list non empty?");
  for (int i = 0; i < expensive_count(); i++) {
    _expensive_nodes.at(i)->set_req(0, nullptr);
  }

  Final_Reshape_Counts frc;

  // Visit everybody reachable!
  // Allocate stack of size C->live_nodes()/2 to avoid frequent realloc
  Node_Stack nstack(live_nodes() >> 1);
  Unique_Node_List dead_nodes;
  final_graph_reshaping_walk(nstack, root(), frc, dead_nodes);

  // Check for unreachable (from below) code (i.e., infinite loops).
  for( uint i = 0; i < frc._tests.size(); i++ ) {
    MultiBranchNode *n = frc._tests[i]->as_MultiBranch();
    // Get number of CFG targets.
    // Note that PCTables include exception targets after calls.
    uint required_outcnt = n->required_outcnt();
    if (n->outcnt() != required_outcnt) {
      // Check for a few special cases.  Rethrow Nodes never take the
      // 'fall-thru' path, so expected kids is 1 less.
      if (n->is_PCTable() && n->in(0) && n->in(0)->in(0)) {
        if (n->in(0)->in(0)->is_Call()) {
          CallNode* call = n->in(0)->in(0)->as_Call();
          if (call->entry_point() == OptoRuntime::rethrow_stub()) {
            required_outcnt--;      // Rethrow always has 1 less kid
          } else if (call->req() > TypeFunc::Parms &&
                     call->is_CallDynamicJava()) {
            // Check for null receiver. In such case, the optimizer has
            // detected that the virtual call will always result in a null
            // pointer exception. The fall-through projection of this CatchNode
            // will not be populated.
            Node* arg0 = call->in(TypeFunc::Parms);
            if (arg0->is_Type() &&
                arg0->as_Type()->type()->higher_equal(TypePtr::NULL_PTR)) {
              required_outcnt--;
            }
          } else if (call->entry_point() == OptoRuntime::new_array_Java() ||
                     call->entry_point() == OptoRuntime::new_array_nozero_Java()) {
            // Check for illegal array length. In such case, the optimizer has
            // detected that the allocation attempt will always result in an
            // exception. There is no fall-through projection of this CatchNode .
            assert(call->is_CallStaticJava(), "static call expected");
            assert(call->req() == call->jvms()->endoff() + 1, "missing extra input");
            uint valid_length_test_input = call->req() - 1;
            Node* valid_length_test = call->in(valid_length_test_input);
            call->del_req(valid_length_test_input);
            if (valid_length_test->find_int_con(1) == 0) {
              required_outcnt--;
            }
            dead_nodes.push(valid_length_test);
            assert(n->outcnt() == required_outcnt, "malformed control flow");
            continue;
          }
        }
      }

      // Recheck with a better notion of 'required_outcnt'
      if (n->outcnt() != required_outcnt) {
        record_method_not_compilable("malformed control flow");
        return true;            // Not all targets reachable!
      }
    } else if (n->is_PCTable() && n->in(0) && n->in(0)->in(0) && n->in(0)->in(0)->is_Call()) {
      CallNode* call = n->in(0)->in(0)->as_Call();
      if (call->entry_point() == OptoRuntime::new_array_Java() ||
          call->entry_point() == OptoRuntime::new_array_nozero_Java()) {
        assert(call->is_CallStaticJava(), "static call expected");
        assert(call->req() == call->jvms()->endoff() + 1, "missing extra input");
        uint valid_length_test_input = call->req() - 1;
        dead_nodes.push(call->in(valid_length_test_input));
        call->del_req(valid_length_test_input); // valid length test useless now
      }
    }
    // Check that I actually visited all kids.  Unreached kids
    // must be infinite loops.
    for (DUIterator_Fast jmax, j = n->fast_outs(jmax); j < jmax; j++)
      if (!frc._visited.test(n->fast_out(j)->_idx)) {
        record_method_not_compilable("infinite loop");
        return true;            // Found unvisited kid; must be unreach
      }

    // Here so verification code in final_graph_reshaping_walk()
    // always see an OuterStripMinedLoopEnd
    if (n->is_OuterStripMinedLoopEnd() || n->is_LongCountedLoopEnd()) {
      IfNode* init_iff = n->as_If();
      Node* iff = new IfNode(init_iff->in(0), init_iff->in(1), init_iff->_prob, init_iff->_fcnt);
      n->subsume_by(iff, this);
    }
  }

  while (dead_nodes.size() > 0) {
    Node* m = dead_nodes.pop();
    if (m->outcnt() == 0 && m != top()) {
      for (uint j = 0; j < m->req(); j++) {
        Node* in = m->in(j);
        if (in != nullptr) {
          dead_nodes.push(in);
        }
      }
      m->disconnect_inputs(this);
    }
  }

#ifdef IA32
  // If original bytecodes contained a mixture of floats and doubles
  // check if the optimizer has made it homogeneous, item (3).
  if (UseSSE == 0 &&
      frc.get_float_count() > 32 &&
      frc.get_double_count() == 0 &&
      (10 * frc.get_call_count() < frc.get_float_count()) ) {
    set_24_bit_selection_and_mode(false, true);
  }
#endif // IA32

  set_java_calls(frc.get_java_call_count());
  set_inner_loops(frc.get_inner_loop_count());

  // No infinite loops, no reason to bail out.
  return false;
}

//-----------------------------too_many_traps----------------------------------
// Report if there are too many traps at the current method and bci.
// Return true if there was a trap, and/or PerMethodTrapLimit is exceeded.
bool Compile::too_many_traps(ciMethod* method,
                             int bci,
                             Deoptimization::DeoptReason reason) {
  if (method->has_trap_at(bci)) {
    return true;
  }
  ciMethodData* md = method->method_data();
  if (md->is_empty()) {
    // Assume the trap has not occurred, or that it occurred only
    // because of a transient condition during start-up in the interpreter.
    return false;
  }
  ciMethod* m = Deoptimization::reason_is_speculate(reason) ? this->method() : nullptr;
  if (md->has_trap_at(bci, m, reason) != 0) {
    // Assume PerBytecodeTrapLimit==0, for a more conservative heuristic.
    // Also, if there are multiple reasons, or if there is no per-BCI record,
    // assume the worst.
    if (log())
      log()->elem("observe trap='%s' count='%d'",
                  Deoptimization::trap_reason_name(reason),
                  md->trap_count(reason));
    return true;
  } else {
    // Ignore method/bci and see if there have been too many globally.
    return too_many_traps(reason, md);
  }
}

// Less-accurate variant which does not require a method and bci.
bool Compile::too_many_traps(Deoptimization::DeoptReason reason,
                             ciMethodData* logmd) {
  if (trap_count(reason) >= Deoptimization::per_method_trap_limit(reason)) {
    // Too many traps globally.
    // Note that we use cumulative trap_count, not just md->trap_count.
    if (log()) {
      int mcount = (logmd == nullptr)? -1: (int)logmd->trap_count(reason);
      log()->elem("observe trap='%s' count='0' mcount='%d' ccount='%d'",
                  Deoptimization::trap_reason_name(reason),
                  mcount, trap_count(reason));
    }
    return true;
  } else {
    // The coast is clear.
    return false;
  }
}

//--------------------------too_many_recompiles--------------------------------
// Report if there are too many recompiles at the current method and bci.
// Consults PerBytecodeRecompilationCutoff and PerMethodRecompilationCutoff.
// Is not eager to return true, since this will cause the compiler to use
// Action_none for a trap point, to avoid too many recompilations.
bool Compile::too_many_recompiles(ciMethod* method,
                                  int bci,
                                  Deoptimization::DeoptReason reason) {
  ciMethodData* md = method->method_data();
  if (md->is_empty()) {
    // Assume the trap has not occurred, or that it occurred only
    // because of a transient condition during start-up in the interpreter.
    return false;
  }
  // Pick a cutoff point well within PerBytecodeRecompilationCutoff.
  uint bc_cutoff = (uint) PerBytecodeRecompilationCutoff / 8;
  uint m_cutoff  = (uint) PerMethodRecompilationCutoff / 2 + 1;  // not zero
  Deoptimization::DeoptReason per_bc_reason
    = Deoptimization::reason_recorded_per_bytecode_if_any(reason);
  ciMethod* m = Deoptimization::reason_is_speculate(reason) ? this->method() : nullptr;
  if ((per_bc_reason == Deoptimization::Reason_none
       || md->has_trap_at(bci, m, reason) != 0)
      // The trap frequency measure we care about is the recompile count:
      && md->trap_recompiled_at(bci, m)
      && md->overflow_recompile_count() >= bc_cutoff) {
    // Do not emit a trap here if it has already caused recompilations.
    // Also, if there are multiple reasons, or if there is no per-BCI record,
    // assume the worst.
    if (log())
      log()->elem("observe trap='%s recompiled' count='%d' recompiles2='%d'",
                  Deoptimization::trap_reason_name(reason),
                  md->trap_count(reason),
                  md->overflow_recompile_count());
    return true;
  } else if (trap_count(reason) != 0
             && decompile_count() >= m_cutoff) {
    // Too many recompiles globally, and we have seen this sort of trap.
    // Use cumulative decompile_count, not just md->decompile_count.
    if (log())
      log()->elem("observe trap='%s' count='%d' mcount='%d' decompiles='%d' mdecompiles='%d'",
                  Deoptimization::trap_reason_name(reason),
                  md->trap_count(reason), trap_count(reason),
                  md->decompile_count(), decompile_count());
    return true;
  } else {
    // The coast is clear.
    return false;
  }
}

// Compute when not to trap. Used by matching trap based nodes and
// NullCheck optimization.
void Compile::set_allowed_deopt_reasons() {
  _allowed_reasons = 0;
  if (is_method_compilation()) {
    for (int rs = (int)Deoptimization::Reason_none+1; rs < Compile::trapHistLength; rs++) {
      assert(rs < BitsPerInt, "recode bit map");
      if (!too_many_traps((Deoptimization::DeoptReason) rs)) {
        _allowed_reasons |= nth_bit(rs);
      }
    }
  }
}

bool Compile::needs_clinit_barrier(ciMethod* method, ciMethod* accessing_method) {
  return method->is_static() && needs_clinit_barrier(method->holder(), accessing_method);
}

bool Compile::needs_clinit_barrier(ciField* field, ciMethod* accessing_method) {
  return field->is_static() && needs_clinit_barrier(field->holder(), accessing_method);
}

bool Compile::needs_clinit_barrier(ciInstanceKlass* holder, ciMethod* accessing_method) {
  if (holder->is_initialized() && !do_clinit_barriers()) {
    return false;
  }
  if (holder->is_being_initialized() || do_clinit_barriers()) {
    if (accessing_method->holder() == holder) {
      // Access inside a class. The barrier can be elided when access happens in <clinit>,
      // <init>, or a static method. In all those cases, there was an initialization
      // barrier on the holder klass passed.
      if (accessing_method->is_static_initializer() ||
          accessing_method->is_object_initializer() ||
          accessing_method->is_static()) {
        return false;
      }
    } else if (accessing_method->holder()->is_subclass_of(holder)) {
      // Access from a subclass. The barrier can be elided only when access happens in <clinit>.
      // In case of <init> or a static method, the barrier is on the subclass is not enough:
      // child class can become fully initialized while its parent class is still being initialized.
      if (accessing_method->is_static_initializer()) {
        return false;
      }
    }
    ciMethod* root = method(); // the root method of compilation
    if (root != accessing_method) {
      return needs_clinit_barrier(holder, root); // check access in the context of compilation root
    }
  }
  return true;
}

#ifndef PRODUCT
//------------------------------verify_bidirectional_edges---------------------
// For each input edge to a node (ie - for each Use-Def edge), verify that
// there is a corresponding Def-Use edge.
void Compile::verify_bidirectional_edges(Unique_Node_List &visited) {
  // Allocate stack of size C->live_nodes()/16 to avoid frequent realloc
  uint stack_size = live_nodes() >> 4;
  Node_List nstack(MAX2(stack_size, (uint)OptoNodeListSize));
  nstack.push(_root);

  while (nstack.size() > 0) {
    Node* n = nstack.pop();
    if (visited.member(n)) {
      continue;
    }
    visited.push(n);

    // Walk over all input edges, checking for correspondence
    uint length = n->len();
    for (uint i = 0; i < length; i++) {
      Node* in = n->in(i);
      if (in != nullptr && !visited.member(in)) {
        nstack.push(in); // Put it on stack
      }
      if (in != nullptr && !in->is_top()) {
        // Count instances of `next`
        int cnt = 0;
        for (uint idx = 0; idx < in->_outcnt; idx++) {
          if (in->_out[idx] == n) {
            cnt++;
          }
        }
        assert(cnt > 0, "Failed to find Def-Use edge.");
        // Check for duplicate edges
        // walk the input array downcounting the input edges to n
        for (uint j = 0; j < length; j++) {
          if (n->in(j) == in) {
            cnt--;
          }
        }
        assert(cnt == 0, "Mismatched edge count.");
      } else if (in == nullptr) {
        assert(i == 0 || i >= n->req() ||
               n->is_Region() || n->is_Phi() || n->is_ArrayCopy() ||
               (n->is_Unlock() && i == (n->req() - 1)) ||
               (n->is_MemBar() && i == 5), // the precedence edge to a membar can be removed during macro node expansion
              "only region, phi, arraycopy, unlock or membar nodes have null data edges");
      } else {
        assert(in->is_top(), "sanity");
        // Nothing to check.
      }
    }
  }
}

//------------------------------verify_graph_edges---------------------------
// Walk the Graph and verify that there is a one-to-one correspondence
// between Use-Def edges and Def-Use edges in the graph.
void Compile::verify_graph_edges(bool no_dead_code) {
  if (VerifyGraphEdges) {
    Unique_Node_List visited;

    // Call graph walk to check edges
    verify_bidirectional_edges(visited);
    if (no_dead_code) {
      // Now make sure that no visited node is used by an unvisited node.
      bool dead_nodes = false;
      Unique_Node_List checked;
      while (visited.size() > 0) {
        Node* n = visited.pop();
        checked.push(n);
        for (uint i = 0; i < n->outcnt(); i++) {
          Node* use = n->raw_out(i);
          if (checked.member(use))  continue;  // already checked
          if (visited.member(use))  continue;  // already in the graph
          if (use->is_Con())        continue;  // a dead ConNode is OK
          // At this point, we have found a dead node which is DU-reachable.
          if (!dead_nodes) {
            tty->print_cr("*** Dead nodes reachable via DU edges:");
            dead_nodes = true;
          }
          use->dump(2);
          tty->print_cr("---");
          checked.push(use);  // No repeats; pretend it is now checked.
        }
      }
      assert(!dead_nodes, "using nodes must be reachable from root");
    }
  }
}
#endif

// The Compile object keeps track of failure reasons separately from the ciEnv.
// This is required because there is not quite a 1-1 relation between the
// ciEnv and its compilation task and the Compile object.  Note that one
// ciEnv might use two Compile objects, if C2Compiler::compile_method decides
// to backtrack and retry without subsuming loads.  Other than this backtracking
// behavior, the Compile's failure reason is quietly copied up to the ciEnv
// by the logic in C2Compiler.
void Compile::record_failure(const char* reason) {
  if (log() != nullptr) {
    log()->elem("failure reason='%s' phase='compile'", reason);
  }
  if (_failure_reason.get() == nullptr) {
    // Record the first failure reason.
    _failure_reason.set(reason);
    if (CaptureBailoutInformation) {
      _first_failure_details = new CompilationFailureInfo(reason);
    }
  }

  if (!C->failure_reason_is(C2Compiler::retry_no_subsuming_loads())) {
    C->print_method(PHASE_FAILURE, 1);
  }
  _root = nullptr;  // flush the graph, too
}

Compile::TracePhase::TracePhase(const char* name, elapsedTimer* accumulator)
  : TraceTime(name, accumulator, CITime, CITimeVerbose),
    _compile(Compile::current()),
    _log(nullptr),
    _phase_name(name),
    _dolog(CITimeVerbose)
{
  assert(_compile != nullptr, "sanity check");
  if (_dolog) {
    _log = _compile->log();
  }
  if (_log != nullptr) {
    _log->begin_head("phase name='%s' nodes='%d' live='%d'", _phase_name, _compile->unique(), _compile->live_nodes());
    _log->stamp();
    _log->end_head();
  }
}

Compile::TracePhase::~TracePhase() {
  if (_compile->failing()) return;
#ifdef ASSERT
  if (PrintIdealNodeCount) {
    tty->print_cr("phase name='%s' nodes='%d' live='%d' live_graph_walk='%d'",
                  _phase_name, _compile->unique(), _compile->live_nodes(), _compile->count_live_nodes_by_graph_walk());
  }

  if (VerifyIdealNodeCount) {
    _compile->print_missing_nodes();
  }
#endif

  if (_log != nullptr) {
    _log->done("phase name='%s' nodes='%d' live='%d'", _phase_name, _compile->unique(), _compile->live_nodes());
  }
}

//----------------------------static_subtype_check-----------------------------
// Shortcut important common cases when superklass is exact:
// (0) superklass is java.lang.Object (can occur in reflective code)
// (1) subklass is already limited to a subtype of superklass => always ok
// (2) subklass does not overlap with superklass => always fail
// (3) superklass has NO subtypes and we can check with a simple compare.
Compile::SubTypeCheckResult Compile::static_subtype_check(const TypeKlassPtr* superk, const TypeKlassPtr* subk, bool skip) {
  if (skip) {
    return SSC_full_test;       // Let caller generate the general case.
  }

  if (subk->is_java_subtype_of(superk)) {
    return SSC_always_true; // (0) and (1)  this test cannot fail
  }

  if (!subk->maybe_java_subtype_of(superk)) {
    return SSC_always_false; // (2) true path dead; no dynamic test needed
  }

  const Type* superelem = superk;
  if (superk->isa_aryklassptr()) {
    int ignored;
    superelem = superk->is_aryklassptr()->base_element_type(ignored);
  }

  if (superelem->isa_instklassptr()) {
    ciInstanceKlass* ik = superelem->is_instklassptr()->instance_klass();
    if (!ik->has_subklass()) {
      if (!ik->is_final()) {
        // Add a dependency if there is a chance of a later subclass.
        dependencies()->assert_leaf_type(ik);
      }
      if (!superk->maybe_java_subtype_of(subk)) {
        return SSC_always_false;
      }
      return SSC_easy_test;     // (3) caller can do a simple ptr comparison
    }
  } else {
    // A primitive array type has no subtypes.
    return SSC_easy_test;       // (3) caller can do a simple ptr comparison
  }

  return SSC_full_test;
}

Node* Compile::conv_I2X_index(PhaseGVN* phase, Node* idx, const TypeInt* sizetype, Node* ctrl) {
#ifdef _LP64
  // The scaled index operand to AddP must be a clean 64-bit value.
  // Java allows a 32-bit int to be incremented to a negative
  // value, which appears in a 64-bit register as a large
  // positive number.  Using that large positive number as an
  // operand in pointer arithmetic has bad consequences.
  // On the other hand, 32-bit overflow is rare, and the possibility
  // can often be excluded, if we annotate the ConvI2L node with
  // a type assertion that its value is known to be a small positive
  // number.  (The prior range check has ensured this.)
  // This assertion is used by ConvI2LNode::Ideal.
  int index_max = max_jint - 1;  // array size is max_jint, index is one less
  if (sizetype != nullptr) index_max = sizetype->_hi - 1;
  const TypeInt* iidxtype = TypeInt::make(0, index_max, Type::WidenMax);
  idx = constrained_convI2L(phase, idx, iidxtype, ctrl);
#endif
  return idx;
}

// Convert integer value to a narrowed long type dependent on ctrl (for example, a range check)
Node* Compile::constrained_convI2L(PhaseGVN* phase, Node* value, const TypeInt* itype, Node* ctrl, bool carry_dependency) {
  if (ctrl != nullptr) {
    // Express control dependency by a CastII node with a narrow type.
    // Make the CastII node dependent on the control input to prevent the narrowed ConvI2L
    // node from floating above the range check during loop optimizations. Otherwise, the
    // ConvI2L node may be eliminated independently of the range check, causing the data path
    // to become TOP while the control path is still there (although it's unreachable).
    value = new CastIINode(ctrl, value, itype, carry_dependency ? ConstraintCastNode::StrongDependency : ConstraintCastNode::RegularDependency, true /* range check dependency */);
    value = phase->transform(value);
  }
  const TypeLong* ltype = TypeLong::make(itype->_lo, itype->_hi, itype->_widen);
  return phase->transform(new ConvI2LNode(value, ltype));
}

// The message about the current inlining is accumulated in
// _print_inlining_stream and transferred into the _print_inlining_list
// once we know whether inlining succeeds or not. For regular
// inlining, messages are appended to the buffer pointed by
// _print_inlining_idx in the _print_inlining_list. For late inlining,
// a new buffer is added after _print_inlining_idx in the list. This
// way we can update the inlining message for late inlining call site
// when the inlining is attempted again.
void Compile::print_inlining_init() {
  if (print_inlining() || print_intrinsics()) {
    // print_inlining_init is actually called several times.
    print_inlining_reset();
    _print_inlining_list = new (comp_arena())GrowableArray<PrintInliningBuffer*>(comp_arena(), 1, 1, new PrintInliningBuffer());
  }
}

void Compile::print_inlining_reinit() {
  if (print_inlining() || print_intrinsics()) {
    print_inlining_reset();
  }
}

void Compile::print_inlining_reset() {
  _print_inlining_stream->reset();
}

void Compile::print_inlining_commit() {
  assert(print_inlining() || print_intrinsics(), "PrintInlining off?");
  // Transfer the message from _print_inlining_stream to the current
  // _print_inlining_list buffer and clear _print_inlining_stream.
  _print_inlining_list->at(_print_inlining_idx)->ss()->write(_print_inlining_stream->base(), _print_inlining_stream->size());
  print_inlining_reset();
}

void Compile::print_inlining_push() {
  // Add new buffer to the _print_inlining_list at current position
  _print_inlining_idx++;
  _print_inlining_list->insert_before(_print_inlining_idx, new PrintInliningBuffer());
}

Compile::PrintInliningBuffer* Compile::print_inlining_current() {
  return _print_inlining_list->at(_print_inlining_idx);
}

void Compile::print_inlining_update(CallGenerator* cg) {
  if (print_inlining() || print_intrinsics()) {
    if (cg->is_late_inline()) {
      if (print_inlining_current()->cg() != cg &&
          (print_inlining_current()->cg() != nullptr ||
           print_inlining_current()->ss()->size() != 0)) {
        print_inlining_push();
      }
      print_inlining_commit();
      print_inlining_current()->set_cg(cg);
    } else {
      if (print_inlining_current()->cg() != nullptr) {
        print_inlining_push();
      }
      print_inlining_commit();
    }
  }
}

void Compile::print_inlining_move_to(CallGenerator* cg) {
  // We resume inlining at a late inlining call site. Locate the
  // corresponding inlining buffer so that we can update it.
  if (print_inlining() || print_intrinsics()) {
    for (int i = 0; i < _print_inlining_list->length(); i++) {
      if (_print_inlining_list->at(i)->cg() == cg) {
        _print_inlining_idx = i;
        return;
      }
    }
    ShouldNotReachHere();
  }
}

void Compile::print_inlining_update_delayed(CallGenerator* cg) {
  if (print_inlining() || print_intrinsics()) {
    assert(_print_inlining_stream->size() > 0, "missing inlining msg");
    assert(print_inlining_current()->cg() == cg, "wrong entry");
    // replace message with new message
    _print_inlining_list->at_put(_print_inlining_idx, new PrintInliningBuffer());
    print_inlining_commit();
    print_inlining_current()->set_cg(cg);
  }
}

void Compile::print_inlining_assert_ready() {
  assert(!_print_inlining || _print_inlining_stream->size() == 0, "losing data");
}

void Compile::process_print_inlining() {
  assert(_late_inlines.length() == 0, "not drained yet");
  if (print_inlining() || print_intrinsics()) {
    ResourceMark rm;
    stringStream ss;
    assert(_print_inlining_list != nullptr, "process_print_inlining should be called only once.");
    for (int i = 0; i < _print_inlining_list->length(); i++) {
      PrintInliningBuffer* pib = _print_inlining_list->at(i);
      ss.print("%s", pib->ss()->freeze());
      delete pib;
      DEBUG_ONLY(_print_inlining_list->at_put(i, nullptr));
    }
    // Reset _print_inlining_list, it only contains destructed objects.
    // It is on the arena, so it will be freed when the arena is reset.
    _print_inlining_list = nullptr;
    // _print_inlining_stream won't be used anymore, either.
    print_inlining_reset();
    size_t end = ss.size();
    _print_inlining_output = NEW_ARENA_ARRAY(comp_arena(), char, end+1);
    strncpy(_print_inlining_output, ss.freeze(), end+1);
    _print_inlining_output[end] = 0;
  }
}

void Compile::dump_print_inlining() {
  if (_print_inlining_output != nullptr) {
    tty->print_raw(_print_inlining_output);
  }
}

void Compile::log_late_inline(CallGenerator* cg) {
  if (log() != nullptr) {
    log()->head("late_inline method='%d' inline_id='" JLONG_FORMAT "'", log()->identify(cg->method()),
                cg->unique_id());
    JVMState* p = cg->call_node()->jvms();
    while (p != nullptr) {
      log()->elem("jvms bci='%d' method='%d'", p->bci(), log()->identify(p->method()));
      p = p->caller();
    }
    log()->tail("late_inline");
  }
}

void Compile::log_late_inline_failure(CallGenerator* cg, const char* msg) {
  log_late_inline(cg);
  if (log() != nullptr) {
    log()->inline_fail(msg);
  }
}

void Compile::log_inline_id(CallGenerator* cg) {
  if (log() != nullptr) {
    // The LogCompilation tool needs a unique way to identify late
    // inline call sites. This id must be unique for this call site in
    // this compilation. Try to have it unique across compilations as
    // well because it can be convenient when grepping through the log
    // file.
    // Distinguish OSR compilations from others in case CICountOSR is
    // on.
    jlong id = ((jlong)unique()) + (((jlong)compile_id()) << 33) + (CICountOSR && is_osr_compilation() ? ((jlong)1) << 32 : 0);
    cg->set_unique_id(id);
    log()->elem("inline_id id='" JLONG_FORMAT "'", id);
  }
}

void Compile::log_inline_failure(const char* msg) {
  if (C->log() != nullptr) {
    C->log()->inline_fail(msg);
  }
}


// Dump inlining replay data to the stream.
// Don't change thread state and acquire any locks.
void Compile::dump_inline_data(outputStream* out) {
  InlineTree* inl_tree = ilt();
  if (inl_tree != nullptr) {
    out->print(" inline %d", inl_tree->count());
    inl_tree->dump_replay_data(out);
  }
}

void Compile::dump_inline_data_reduced(outputStream* out) {
  assert(ReplayReduce, "");

  InlineTree* inl_tree = ilt();
  if (inl_tree == nullptr) {
    return;
  }
  // Enable iterative replay file reduction
  // Output "compile" lines for depth 1 subtrees,
  // simulating that those trees were compiled
  // instead of inlined.
  for (int i = 0; i < inl_tree->subtrees().length(); ++i) {
    InlineTree* sub = inl_tree->subtrees().at(i);
    if (sub->inline_level() != 1) {
      continue;
    }

    ciMethod* method = sub->method();
    int entry_bci = -1;
    int comp_level = env()->task()->comp_level();
    out->print("compile ");
    method->dump_name_as_ascii(out);
    out->print(" %d %d", entry_bci, comp_level);
    out->print(" inline %d", sub->count());
    sub->dump_replay_data(out, -1);
    out->cr();
  }
}

int Compile::cmp_expensive_nodes(Node* n1, Node* n2) {
  if (n1->Opcode() < n2->Opcode())      return -1;
  else if (n1->Opcode() > n2->Opcode()) return 1;

  assert(n1->req() == n2->req(), "can't compare %s nodes: n1->req() = %d, n2->req() = %d", NodeClassNames[n1->Opcode()], n1->req(), n2->req());
  for (uint i = 1; i < n1->req(); i++) {
    if (n1->in(i) < n2->in(i))      return -1;
    else if (n1->in(i) > n2->in(i)) return 1;
  }

  return 0;
}

int Compile::cmp_expensive_nodes(Node** n1p, Node** n2p) {
  Node* n1 = *n1p;
  Node* n2 = *n2p;

  return cmp_expensive_nodes(n1, n2);
}

void Compile::sort_expensive_nodes() {
  if (!expensive_nodes_sorted()) {
    _expensive_nodes.sort(cmp_expensive_nodes);
  }
}

bool Compile::expensive_nodes_sorted() const {
  for (int i = 1; i < _expensive_nodes.length(); i++) {
    if (cmp_expensive_nodes(_expensive_nodes.adr_at(i), _expensive_nodes.adr_at(i-1)) < 0) {
      return false;
    }
  }
  return true;
}

bool Compile::should_optimize_expensive_nodes(PhaseIterGVN &igvn) {
  if (_expensive_nodes.length() == 0) {
    return false;
  }

  assert(OptimizeExpensiveOps, "optimization off?");

  // Take this opportunity to remove dead nodes from the list
  int j = 0;
  for (int i = 0; i < _expensive_nodes.length(); i++) {
    Node* n = _expensive_nodes.at(i);
    if (!n->is_unreachable(igvn)) {
      assert(n->is_expensive(), "should be expensive");
      _expensive_nodes.at_put(j, n);
      j++;
    }
  }
  _expensive_nodes.trunc_to(j);

  // Then sort the list so that similar nodes are next to each other
  // and check for at least two nodes of identical kind with same data
  // inputs.
  sort_expensive_nodes();

  for (int i = 0; i < _expensive_nodes.length()-1; i++) {
    if (cmp_expensive_nodes(_expensive_nodes.adr_at(i), _expensive_nodes.adr_at(i+1)) == 0) {
      return true;
    }
  }

  return false;
}

void Compile::cleanup_expensive_nodes(PhaseIterGVN &igvn) {
  if (_expensive_nodes.length() == 0) {
    return;
  }

  assert(OptimizeExpensiveOps, "optimization off?");

  // Sort to bring similar nodes next to each other and clear the
  // control input of nodes for which there's only a single copy.
  sort_expensive_nodes();

  int j = 0;
  int identical = 0;
  int i = 0;
  bool modified = false;
  for (; i < _expensive_nodes.length()-1; i++) {
    assert(j <= i, "can't write beyond current index");
    if (_expensive_nodes.at(i)->Opcode() == _expensive_nodes.at(i+1)->Opcode()) {
      identical++;
      _expensive_nodes.at_put(j++, _expensive_nodes.at(i));
      continue;
    }
    if (identical > 0) {
      _expensive_nodes.at_put(j++, _expensive_nodes.at(i));
      identical = 0;
    } else {
      Node* n = _expensive_nodes.at(i);
      igvn.replace_input_of(n, 0, nullptr);
      igvn.hash_insert(n);
      modified = true;
    }
  }
  if (identical > 0) {
    _expensive_nodes.at_put(j++, _expensive_nodes.at(i));
  } else if (_expensive_nodes.length() >= 1) {
    Node* n = _expensive_nodes.at(i);
    igvn.replace_input_of(n, 0, nullptr);
    igvn.hash_insert(n);
    modified = true;
  }
  _expensive_nodes.trunc_to(j);
  if (modified) {
    igvn.optimize();
  }
}

void Compile::add_expensive_node(Node * n) {
  assert(!_expensive_nodes.contains(n), "duplicate entry in expensive list");
  assert(n->is_expensive(), "expensive nodes with non-null control here only");
  assert(!n->is_CFG() && !n->is_Mem(), "no cfg or memory nodes here");
  if (OptimizeExpensiveOps) {
    _expensive_nodes.append(n);
  } else {
    // Clear control input and let IGVN optimize expensive nodes if
    // OptimizeExpensiveOps is off.
    n->set_req(0, nullptr);
  }
}

/**
 * Track coarsened Lock and Unlock nodes.
 */

class Lock_List : public Node_List {
  uint _origin_cnt;
public:
  Lock_List(Arena *a, uint cnt) : Node_List(a), _origin_cnt(cnt) {}
  uint origin_cnt() const { return _origin_cnt; }
};

void Compile::add_coarsened_locks(GrowableArray<AbstractLockNode*>& locks) {
  int length = locks.length();
  if (length > 0) {
    // Have to keep this list until locks elimination during Macro nodes elimination.
    Lock_List* locks_list = new (comp_arena()) Lock_List(comp_arena(), length);
    AbstractLockNode* alock = locks.at(0);
    BoxLockNode* box = alock->box_node()->as_BoxLock();
    for (int i = 0; i < length; i++) {
      AbstractLockNode* lock = locks.at(i);
      assert(lock->is_coarsened(), "expecting only coarsened AbstractLock nodes, but got '%s'[%d] node", lock->Name(), lock->_idx);
      locks_list->push(lock);
      BoxLockNode* this_box = lock->box_node()->as_BoxLock();
      if (this_box != box) {
        // Locking regions (BoxLock) could be Unbalanced here:
        //  - its coarsened locks were eliminated in earlier
        //    macro nodes elimination followed by loop unroll
        //  - it is OSR locking region (no Lock node)
        // Preserve Unbalanced status in such cases.
        if (!this_box->is_unbalanced()) {
          this_box->set_coarsened();
        }
        if (!box->is_unbalanced()) {
          box->set_coarsened();
        }
      }
    }
    _coarsened_locks.append(locks_list);
  }
}

void Compile::remove_useless_coarsened_locks(Unique_Node_List& useful) {
  int count = coarsened_count();
  for (int i = 0; i < count; i++) {
    Node_List* locks_list = _coarsened_locks.at(i);
    for (uint j = 0; j < locks_list->size(); j++) {
      Node* lock = locks_list->at(j);
      assert(lock->is_AbstractLock(), "sanity");
      if (!useful.member(lock)) {
        locks_list->yank(lock);
      }
    }
  }
}

void Compile::remove_coarsened_lock(Node* n) {
  if (n->is_AbstractLock()) {
    int count = coarsened_count();
    for (int i = 0; i < count; i++) {
      Node_List* locks_list = _coarsened_locks.at(i);
      locks_list->yank(n);
    }
  }
}

bool Compile::coarsened_locks_consistent() {
  int count = coarsened_count();
  for (int i = 0; i < count; i++) {
    bool unbalanced = false;
    bool modified = false; // track locks kind modifications
    Lock_List* locks_list = (Lock_List*)_coarsened_locks.at(i);
    uint size = locks_list->size();
    if (size == 0) {
      unbalanced = false; // All locks were eliminated - good
    } else if (size != locks_list->origin_cnt()) {
      unbalanced = true; // Some locks were removed from list
    } else {
      for (uint j = 0; j < size; j++) {
        Node* lock = locks_list->at(j);
        // All nodes in group should have the same state (modified or not)
        if (!lock->as_AbstractLock()->is_coarsened()) {
          if (j == 0) {
            // first on list was modified, the rest should be too for consistency
            modified = true;
          } else if (!modified) {
            // this lock was modified but previous locks on the list were not
            unbalanced = true;
            break;
          }
        } else if (modified) {
          // previous locks on list were modified but not this lock
          unbalanced = true;
          break;
        }
      }
    }
    if (unbalanced) {
      // unbalanced monitor enter/exit - only some [un]lock nodes were removed or modified
#ifdef ASSERT
      if (PrintEliminateLocks) {
        tty->print_cr("=== unbalanced coarsened locks ===");
        for (uint l = 0; l < size; l++) {
          locks_list->at(l)->dump();
        }
      }
#endif
      record_failure(C2Compiler::retry_no_locks_coarsening());
      return false;
    }
  }
  return true;
}

// Mark locking regions (identified by BoxLockNode) as unbalanced if
// locks coarsening optimization removed Lock/Unlock nodes from them.
// Such regions become unbalanced because coarsening only removes part
// of Lock/Unlock nodes in region. As result we can't execute other
// locks elimination optimizations which assume all code paths have
// corresponding pair of Lock/Unlock nodes - they are balanced.
void Compile::mark_unbalanced_boxes() const {
  int count = coarsened_count();
  for (int i = 0; i < count; i++) {
    Node_List* locks_list = _coarsened_locks.at(i);
    uint size = locks_list->size();
    if (size > 0) {
      AbstractLockNode* alock = locks_list->at(0)->as_AbstractLock();
      BoxLockNode* box = alock->box_node()->as_BoxLock();
      if (alock->is_coarsened()) {
        // coarsened_locks_consistent(), which is called before this method, verifies
        // that the rest of Lock/Unlock nodes on locks_list are also coarsened.
        assert(!box->is_eliminated(), "regions with coarsened locks should not be marked as eliminated");
        for (uint j = 1; j < size; j++) {
          assert(locks_list->at(j)->as_AbstractLock()->is_coarsened(), "only coarsened locks are expected here");
          BoxLockNode* this_box = locks_list->at(j)->as_AbstractLock()->box_node()->as_BoxLock();
          if (box != this_box) {
            assert(!this_box->is_eliminated(), "regions with coarsened locks should not be marked as eliminated");
            box->set_unbalanced();
            this_box->set_unbalanced();
          }
        }
      }
    }
  }
}

/**
 * Remove the speculative part of types and clean up the graph
 */
void Compile::remove_speculative_types(PhaseIterGVN &igvn) {
  if (UseTypeSpeculation) {
    Unique_Node_List worklist;
    worklist.push(root());
    int modified = 0;
    // Go over all type nodes that carry a speculative type, drop the
    // speculative part of the type and enqueue the node for an igvn
    // which may optimize it out.
    for (uint next = 0; next < worklist.size(); ++next) {
      Node *n  = worklist.at(next);
      if (n->is_Type()) {
        TypeNode* tn = n->as_Type();
        const Type* t = tn->type();
        const Type* t_no_spec = t->remove_speculative();
        if (t_no_spec != t) {
          bool in_hash = igvn.hash_delete(n);
          assert(in_hash || n->hash() == Node::NO_HASH, "node should be in igvn hash table");
          tn->set_type(t_no_spec);
          igvn.hash_insert(n);
          igvn._worklist.push(n); // give it a chance to go away
          modified++;
        }
      }
      // Iterate over outs - endless loops is unreachable from below
      for (DUIterator_Fast imax, i = n->fast_outs(imax); i < imax; i++) {
        Node *m = n->fast_out(i);
        if (not_a_node(m)) {
          continue;
        }
        worklist.push(m);
      }
    }
    // Drop the speculative part of all types in the igvn's type table
    igvn.remove_speculative_types();
    if (modified > 0) {
      igvn.optimize();
      if (failing())  return;
    }
#ifdef ASSERT
    // Verify that after the IGVN is over no speculative type has resurfaced
    worklist.clear();
    worklist.push(root());
    for (uint next = 0; next < worklist.size(); ++next) {
      Node *n  = worklist.at(next);
      const Type* t = igvn.type_or_null(n);
      assert((t == nullptr) || (t == t->remove_speculative()), "no more speculative types");
      if (n->is_Type()) {
        t = n->as_Type()->type();
        assert(t == t->remove_speculative(), "no more speculative types");
      }
      // Iterate over outs - endless loops is unreachable from below
      for (DUIterator_Fast imax, i = n->fast_outs(imax); i < imax; i++) {
        Node *m = n->fast_out(i);
        if (not_a_node(m)) {
          continue;
        }
        worklist.push(m);
      }
    }
    igvn.check_no_speculative_types();
#endif
  }
}

// Auxiliary methods to support randomized stressing/fuzzing.

void Compile::initialize_stress_seed(const DirectiveSet* directive) {
  if (FLAG_IS_DEFAULT(StressSeed) || (FLAG_IS_ERGO(StressSeed) && directive->RepeatCompilationOption)) {
    _stress_seed = static_cast<uint>(Ticks::now().nanoseconds());
    FLAG_SET_ERGO(StressSeed, _stress_seed);
  } else {
    _stress_seed = StressSeed;
  }
  if (_log != nullptr) {
    _log->elem("stress_test seed='%u'", _stress_seed);
  }
}

int Compile::random() {
  _stress_seed = os::next_random(_stress_seed);
  return static_cast<int>(_stress_seed);
}

// This method can be called the arbitrary number of times, with current count
// as the argument. The logic allows selecting a single candidate from the
// running list of candidates as follows:
//    int count = 0;
//    Cand* selected = null;
//    while(cand = cand->next()) {
//      if (randomized_select(++count)) {
//        selected = cand;
//      }
//    }
//
// Including count equalizes the chances any candidate is "selected".
// This is useful when we don't have the complete list of candidates to choose
// from uniformly. In this case, we need to adjust the randomicity of the
// selection, or else we will end up biasing the selection towards the latter
// candidates.
//
// Quick back-envelope calculation shows that for the list of n candidates
// the equal probability for the candidate to persist as "best" can be
// achieved by replacing it with "next" k-th candidate with the probability
// of 1/k. It can be easily shown that by the end of the run, the
// probability for any candidate is converged to 1/n, thus giving the
// uniform distribution among all the candidates.
//
// We don't care about the domain size as long as (RANDOMIZED_DOMAIN / count) is large.
#define RANDOMIZED_DOMAIN_POW 29
#define RANDOMIZED_DOMAIN (1 << RANDOMIZED_DOMAIN_POW)
#define RANDOMIZED_DOMAIN_MASK ((1 << (RANDOMIZED_DOMAIN_POW + 1)) - 1)
bool Compile::randomized_select(int count) {
  assert(count > 0, "only positive");
  return (random() & RANDOMIZED_DOMAIN_MASK) < (RANDOMIZED_DOMAIN / count);
}

CloneMap&     Compile::clone_map()                 { return _clone_map; }
void          Compile::set_clone_map(Dict* d)      { _clone_map._dict = d; }

void NodeCloneInfo::dump_on(outputStream* st) const {
  st->print(" {%d:%d} ", idx(), gen());
}

void CloneMap::clone(Node* old, Node* nnn, int gen) {
  uint64_t val = value(old->_idx);
  NodeCloneInfo cio(val);
  assert(val != 0, "old node should be in the map");
  NodeCloneInfo cin(cio.idx(), gen + cio.gen());
  insert(nnn->_idx, cin.get());
#ifndef PRODUCT
  if (is_debug()) {
    tty->print_cr("CloneMap::clone inserted node %d info {%d:%d} into CloneMap", nnn->_idx, cin.idx(), cin.gen());
  }
#endif
}

void CloneMap::verify_insert_and_clone(Node* old, Node* nnn, int gen) {
  NodeCloneInfo cio(value(old->_idx));
  if (cio.get() == 0) {
    cio.set(old->_idx, 0);
    insert(old->_idx, cio.get());
#ifndef PRODUCT
    if (is_debug()) {
      tty->print_cr("CloneMap::verify_insert_and_clone inserted node %d info {%d:%d} into CloneMap", old->_idx, cio.idx(), cio.gen());
    }
#endif
  }
  clone(old, nnn, gen);
}

int CloneMap::max_gen() const {
  int g = 0;
  DictI di(_dict);
  for(; di.test(); ++di) {
    int t = gen(di._key);
    if (g < t) {
      g = t;
#ifndef PRODUCT
      if (is_debug()) {
        tty->print_cr("CloneMap::max_gen() update max=%d from %d", g, _2_node_idx_t(di._key));
      }
#endif
    }
  }
  return g;
}

void CloneMap::dump(node_idx_t key, outputStream* st) const {
  uint64_t val = value(key);
  if (val != 0) {
    NodeCloneInfo ni(val);
    ni.dump_on(st);
  }
}

void Compile::shuffle_macro_nodes() {
  if (_macro_nodes.length() < 2) {
    return;
  }
  for (uint i = _macro_nodes.length() - 1; i >= 1; i--) {
    uint j = C->random() % (i + 1);
    swap(_macro_nodes.at(i), _macro_nodes.at(j));
  }
}

// Move Allocate nodes to the start of the list
void Compile::sort_macro_nodes() {
  int count = macro_count();
  int allocates = 0;
  for (int i = 0; i < count; i++) {
    Node* n = macro_node(i);
    if (n->is_Allocate()) {
      if (i != allocates) {
        Node* tmp = macro_node(allocates);
        _macro_nodes.at_put(allocates, n);
        _macro_nodes.at_put(i, tmp);
      }
      allocates++;
    }
  }
}

void Compile::print_method(CompilerPhaseType cpt, int level, Node* n) {
  if (failing()) { return; }
  EventCompilerPhase event(UNTIMED);
  if (event.should_commit()) {
    CompilerEvent::PhaseEvent::post(event, C->_latest_stage_start_counter, cpt, C->_compile_id, level);
  }
#ifndef PRODUCT
  ResourceMark rm;
  stringStream ss;
  ss.print_raw(CompilerPhaseTypeHelper::to_description(cpt));
  int iter = ++_igv_phase_iter[cpt];
  if (iter > 1) {
    ss.print(" %d", iter);
  }
  if (n != nullptr) {
    ss.print(": %d %s ", n->_idx, NodeClassNames[n->Opcode()]);
  }

  const char* name = ss.as_string();
  if (should_print_igv(level)) {
    _igv_printer->print_method(name, level);
  }
  if (should_print_phase(cpt)) {
    print_ideal_ir(CompilerPhaseTypeHelper::to_name(cpt));
  }
#endif
  C->_latest_stage_start_counter.stamp();
}

// Only used from CompileWrapper
void Compile::begin_method() {
#ifndef PRODUCT
  if (_method != nullptr && should_print_igv(1)) {
    _igv_printer->begin_method();
  }
#endif
  C->_latest_stage_start_counter.stamp();
}

// Only used from CompileWrapper
void Compile::end_method() {
  EventCompilerPhase event(UNTIMED);
  if (event.should_commit()) {
    CompilerEvent::PhaseEvent::post(event, C->_latest_stage_start_counter, PHASE_END, C->_compile_id, 1);
  }

#ifndef PRODUCT
  if (_method != nullptr && should_print_igv(1)) {
    _igv_printer->end_method();
  }
#endif
}

bool Compile::should_print_phase(CompilerPhaseType cpt) {
#ifndef PRODUCT
  if (_directive->should_print_phase(cpt)) {
    return true;
  }
#endif
  return false;
}

bool Compile::should_print_igv(const int level) {
#ifndef PRODUCT
  if (PrintIdealGraphLevel < 0) { // disabled by the user
    return false;
  }

  bool need = directive()->IGVPrintLevelOption >= level;
  if (need && !_igv_printer) {
    _igv_printer = IdealGraphPrinter::printer();
    _igv_printer->set_compile(this);
  }
  return need;
#else
  return false;
#endif
}

#ifndef PRODUCT
IdealGraphPrinter* Compile::_debug_file_printer = nullptr;
IdealGraphPrinter* Compile::_debug_network_printer = nullptr;

// Called from debugger. Prints method to the default file with the default phase name.
// This works regardless of any Ideal Graph Visualizer flags set or not.
void igv_print() {
  Compile::current()->igv_print_method_to_file();
}

// Same as igv_print() above but with a specified phase name.
void igv_print(const char* phase_name) {
  Compile::current()->igv_print_method_to_file(phase_name);
}

// Called from debugger. Prints method with the default phase name to the default network or the one specified with
// the network flags for the Ideal Graph Visualizer, or to the default file depending on the 'network' argument.
// This works regardless of any Ideal Graph Visualizer flags set or not.
void igv_print(bool network) {
  if (network) {
    Compile::current()->igv_print_method_to_network();
  } else {
    Compile::current()->igv_print_method_to_file();
  }
}

// Same as igv_print(bool network) above but with a specified phase name.
void igv_print(bool network, const char* phase_name) {
  if (network) {
    Compile::current()->igv_print_method_to_network(phase_name);
  } else {
    Compile::current()->igv_print_method_to_file(phase_name);
  }
}

// Called from debugger. Normal write to the default _printer. Only works if Ideal Graph Visualizer printing flags are set.
void igv_print_default() {
  Compile::current()->print_method(PHASE_DEBUG, 0);
}

// Called from debugger, especially when replaying a trace in which the program state cannot be altered like with rr replay.
// A method is appended to an existing default file with the default phase name. This means that igv_append() must follow
// an earlier igv_print(*) call which sets up the file. This works regardless of any Ideal Graph Visualizer flags set or not.
void igv_append() {
  Compile::current()->igv_print_method_to_file("Debug", true);
}

// Same as igv_append() above but with a specified phase name.
void igv_append(const char* phase_name) {
  Compile::current()->igv_print_method_to_file(phase_name, true);
}

void Compile::igv_print_method_to_file(const char* phase_name, bool append) {
  const char* file_name = "custom_debug.xml";
  if (_debug_file_printer == nullptr) {
    _debug_file_printer = new IdealGraphPrinter(C, file_name, append);
  } else {
    _debug_file_printer->update_compiled_method(C->method());
  }
  tty->print_cr("Method %s to %s", append ? "appended" : "printed", file_name);
  _debug_file_printer->print(phase_name, (Node*)C->root());
}

void Compile::igv_print_method_to_network(const char* phase_name) {
  if (_debug_network_printer == nullptr) {
    _debug_network_printer = new IdealGraphPrinter(C);
  } else {
    _debug_network_printer->update_compiled_method(C->method());
  }
  tty->print_cr("Method printed over network stream to IGV");
  _debug_network_printer->print(phase_name, (Node*)C->root());
}
#endif

Node* Compile::narrow_value(BasicType bt, Node* value, const Type* type, PhaseGVN* phase, bool transform_res) {
  if (type != nullptr && phase->type(value)->higher_equal(type)) {
    return value;
  }
  Node* result = nullptr;
  if (bt == T_BYTE) {
    result = phase->transform(new LShiftINode(value, phase->intcon(24)));
    result = new RShiftINode(result, phase->intcon(24));
  } else if (bt == T_BOOLEAN) {
    result = new AndINode(value, phase->intcon(0xFF));
  } else if (bt == T_CHAR) {
    result = new AndINode(value,phase->intcon(0xFFFF));
  } else {
    assert(bt == T_SHORT, "unexpected narrow type");
    result = phase->transform(new LShiftINode(value, phase->intcon(16)));
    result = new RShiftINode(result, phase->intcon(16));
  }
  if (transform_res) {
    result = phase->transform(result);
  }
  return result;
}

void Compile::record_method_not_compilable_oom() {
  record_method_not_compilable(CompilationMemoryStatistic::failure_reason_memlimit());
}<|MERGE_RESOLUTION|>--- conflicted
+++ resolved
@@ -1078,28 +1078,8 @@
 
   _max_node_limit = _directive->MaxNodeLimitOption;
 
-<<<<<<< HEAD
-#if INCLUDE_RTM_OPT
-  if (UseRTMLocking && has_method() && (method()->method_data_or_null() != nullptr)) {
-    int rtm_state = method()->method_data()->rtm_state();
-    if (method_has_option(CompileCommandEnum::NoRTMLockEliding) || ((rtm_state & NoRTM) != 0)) {
-      // Don't generate RTM lock eliding code.
-      set_rtm_state(NoRTM);
-    } else if (method_has_option(CompileCommandEnum::UseRTMLockEliding) || ((rtm_state & UseRTM) != 0) || !UseRTMDeopt) {
-      // Generate RTM lock eliding code without abort ratio calculation code.
-      set_rtm_state(UseRTM);
-    } else if (UseRTMDeopt) {
-      // Generate RTM lock eliding code and include abort ratio calculation
-      // code if UseRTMDeopt is on.
-      set_rtm_state(ProfileRTM);
-    }
-  }
-#endif
   if (VM_Version::supports_fast_class_init_checks() && has_method() && !is_osr_compilation() &&
       (method()->needs_clinit_barrier() || (do_clinit_barriers() && method()->is_static()))) {
-=======
-  if (VM_Version::supports_fast_class_init_checks() && has_method() && !is_osr_compilation() && method()->needs_clinit_barrier()) {
->>>>>>> 301bd708
     set_clinit_barrier_on_entry(true);
     if (do_clinit_barriers()) {
       set_has_clinit_barriers(true); // Entry clinit barrier is in prolog code.
