/*
 * Copyright (c) 2023, Oracle and/or its affiliates. All rights reserved.
 * DO NOT ALTER OR REMOVE COPYRIGHT NOTICES OR THIS FILE HEADER.
 *
 * This code is free software; you can redistribute it and/or modify it
 * under the terms of the GNU General Public License version 2 only, as
 * published by the Free Software Foundation.
 *
 * This code is distributed in the hope that it will be useful, but WITHOUT
 * ANY WARRANTY; without even the implied warranty of MERCHANTABILITY or
 * FITNESS FOR A PARTICULAR PURPOSE.  See the GNU General Public License
 * version 2 for more details (a copy is included in the LICENSE file that
 * accompanied this code).
 *
 * You should have received a copy of the GNU General Public License version
 * 2 along with this work; if not, write to the Free Software Foundation,
 * Inc., 51 Franklin St, Fifth Floor, Boston, MA 02110-1301 USA.
 *
 * Please contact Oracle, 500 Oracle Parkway, Redwood Shores, CA 94065 USA
 * or visit www.oracle.com if you need additional information or have any
 * questions.
 *
 */

#include "precompiled.hpp"
#include "cds/archiveHeapWriter.hpp"
#include "cds/filemap.hpp"
#include "cds/heapShared.hpp"
#include "cds/regeneratedClasses.hpp"
#include "classfile/javaClasses.hpp"
#include "gc/shared/collectedHeap.hpp"
#include "memory/iterator.inline.hpp"
#include "memory/oopFactory.hpp"
#include "memory/universe.hpp"
#include "oops/compressedOops.hpp"
#include "oops/oop.inline.hpp"
#include "oops/objArrayOop.inline.hpp"
#include "oops/oopHandle.inline.hpp"
#include "oops/typeArrayKlass.hpp"
#include "oops/typeArrayOop.hpp"
#include "runtime/java.hpp"
#include "runtime/mutexLocker.hpp"
#include "utilities/bitMap.inline.hpp"

#if INCLUDE_G1GC
#include "gc/g1/g1CollectedHeap.hpp"
#include "gc/g1/heapRegion.hpp"
#endif

#if INCLUDE_CDS_JAVA_HEAP

GrowableArrayCHeap<u1, mtClassShared>* ArchiveHeapWriter::_buffer = nullptr;

// The following are offsets from buffer_bottom()
size_t ArchiveHeapWriter::_buffer_used;
size_t ArchiveHeapWriter::_heap_roots_offset;

size_t ArchiveHeapWriter::_heap_roots_word_size;

address ArchiveHeapWriter::_requested_bottom;
address ArchiveHeapWriter::_requested_top;

GrowableArrayCHeap<ArchiveHeapWriter::NativePointerInfo, mtClassShared>* ArchiveHeapWriter::_native_pointers;
GrowableArrayCHeap<oop, mtClassShared>* ArchiveHeapWriter::_source_objs;

ArchiveHeapWriter::BufferOffsetToSourceObjectTable*
  ArchiveHeapWriter::_buffer_offset_to_source_obj_table = nullptr;


typedef ResourceHashtable<address, size_t,
      127, // prime number
      AnyObj::C_HEAP,
      mtClassShared> FillersTable;
static FillersTable* _fillers;

void ArchiveHeapWriter::init() {
  if (HeapShared::can_write()) {
    Universe::heap()->collect(GCCause::_java_lang_system_gc);

    _buffer_offset_to_source_obj_table = new BufferOffsetToSourceObjectTable();
    _fillers = new FillersTable();
    _requested_bottom = nullptr;
    _requested_top = nullptr;

    _native_pointers = new GrowableArrayCHeap<NativePointerInfo, mtClassShared>(2048);
    _source_objs = new GrowableArrayCHeap<oop, mtClassShared>(10000);

    guarantee(UseG1GC, "implementation limitation");
    guarantee(MIN_GC_REGION_ALIGNMENT <= /*G1*/HeapRegion::min_region_size_in_words() * HeapWordSize, "must be");
  }
}

void ArchiveHeapWriter::add_source_obj(oop src_obj) {
  _source_objs->append(src_obj);
}

void ArchiveHeapWriter::write(GrowableArrayCHeap<oop, mtClassShared>* roots,
                              ArchiveHeapInfo* heap_info) {
  ResourceMark rm;
  GrowableArray<size_t> permobj_seg_offsets;
  assert(HeapShared::can_write(), "sanity");
  allocate_buffer();
  int num_permobj = copy_source_objs_to_buffer(roots, &permobj_seg_offsets);
  set_requested_address(heap_info);
  relocate_embedded_oops(roots, heap_info, &permobj_seg_offsets, num_permobj);
  if (UseCompressedOops) {
    add_permobj_segments_to_roots<narrowOop>(roots, heap_info, &permobj_seg_offsets);
  } else {
    add_permobj_segments_to_roots<oop>(roots, heap_info, &permobj_seg_offsets);
  }
}

bool ArchiveHeapWriter::is_too_large_to_archive(oop o) {
  return is_too_large_to_archive(o->size());
}

bool ArchiveHeapWriter::is_string_too_large_to_archive(oop string) {
  typeArrayOop value = java_lang_String::value_no_keepalive(string);
  return is_too_large_to_archive(value);
}

bool ArchiveHeapWriter::is_too_large_to_archive(size_t size) {
  assert(size > 0, "no zero-size object");
  assert(size * HeapWordSize > size, "no overflow");
  static_assert(MIN_GC_REGION_ALIGNMENT > 0, "must be positive");

  size_t byte_size = size * HeapWordSize;
  if (byte_size > size_t(MIN_GC_REGION_ALIGNMENT)) {
    return true;
  } else {
    return false;
  }
}

// Various lookup functions between source_obj, buffered_obj and requested_obj
bool ArchiveHeapWriter::is_in_requested_range(oop o) {
  assert(_requested_bottom != nullptr, "do not call before _requested_bottom is initialized");
  address a = cast_from_oop<address>(o);
  return (_requested_bottom <= a && a < _requested_top);
}

oop ArchiveHeapWriter::requested_obj_from_buffer_offset(size_t offset) {
  oop req_obj = cast_to_oop(_requested_bottom + offset);
  assert(is_in_requested_range(req_obj), "must be");
  return req_obj;
}

oop ArchiveHeapWriter::source_obj_to_requested_obj(oop src_obj) {
  assert(DumpSharedSpaces, "dump-time only");
  HeapShared::CachedOopInfo* p = HeapShared::archived_object_cache()->get(src_obj);
  if (p != nullptr) {
    return requested_obj_from_buffer_offset(p->buffer_offset());
  } else {
    return nullptr;
  }
}

oop ArchiveHeapWriter::buffered_addr_to_source_obj(address buffered_addr) {
  oop* p = _buffer_offset_to_source_obj_table->get(buffered_address_to_offset(buffered_addr));
  if (p != nullptr) {
    return *p;
  } else {
    return nullptr;
  }
}

address ArchiveHeapWriter::buffered_addr_to_requested_addr(address buffered_addr) {
  return _requested_bottom + buffered_address_to_offset(buffered_addr);
}

oop ArchiveHeapWriter::heap_roots_requested_address() {
  return cast_to_oop(_requested_bottom + _heap_roots_offset);
}

address ArchiveHeapWriter::requested_address() {
  assert(_buffer != nullptr, "must be initialized");
  return _requested_bottom;
}

void ArchiveHeapWriter::allocate_buffer() {
  int initial_buffer_size = 100000;
  _buffer = new GrowableArrayCHeap<u1, mtClassShared>(initial_buffer_size);
  _buffer_used = 0;
  ensure_buffer_space(1); // so that buffer_bottom() works
}

void ArchiveHeapWriter::ensure_buffer_space(size_t min_bytes) {
  // We usually have very small heaps. If we get a huge one it's probably caused by a bug.
  guarantee(min_bytes <= max_jint, "we dont support archiving more than 2G of objects");
  _buffer->at_grow(to_array_index(min_bytes));
}

size_t ArchiveHeapWriter::create_objarray_in_buffer(GrowableArrayCHeap<oop, mtClassShared>* input,
                                                    int from,         // copy from this index in input
                                                    int num_elms,     // copy this number of elements from input
                                                    int extra_length, // add extra elements at the end of the copy
                                                    size_t& objarray_word_size) {
  Klass* k = Universe::objectArrayKlassObj(); // already relocated to point to archived klass
  int length = num_elms + extra_length;
  objarray_word_size = objArrayOopDesc::object_size(length);
  size_t byte_size = objarray_word_size * HeapWordSize;
  if (byte_size >= MIN_GC_REGION_ALIGNMENT) {
    log_error(cds, heap)("input array is too large. Please reduce the number of classes");
    vm_exit(1);
  }

  maybe_fill_gc_region_gap(byte_size);

  size_t new_used = _buffer_used + byte_size;
  ensure_buffer_space(new_used);

  HeapWord* mem = offset_to_buffered_address<HeapWord*>(_buffer_used);
  memset(mem, 0, byte_size);
  {
    // This is copied from MemAllocator::finish
    oopDesc::set_mark(mem, markWord::prototype());
    oopDesc::release_set_klass(mem, k);
  }
  {
    // This is copied from ObjArrayAllocator::initialize
    arrayOopDesc::set_length(mem, length);
  }

  objArrayOop arrayOop = objArrayOop(cast_to_oop(mem));
  for (int i = 0; i < num_elms; i++) {
    // Do not use arrayOop->obj_at_put(i, o) as arrayOop is outside of the real heap!
    oop o = input->at(i + from);
    if (UseCompressedOops) {
      * arrayOop->obj_at_addr<narrowOop>(i) = CompressedOops::encode(o);
    } else {
      * arrayOop->obj_at_addr<oop>(i) = o;
    }
  }
  log_info(cds, heap)("archived obj roots[%d] = " SIZE_FORMAT " bytes, klass = %p, obj = %p", length, byte_size, k, mem);

<<<<<<< HEAD
  size_t roots_bottom_offset = _buffer_used;
=======
  _heap_roots_offset = _buffer_used;
>>>>>>> 31a307f2
  _buffer_used = new_used;

  return roots_bottom_offset;
}

GrowableArrayCHeap<oop, mtClassShared>* permobj = nullptr;
int ArchiveHeapWriter::copy_source_objs_to_buffer(GrowableArrayCHeap<oop, mtClassShared>* roots,
                                                  GrowableArray<size_t>* permobj_seg_offsets) {
  // Copy the contents of all the archived objects in _source_objs into the output buffer.
  GrowableArrayCHeap<oop, mtClassShared>* permobjs = new GrowableArrayCHeap<oop, mtClassShared>();
  for (int i = 0; i < _source_objs->length(); i++) {
    oop src_obj = _source_objs->at(i);
    HeapShared::CachedOopInfo* info = HeapShared::archived_object_cache()->get(src_obj);
    assert(info != nullptr, "must be");
    size_t buffer_offset = copy_one_source_obj_to_buffer(src_obj);
    info->set_buffer_offset(buffer_offset);

    _buffer_offset_to_source_obj_table->put(buffer_offset, src_obj);
    permobjs->append(src_obj);
  }

  // Create HeapShared::roots() in the output buffer. Reserve some extra slots at the end of it
  // for the permobj_segments
  int permobj_segments = (permobjs->length() + PERMOBJ_SEGMENT_MAX_LENGTH - 1) / PERMOBJ_SEGMENT_MAX_LENGTH;
  _heap_roots_bottom_offset = create_objarray_in_buffer(roots, 0, roots->length(), permobj_segments, _heap_roots_word_size);

  // Create the permobj_segments in the output buffer.
  for (int from = 0; from < permobjs->length(); from += PERMOBJ_SEGMENT_MAX_LENGTH) {
    int num_elems = MIN2(PERMOBJ_SEGMENT_MAX_LENGTH, permobjs->length() - from);
    size_t dummy;
    size_t permobj_seg_bottom_offset = create_objarray_in_buffer(permobjs, from, num_elems, 0, dummy);
    permobj_seg_offsets->append(permobj_seg_bottom_offset);
  }

  log_info(cds)("Size of heap region = " SIZE_FORMAT " bytes, %d objects, %d roots, %d permobjs in %d segments",
                _buffer_used, _source_objs->length() + 2, roots->length(), permobjs->length(), permobj_segments);
  assert(permobj_seg_offsets->length() == permobj_segments, "sanity");
  HeapShared::set_permobj_segments(permobj_segments);
  int n = permobjs->length();
  delete permobjs;
  return n;
}

size_t ArchiveHeapWriter::filler_array_byte_size(int length) {
  size_t byte_size = objArrayOopDesc::object_size(length) * HeapWordSize;
  return byte_size;
}

int ArchiveHeapWriter::filler_array_length(size_t fill_bytes) {
  assert(is_object_aligned(fill_bytes), "must be");
  size_t elemSize = (UseCompressedOops ? sizeof(narrowOop) : sizeof(oop));

  int initial_length = to_array_length(fill_bytes / elemSize);
  for (int length = initial_length; length >= 0; length --) {
    size_t array_byte_size = filler_array_byte_size(length);
    if (array_byte_size == fill_bytes) {
      return length;
    }
  }

  ShouldNotReachHere();
  return -1;
}

HeapWord* ArchiveHeapWriter::init_filler_array_at_buffer_top(int array_length, size_t fill_bytes) {
  assert(UseCompressedClassPointers, "Archived heap only supported for compressed klasses");
  Klass* oak = Universe::objectArrayKlassObj(); // already relocated to point to archived klass
  HeapWord* mem = offset_to_buffered_address<HeapWord*>(_buffer_used);
  memset(mem, 0, fill_bytes);
  oopDesc::set_mark(mem, markWord::prototype());
  narrowKlass nk = ArchiveBuilder::current()->get_requested_narrow_klass(oak);
  cast_to_oop(mem)->set_narrow_klass(nk);
  arrayOopDesc::set_length(mem, array_length);
  return mem;
}

void ArchiveHeapWriter::maybe_fill_gc_region_gap(size_t required_byte_size) {
  // We fill only with arrays (so we don't need to use a single HeapWord filler if the
  // leftover space is smaller than a zero-sized array object). Therefore, we need to
  // make sure there's enough space of min_filler_byte_size in the current region after
  // required_byte_size has been allocated. If not, fill the remainder of the current
  // region.
  size_t min_filler_byte_size = filler_array_byte_size(0);
  size_t new_used = _buffer_used + required_byte_size + min_filler_byte_size;

  const size_t cur_min_region_bottom = align_down(_buffer_used, MIN_GC_REGION_ALIGNMENT);
  const size_t next_min_region_bottom = align_down(new_used, MIN_GC_REGION_ALIGNMENT);

  if (cur_min_region_bottom != next_min_region_bottom) {
    // Make sure that no objects span across MIN_GC_REGION_ALIGNMENT. This way
    // we can map the region in any region-based collector.
    assert(next_min_region_bottom > cur_min_region_bottom, "must be");
    assert(next_min_region_bottom - cur_min_region_bottom == MIN_GC_REGION_ALIGNMENT,
           "no buffered object can be larger than %d bytes",  MIN_GC_REGION_ALIGNMENT);

    const size_t filler_end = next_min_region_bottom;
    const size_t fill_bytes = filler_end - _buffer_used;
    assert(fill_bytes > 0, "must be");
    ensure_buffer_space(filler_end);

    int array_length = filler_array_length(fill_bytes);
    log_info(cds, heap)("Inserting filler obj array of %d elements (" SIZE_FORMAT " bytes total) @ buffer offset " SIZE_FORMAT,
                        array_length, fill_bytes, _buffer_used);
    HeapWord* filler = init_filler_array_at_buffer_top(array_length, fill_bytes);
    _buffer_used = filler_end;
    _fillers->put((address)filler, fill_bytes);
  }
}

size_t ArchiveHeapWriter::get_filler_size_at(address buffered_addr) {
  size_t* p = _fillers->get(buffered_addr);
  if (p != nullptr) {
    assert(*p > 0, "filler must be larger than zero bytes");
    return *p;
  } else {
    return 0; // buffered_addr is not a filler
  }
}

size_t ArchiveHeapWriter::copy_one_source_obj_to_buffer(oop src_obj) {
  assert(!is_too_large_to_archive(src_obj), "already checked");
  size_t byte_size = src_obj->size() * HeapWordSize;
  assert(byte_size > 0, "no zero-size objects");

  // For region-based collectors such as G1, the archive heap may be mapped into
  // multiple regions. We need to make sure that we don't have an object that can possible
  // span across two regions.
  maybe_fill_gc_region_gap(byte_size);

  size_t new_used = _buffer_used + byte_size;
  assert(new_used > _buffer_used, "no wrap around");

  size_t cur_min_region_bottom = align_down(_buffer_used, MIN_GC_REGION_ALIGNMENT);
  size_t next_min_region_bottom = align_down(new_used, MIN_GC_REGION_ALIGNMENT);
  assert(cur_min_region_bottom == next_min_region_bottom, "no object should cross minimal GC region boundaries");

  ensure_buffer_space(new_used);

  address from = cast_from_oop<address>(src_obj);
  address to = offset_to_buffered_address<address>(_buffer_used);
  assert(is_object_aligned(_buffer_used), "sanity");
  assert(is_object_aligned(byte_size), "sanity");
  memcpy(to, from, byte_size);

  size_t buffered_obj_offset = _buffer_used;
  _buffer_used = new_used;

  return buffered_obj_offset;
}

void ArchiveHeapWriter::set_requested_address(ArchiveHeapInfo* info) {
  assert(!info->is_used(), "only set once");
  assert(UseG1GC, "must be");
  address heap_end = (address)G1CollectedHeap::heap()->reserved().end();
  log_info(cds, heap)("Heap end = %p", heap_end);

  size_t heap_region_byte_size = _buffer_used;
  assert(heap_region_byte_size > 0, "must archived at least one object!");


  if (UseCompressedOops) {
    _requested_bottom = align_down(heap_end - heap_region_byte_size, HeapRegion::GrainBytes);
  } else {
    // We always write the objects as if the heap started at this address. This
    // makes the contents of the archive heap deterministic.
    //
    // Note that at runtime, the heap address is selected by the OS, so the archive
    // heap will not be mapped at 0x10000000, and the contents need to be patched.
    _requested_bottom = (address)NOCOOPS_REQUESTED_BASE;
  }

  assert(is_aligned(_requested_bottom, HeapRegion::GrainBytes), "sanity");

  _requested_top = _requested_bottom + _buffer_used;

  info->set_buffer_region(MemRegion(offset_to_buffered_address<HeapWord*>(0),
                                    offset_to_buffered_address<HeapWord*>(_buffer_used)));
  info->set_heap_roots_offset(_heap_roots_offset);
}

// Oop relocation

template <typename T> T* ArchiveHeapWriter::requested_addr_to_buffered_addr(T* p) {
  assert(is_in_requested_range(cast_to_oop(p)), "must be");

  address addr = address(p);
  assert(addr >= _requested_bottom, "must be");
  size_t offset = addr - _requested_bottom;
  return offset_to_buffered_address<T*>(offset);
}

template <typename T> oop ArchiveHeapWriter::load_source_oop_from_buffer(T* buffered_addr) {
  oop o = load_oop_from_buffer(buffered_addr);
  assert(!in_buffer(cast_from_oop<address>(o)), "must point to source oop");
  return o;
}

template <typename T> void ArchiveHeapWriter::store_requested_oop_in_buffer(T* buffered_addr,
                                                                            oop request_oop) {
  assert(is_in_requested_range(request_oop), "must be");
  store_oop_in_buffer(buffered_addr, request_oop);
}

inline void ArchiveHeapWriter::store_oop_in_buffer(oop* buffered_addr, oop requested_obj) {
  *buffered_addr = requested_obj;
}

inline void ArchiveHeapWriter::store_oop_in_buffer(narrowOop* buffered_addr, oop requested_obj) {
  narrowOop val = CompressedOops::encode_not_null(requested_obj);
  *buffered_addr = val;
}

oop ArchiveHeapWriter::load_oop_from_buffer(oop* buffered_addr) {
  return *buffered_addr;
}

oop ArchiveHeapWriter::load_oop_from_buffer(narrowOop* buffered_addr) {
  return CompressedOops::decode(*buffered_addr);
}

template <typename T> void ArchiveHeapWriter::relocate_field_in_buffer(T* field_addr_in_buffer, CHeapBitMap* oopmap) {
  oop source_referent = load_source_oop_from_buffer<T>(field_addr_in_buffer);
  if (source_referent != nullptr) {
    if (java_lang_Class::is_instance(source_referent)) {
      source_referent = HeapShared::scratch_java_mirror(source_referent);
      assert(source_referent != nullptr, "must be");
    }
    oop request_referent = source_obj_to_requested_obj(source_referent);
    store_requested_oop_in_buffer<T>(field_addr_in_buffer, request_referent);
    mark_oop_pointer<T>(field_addr_in_buffer, oopmap);
  }
}

template <typename T> void ArchiveHeapWriter::mark_oop_pointer(T* buffered_addr, CHeapBitMap* oopmap) {
  T* request_p = (T*)(buffered_addr_to_requested_addr((address)buffered_addr));
  address requested_region_bottom;

  assert(request_p >= (T*)_requested_bottom, "sanity");
  assert(request_p <  (T*)_requested_top, "sanity");
  requested_region_bottom = _requested_bottom;

  // Mark the pointer in the oopmap
  T* region_bottom = (T*)requested_region_bottom;
  assert(request_p >= region_bottom, "must be");
  BitMap::idx_t idx = request_p - region_bottom;
  assert(idx < oopmap->size(), "overflow");
  oopmap->set_bit(idx);
}

void ArchiveHeapWriter::update_header_for_requested_obj(oop requested_obj, oop src_obj,  Klass* src_klass) {
  assert(UseCompressedClassPointers, "Archived heap only supported for compressed klasses");
  narrowKlass nk = ArchiveBuilder::current()->get_requested_narrow_klass(src_klass);
  address buffered_addr = requested_addr_to_buffered_addr(cast_from_oop<address>(requested_obj));

  oop fake_oop = cast_to_oop(buffered_addr);
  fake_oop->set_narrow_klass(nk);

  // We need to retain the identity_hash, because it may have been used by some hashtables
  // in the shared heap. This also has the side effect of pre-initializing the
  // identity_hash for all shared objects, so they are less likely to be written
  // into during run time, increasing the potential of memory sharing.
  if (src_obj != nullptr) {
    int src_hash = src_obj->identity_hash();
    fake_oop->set_mark(markWord::prototype().copy_set_hash(src_hash));
    assert(fake_oop->mark().is_unlocked(), "sanity");

    DEBUG_ONLY(int archived_hash = fake_oop->identity_hash());
    assert(src_hash == archived_hash, "Different hash codes: original %x, archived %x", src_hash, archived_hash);
  }
}

// Relocate an element in the buffered copy of HeapShared::roots()
template <typename T> void ArchiveHeapWriter::relocate_root_at(oop requested_roots, address buffered_roots_addr, int index, CHeapBitMap* oopmap) {
  size_t offset = (size_t)((objArrayOop)requested_roots)->obj_at_offset<T>(index);
  relocate_field_in_buffer<T>((T*)(buffered_roots_addr + offset), oopmap);
}

class ArchiveHeapWriter::EmbeddedOopRelocator: public BasicOopIterateClosure {
  oop _src_obj;
  address _buffered_obj;
  CHeapBitMap* _oopmap;

public:
  EmbeddedOopRelocator(oop src_obj, address buffered_obj, CHeapBitMap* oopmap) :
    _src_obj(src_obj), _buffered_obj(buffered_obj), _oopmap(oopmap) {}

  void do_oop(narrowOop *p) { EmbeddedOopRelocator::do_oop_work(p); }
  void do_oop(      oop *p) { EmbeddedOopRelocator::do_oop_work(p); }

private:
  template <class T> void do_oop_work(T *p) {
    size_t field_offset = pointer_delta(p, _src_obj, sizeof(char));
    ArchiveHeapWriter::relocate_field_in_buffer<T>((T*)(_buffered_obj + field_offset), _oopmap);
  }
};

// Update all oop fields embedded in the buffered objects
void ArchiveHeapWriter::relocate_embedded_oops(GrowableArrayCHeap<oop, mtClassShared>* roots,
                                               ArchiveHeapInfo* heap_info,
                                               GrowableArray<size_t>* permobj_seg_offsets,
                                               int num_permobjs) {
  size_t oopmap_unit = (UseCompressedOops ? sizeof(narrowOop) : sizeof(oop));
  size_t heap_region_byte_size = _buffer_used;
  heap_info->oopmap()->resize(heap_region_byte_size   / oopmap_unit);

  auto iterator = [&] (oop src_obj, HeapShared::CachedOopInfo& info) {
    oop requested_obj = requested_obj_from_buffer_offset(info.buffer_offset());
    update_header_for_requested_obj(requested_obj, src_obj, src_obj->klass());
    address buffered_obj = offset_to_buffered_address<address>(info.buffer_offset());
    EmbeddedOopRelocator relocator(src_obj, buffered_obj, heap_info->oopmap());
    src_obj->oop_iterate(&relocator);
  };
  HeapShared::archived_object_cache()->iterate_all(iterator);

  // Relocate HeapShared::roots(), which is created in create_objarray_in_buffer() and
  // doesn't have a corresponding src_obj, so we can't use EmbeddedOopRelocator on it.
  oop requested_roots = requested_obj_from_buffer_offset(_heap_roots_offset);
  update_header_for_requested_obj(requested_roots, nullptr, Universe::objectArrayKlassObj());
  int length = roots != nullptr ? roots->length() : 0;
  for (int i = 0; i < length; i++) {
    if (UseCompressedOops) {
      relocate_root_at<narrowOop>(requested_roots, buffered_heap_roots_addr(), i, heap_info->oopmap());
    } else {
      relocate_root_at<oop>(requested_roots, buffered_heap_roots_addr(), i, heap_info->oopmap());
    }
  }

  int num_permobjs_relocated = 0;
  for (int i = 0; i < permobj_seg_offsets->length(); i++) {
    int length = MIN2(PERMOBJ_SEGMENT_MAX_LENGTH, num_permobjs - num_permobjs_relocated);
    // Relocate each of the segments. They were created in create_objarray_in_buffer() and
    // don't have a corresponding src_obj, so we can't use EmbeddedOopRelocator.
    size_t permobj_seg_bottom_offset = permobj_seg_offsets->at(i);
    oop requested_permobj_seg = requested_obj_from_buffer_offset(permobj_seg_bottom_offset);
    update_header_for_requested_obj(requested_permobj_seg, nullptr, Universe::objectArrayKlassObj());
    for (int i = 0; i < length; i++) {
      address buffered_addr = offset_to_buffered_address<address>(permobj_seg_bottom_offset);
      if (UseCompressedOops) {
        relocate_root_at<narrowOop>(requested_permobj_seg, buffered_addr, i, heap_info->oopmap());
      } else {
        relocate_root_at<oop>(requested_permobj_seg, buffered_addr, i, heap_info->oopmap());
      }
    }
    num_permobjs_relocated += length;
  }

  compute_ptrmap(heap_info);
}

// Put the permobj_segments in the extra space that we have reserved at the end of the HeapShared::roots() array.
template <typename T> void ArchiveHeapWriter::add_permobj_segments_to_roots(GrowableArrayCHeap<oop, mtClassShared>* roots,
                                                                            ArchiveHeapInfo* heap_info,
                                                                            GrowableArray<size_t>* permobj_seg_offsets) {
  for (int i = 0; i <  permobj_seg_offsets->length(); i++) {
    size_t permobj_seg_bottom_offset = permobj_seg_offsets->at(i);
    oop requested_roots = requested_obj_from_buffer_offset(_heap_roots_bottom_offset);
    oop requested_permobj_seg = requested_obj_from_buffer_offset(permobj_seg_bottom_offset);
    int permobj_index = roots->length() + i;

    size_t offset = (size_t)((objArrayOop)requested_roots)->obj_at_offset<T>(permobj_index);
    T* addr = (T*)(buffered_heap_roots_addr() + offset);
    store_requested_oop_in_buffer<T>(addr, requested_permobj_seg);
    mark_oop_pointer<T>(addr, heap_info->oopmap());
  }
}

void ArchiveHeapWriter::mark_native_pointer(oop src_obj, int field_offset) {
  Metadata* ptr = src_obj->metadata_field_acquire(field_offset);
  if (ptr != nullptr) {
    NativePointerInfo info;
    info._src_obj = src_obj;
    info._field_offset = field_offset;
    _native_pointers->append(info);
  }
}

// Do we have a jlong/jint field that's actually a pointer to a MetaspaceObj?
bool ArchiveHeapWriter::is_marked_as_native_pointer(ArchiveHeapInfo* heap_info, oop src_obj, int field_offset) {
  HeapShared::CachedOopInfo* p = HeapShared::archived_object_cache()->get(src_obj);
  assert(p != nullptr, "must be");

  // requested_field_addr = the address of this field in the requested space
  oop requested_obj = requested_obj_from_buffer_offset(p->buffer_offset());
  Metadata** requested_field_addr = (Metadata**)(cast_from_oop<address>(requested_obj) + field_offset);
  assert((Metadata**)_requested_bottom <= requested_field_addr && requested_field_addr < (Metadata**) _requested_top, "range check");

  BitMap::idx_t idx = requested_field_addr - (Metadata**) _requested_bottom;
  return (idx < heap_info->ptrmap()->size()) && (heap_info->ptrmap()->at(idx) == true);
}

void ArchiveHeapWriter::compute_ptrmap(ArchiveHeapInfo* heap_info) {
  int num_non_null_ptrs = 0;
  Metadata** bottom = (Metadata**) _requested_bottom;
  Metadata** top = (Metadata**) _requested_top; // exclusive
  heap_info->ptrmap()->resize(top - bottom);

  BitMap::idx_t max_idx = 32; // paranoid - don't make it too small
  for (int i = 0; i < _native_pointers->length(); i++) {
    NativePointerInfo info = _native_pointers->at(i);
    oop src_obj = info._src_obj;
    int field_offset = info._field_offset;
    HeapShared::CachedOopInfo* p = HeapShared::archived_object_cache()->get(src_obj);
    // requested_field_addr = the address of this field in the requested space
    oop requested_obj = requested_obj_from_buffer_offset(p->buffer_offset());
    Metadata** requested_field_addr = (Metadata**)(cast_from_oop<address>(requested_obj) + field_offset);
    assert(bottom <= requested_field_addr && requested_field_addr < top, "range check");

    // Mark this field in the bitmap
    BitMap::idx_t idx = requested_field_addr - bottom;
    heap_info->ptrmap()->set_bit(idx);
    num_non_null_ptrs ++;
    max_idx = MAX2(max_idx, idx);

    // Set the native pointer to the requested address of the metadata (at runtime, the metadata will have
    // this address if the RO/RW regions are mapped at the default location).

    Metadata** buffered_field_addr = requested_addr_to_buffered_addr(requested_field_addr);
    Metadata* native_ptr = *buffered_field_addr;
    assert(native_ptr != nullptr, "sanity");

    if (RegeneratedClasses::has_been_regenerated((address)native_ptr)) {
      native_ptr = (Metadata*)RegeneratedClasses::get_regenerated_object((address)native_ptr);
    }

    address buffered_native_ptr = ArchiveBuilder::current()->get_buffered_addr((address)native_ptr);
    address requested_native_ptr = ArchiveBuilder::current()->to_requested(buffered_native_ptr);
    *buffered_field_addr = (Metadata*)requested_native_ptr;
  }

  heap_info->ptrmap()->resize(max_idx + 1);
  log_info(cds, heap)("calculate_ptrmap: marked %d non-null native pointers for heap region (" SIZE_FORMAT " bits)",
                      num_non_null_ptrs, size_t(heap_info->ptrmap()->size()));
}

#endif // INCLUDE_CDS_JAVA_HEAP<|MERGE_RESOLUTION|>--- conflicted
+++ resolved
@@ -233,11 +233,7 @@
   }
   log_info(cds, heap)("archived obj roots[%d] = " SIZE_FORMAT " bytes, klass = %p, obj = %p", length, byte_size, k, mem);
 
-<<<<<<< HEAD
   size_t roots_bottom_offset = _buffer_used;
-=======
-  _heap_roots_offset = _buffer_used;
->>>>>>> 31a307f2
   _buffer_used = new_used;
 
   return roots_bottom_offset;
@@ -262,7 +258,7 @@
   // Create HeapShared::roots() in the output buffer. Reserve some extra slots at the end of it
   // for the permobj_segments
   int permobj_segments = (permobjs->length() + PERMOBJ_SEGMENT_MAX_LENGTH - 1) / PERMOBJ_SEGMENT_MAX_LENGTH;
-  _heap_roots_bottom_offset = create_objarray_in_buffer(roots, 0, roots->length(), permobj_segments, _heap_roots_word_size);
+  _heap_roots_offset = create_objarray_in_buffer(roots, 0, roots->length(), permobj_segments, _heap_roots_word_size);
 
   // Create the permobj_segments in the output buffer.
   for (int from = 0; from < permobjs->length(); from += PERMOBJ_SEGMENT_MAX_LENGTH) {
@@ -593,7 +589,7 @@
                                                                             GrowableArray<size_t>* permobj_seg_offsets) {
   for (int i = 0; i <  permobj_seg_offsets->length(); i++) {
     size_t permobj_seg_bottom_offset = permobj_seg_offsets->at(i);
-    oop requested_roots = requested_obj_from_buffer_offset(_heap_roots_bottom_offset);
+    oop requested_roots = requested_obj_from_buffer_offset(_heap_roots_offset);
     oop requested_permobj_seg = requested_obj_from_buffer_offset(permobj_seg_bottom_offset);
     int permobj_index = roots->length() + i;
 
