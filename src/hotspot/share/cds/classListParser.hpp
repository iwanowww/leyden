/*
 * Copyright (c) 2015, 2024, Oracle and/or its affiliates. All rights reserved.
 * DO NOT ALTER OR REMOVE COPYRIGHT NOTICES OR THIS FILE HEADER.
 *
 * This code is free software; you can redistribute it and/or modify it
 * under the terms of the GNU General Public License version 2 only, as
 * published by the Free Software Foundation.
 *
 * This code is distributed in the hope that it will be useful, but WITHOUT
 * ANY WARRANTY; without even the implied warranty of MERCHANTABILITY or
 * FITNESS FOR A PARTICULAR PURPOSE.  See the GNU General Public License
 * version 2 for more details (a copy is included in the LICENSE file that
 * accompanied this code).
 *
 * You should have received a copy of the GNU General Public License version
 * 2 along with this work; if not, write to the Free Software Foundation,
 * Inc., 51 Franklin St, Fifth Floor, Boston, MA 02110-1301 USA.
 *
 * Please contact Oracle, 500 Oracle Parkway, Redwood Shores, CA 94065 USA
 * or visit www.oracle.com if you need additional information or have any
 * questions.
 *
 */

#ifndef SHARE_CDS_CLASSLISTPARSER_HPP
#define SHARE_CDS_CLASSLISTPARSER_HPP

#include "interpreter/bytecodes.hpp"
#include "utilities/exceptions.hpp"
#include "utilities/globalDefinitions.hpp"
#include "utilities/growableArray.hpp"
<<<<<<< HEAD
#include "utilities/lineReader.hpp"
=======
#include "utilities/istream.hpp"
>>>>>>> c4ff58b9
#include "utilities/resizeableResourceHash.hpp"

class constantPoolHandle;
class Thread;

class CDSIndyInfo {
  GrowableArray<const char*>* _items;
public:
  CDSIndyInfo() : _items(nullptr) {}
  void add_item(const char* item) {
    if (_items == nullptr) {
      _items = new GrowableArray<const char*>(9);
    }
    assert(_items != nullptr, "sanity");
    _items->append(item);
  }
  void add_ref_kind(int ref_kind) {
    switch (ref_kind) {
    case JVM_REF_getField         : _items->append("REF_getField"); break;
    case JVM_REF_getStatic        : _items->append("REF_getStatic"); break;
    case JVM_REF_putField         : _items->append("REF_putField"); break;
    case JVM_REF_putStatic        : _items->append("REF_putStatic"); break;
    case JVM_REF_invokeVirtual    : _items->append("REF_invokeVirtual"); break;
    case JVM_REF_invokeStatic     : _items->append("REF_invokeStatic"); break;
    case JVM_REF_invokeSpecial    : _items->append("REF_invokeSpecial"); break;
    case JVM_REF_newInvokeSpecial : _items->append("REF_newInvokeSpecial"); break;
    case JVM_REF_invokeInterface  : _items->append("REF_invokeInterface"); break;
    default                       : ShouldNotReachHere();
    }
  }
  GrowableArray<const char*>* items() {
    return _items;
  }
};

class ClassListParser : public StackObj {
  static const char* CONSTANT_POOL_TAG;
  static const char* DYNAMIC_PROXY_TAG;
  static const char* LAMBDA_PROXY_TAG;
  static const char* LAMBDA_FORM_TAG;
public:
  static const char* ARRAY_TAG;

  static const char* CLASS_REFLECTION_DATA_TAG;
  static const char* LOADER_NEGATIVE_CACHE_TAG;

  enum ParseMode {
    _parse_all,
    _parse_lambda_forms_invokers_only,
  };

private:
  // Must be C_HEAP allocated -- we don't want nested resource allocations.
  typedef ResizeableResourceHashtable<int, InstanceKlass*,
                                      AnyObj::C_HEAP, mtClassShared> ID2KlassTable;

  enum {
    _unspecified      = -999,
  };

  // Use a small initial size in debug build to test resizing logic
  static const int INITIAL_TABLE_SIZE = DEBUG_ONLY(17) NOT_DEBUG(1987);
  static const int MAX_TABLE_SIZE = 61333;
  static volatile Thread* _parsing_thread; // the thread that created _instance
  static ClassListParser* _instance; // the singleton.
  const char* _classlist_file;

  ID2KlassTable _id2klass_table;

<<<<<<< HEAD
  LineReader          _line_reader;
=======
  FileInput           _file_input;
  inputStream         _input_stream;
>>>>>>> c4ff58b9
  char*               _line;                  // The buffer that holds the current line. Some characters in
                                              // the buffer may be overwritten by '\0' during parsing.
  int                 _line_len;              // Original length of the input line.
  const char*         _class_name;
  GrowableArray<const char*>* _indy_items;    // items related to invoke dynamic for archiving lambda proxy classes
  int                 _id;
  int                 _super;
  GrowableArray<int>* _interfaces;
  bool                _interfaces_specified;
  const char*         _source;
  bool                _lambda_form_line;
  bool                _constant_pool_line;
  bool                _class_reflection_data_line;
  bool                _loader_negative_cache_line;
  ParseMode           _parse_mode;

  bool parse_int_option(const char* option_name, int* value);
  bool parse_uint_option(const char* option_name, int* value);
  InstanceKlass* load_class_from_source(Symbol* class_name, TRAPS);
  ID2KlassTable* id2klass_table() {
    return &_id2klass_table;
  }
  InstanceKlass* lookup_class_by_id(int id);
  void print_specified_interfaces();
  void print_actual_interfaces(InstanceKlass *ik);
  bool is_matching_cp_entry(const constantPoolHandle &pool, int cp_index, TRAPS);

  InstanceKlass* find_builtin_class_helper(JavaThread* current, Symbol* class_name_symbol, oop class_loader_oop);
  InstanceKlass* find_builtin_class(JavaThread* current, const char* class_name);

  void resolve_indy(JavaThread* current, Symbol* class_name_symbol);
  void resolve_indy_impl(Symbol* class_name_symbol, TRAPS);
  bool parse_one_line();
  Klass* load_current_class(Symbol* class_name_symbol, TRAPS);
  void parse_constant_pool_tag();
  void parse_class_reflection_data_tag();
  void parse_dynamic_proxy_tag();
  void parse_loader_negative_cache_tag();
  void parse_array_dimension_tag();

  size_t lineno() { return _input_stream.lineno(); }
  FILE* do_open(const char* file);
  ClassListParser(const char* file, ParseMode _parse_mode);
  ~ClassListParser();
  void print_diagnostic_info(outputStream* st, const char* msg, va_list ap) ATTRIBUTE_PRINTF(3, 0);
  void print_diagnostic_info(outputStream* st, const char* msg, ...) ATTRIBUTE_PRINTF(3, 0);
  void constant_pool_resolution_warning(const char* msg, ...) ATTRIBUTE_PRINTF(2, 0);
  void error(const char* msg, ...) ATTRIBUTE_PRINTF(2, 0);
  oop loader_from_type(const char* loader_name);
public:
  static int parse_classlist(const char* classlist_path, ParseMode parse_mode, TRAPS) {
    ClassListParser parser(classlist_path, parse_mode);
    return parser.parse(THREAD); // returns the number of classes loaded.
  }

  static bool is_parsing_thread();
  static ClassListParser* instance() {
    assert(is_parsing_thread(), "call this only in the thread that created ClassListParsing::_instance");
    assert(_instance != nullptr, "must be");
    return _instance;
  }
  static const char* lambda_proxy_tag() {
    return LAMBDA_PROXY_TAG;
  }
  static const char* lambda_form_tag() {
    return LAMBDA_FORM_TAG;
  }

  int parse(TRAPS);
  void split_tokens_by_whitespace(int offset);
  int split_at_tag_from_line();
  bool parse_at_tags();
  char* _token;
  void parse_int(int* value);
  void parse_uint(int* value);
  bool try_parse_uint(int* value);
  bool skip_token(const char* option_name);
  void skip_whitespaces();
  void skip_non_whitespaces();

  bool is_id_specified() {
    return _id != _unspecified;
  }
  bool is_super_specified() {
    return _super != _unspecified;
  }
  bool are_interfaces_specified() {
    return _interfaces->length() > 0;
  }
  int id() {
    assert(is_id_specified(), "do not query unspecified id");
    return _id;
  }
  int super() {
    assert(is_super_specified(), "do not query unspecified super");
    return _super;
  }
  void check_already_loaded(const char* which, int id) {
    if (!id2klass_table()->contains(id)) {
      error("%s id %d is not yet loaded", which, id);
    }
  }
  void check_class_name(const char* class_name);

  const char* current_class_name() {
    return _class_name;
  }

  bool is_loading_from_source();

  bool lambda_form_line() { return _lambda_form_line; }

  // Look up the super or interface of the current class being loaded
  // (in this->load_current_class()).
  InstanceKlass* lookup_super_for_current_class(Symbol* super_name);
  InstanceKlass* lookup_interface_for_current_class(Symbol* interface_name);

  static void populate_cds_indy_info(const constantPoolHandle &pool, int cp_index, CDSIndyInfo* cii, TRAPS);
};
#endif // SHARE_CDS_CLASSLISTPARSER_HPP<|MERGE_RESOLUTION|>--- conflicted
+++ resolved
@@ -29,11 +29,7 @@
 #include "utilities/exceptions.hpp"
 #include "utilities/globalDefinitions.hpp"
 #include "utilities/growableArray.hpp"
-<<<<<<< HEAD
-#include "utilities/lineReader.hpp"
-=======
 #include "utilities/istream.hpp"
->>>>>>> c4ff58b9
 #include "utilities/resizeableResourceHash.hpp"
 
 class constantPoolHandle;
@@ -103,12 +99,8 @@
 
   ID2KlassTable _id2klass_table;
 
-<<<<<<< HEAD
-  LineReader          _line_reader;
-=======
   FileInput           _file_input;
   inputStream         _input_stream;
->>>>>>> c4ff58b9
   char*               _line;                  // The buffer that holds the current line. Some characters in
                                               // the buffer may be overwritten by '\0' during parsing.
   int                 _line_len;              // Original length of the input line.
