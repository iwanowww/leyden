--- conflicted
+++ resolved
@@ -27,10 +27,7 @@
 #include "cds/archiveHeapWriter.hpp"
 #include "cds/archiveUtils.hpp"
 #include "cds/cdsConfig.hpp"
-<<<<<<< HEAD
 #include "cds/classPrelinker.hpp"
-=======
->>>>>>> 1588dd93
 #include "cds/cppVtables.hpp"
 #include "cds/dumpAllocStats.hpp"
 #include "cds/dynamicArchive.hpp"
@@ -336,7 +333,7 @@
     _estimated_hashtable_bytes += 200 * 1024 * 1024; // FIXME -- need to iterate archived symbols??
   }
 
-  if (DynamicDumpSharedSpaces) {
+  if (CDSConfig::is_dumping_dynamic_archive()) {
     // Some extra space for traning data. Be generous. Unused areas will be trimmed from the archive file.
     _estimated_hashtable_bytes += 200 * 1024 * 1024;
   }
@@ -561,7 +558,7 @@
     return SystemDictionaryShared::is_excluded_class(ik);
   } else if (klass->is_objArray_klass()) {
     Klass* bottom = ObjArrayKlass::cast(klass)->bottom_klass();
-    if (DynamicDumpSharedSpaces && MetaspaceShared::is_shared_static(bottom)) {
+    if (CDSConfig::is_dumping_dynamic_archive() && MetaspaceShared::is_shared_static(bottom)) {
       // The bottom class is in the static archive so it's clearly not excluded.
       assert(CDSConfig::is_dumping_dynamic_archive(), "sanity");
       return false;
@@ -575,7 +572,7 @@
 
 ArchiveBuilder::FollowMode ArchiveBuilder::get_follow_mode(MetaspaceClosure::Ref *ref) {
   address obj = ref->obj();
-  if (DynamicDumpSharedSpaces && MetaspaceShared::is_in_shared_metaspace(obj)) {
+  if (CDSConfig::is_dumping_dynamic_archive() && MetaspaceShared::is_in_shared_metaspace(obj)) {
     // Don't dump existing shared metadata again.
     return point_to_it;
   } else if (ref->msotype() == MetaspaceObj::MethodDataType ||
@@ -830,14 +827,10 @@
     } else {
       assert(k->is_instance_klass(), " must be");
       InstanceKlass* ik = InstanceKlass::cast(k);
-<<<<<<< HEAD
       InstanceKlass* src_ik = get_source_addr(ik);
       int inited = ik->has_preinitialized_mirror();
       ADD_COUNT(num_instance_klasses);
-      if (DynamicDumpSharedSpaces) {
-=======
       if (CDSConfig::is_dumping_dynamic_archive()) {
->>>>>>> 1588dd93
         // For static dump, class loader type are already set.
         ik->assign_class_loader_type();
       }
