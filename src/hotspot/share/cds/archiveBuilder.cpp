/*
 * Copyright (c) 2020, 2023, Oracle and/or its affiliates. All rights reserved.
 * DO NOT ALTER OR REMOVE COPYRIGHT NOTICES OR THIS FILE HEADER.
 *
 * This code is free software; you can redistribute it and/or modify it
 * under the terms of the GNU General Public License version 2 only, as
 * published by the Free Software Foundation.
 *
 * This code is distributed in the hope that it will be useful, but WITHOUT
 * ANY WARRANTY; without even the implied warranty of MERCHANTABILITY or
 * FITNESS FOR A PARTICULAR PURPOSE.  See the GNU General Public License
 * version 2 for more details (a copy is included in the LICENSE file that
 * accompanied this code).
 *
 * You should have received a copy of the GNU General Public License version
 * 2 along with this work; if not, write to the Free Software Foundation,
 * Inc., 51 Franklin St, Fifth Floor, Boston, MA 02110-1301 USA.
 *
 * Please contact Oracle, 500 Oracle Parkway, Redwood Shores, CA 94065 USA
 * or visit www.oracle.com if you need additional information or have any
 * questions.
 *
 */

#include "precompiled.hpp"
#include "cds/archiveBuilder.hpp"
#include "cds/archiveHeapWriter.hpp"
#include "cds/archiveUtils.hpp"
#include "cds/classPrelinker.hpp"
#include "cds/cppVtables.hpp"
#include "cds/dumpAllocStats.hpp"
#include "cds/dynamicArchive.hpp"
#include "cds/heapShared.hpp"
#include "cds/metaspaceShared.hpp"
#include "cds/regeneratedClasses.hpp"
#include "classfile/classLoaderDataShared.hpp"
#include "classfile/javaClasses.hpp"
#include "classfile/symbolTable.hpp"
#include "classfile/systemDictionaryShared.hpp"
#include "classfile/vmClasses.hpp"
#include "interpreter/abstractInterpreter.hpp"
#include "logging/log.hpp"
#include "logging/logStream.hpp"
#include "memory/allStatic.hpp"
#include "memory/memRegion.hpp"
#include "memory/resourceArea.hpp"
#include "oops/compressedKlass.inline.hpp"
#include "oops/instanceKlass.hpp"
#include "oops/objArrayKlass.hpp"
#include "oops/objArrayOop.inline.hpp"
#include "oops/oopHandle.inline.hpp"
#include "oops/trainingData.hpp"
#include "runtime/arguments.hpp"
#include "runtime/fieldDescriptor.inline.hpp"
#include "runtime/globals_extension.hpp"
#include "runtime/javaThread.hpp"
#include "runtime/sharedRuntime.hpp"
#include "utilities/align.hpp"
#include "utilities/bitMap.inline.hpp"
#include "utilities/formatBuffer.hpp"

ArchiveBuilder* ArchiveBuilder::_current = nullptr;

ArchiveBuilder::OtherROAllocMark::~OtherROAllocMark() {
  char* newtop = ArchiveBuilder::current()->_ro_region.top();
  ArchiveBuilder::alloc_stats()->record_other_type(int(newtop - _oldtop), true);
}

ArchiveBuilder::SourceObjList::SourceObjList() : _ptrmap(16 * K, mtClassShared) {
  _total_bytes = 0;
  _objs = new (mtClassShared) GrowableArray<SourceObjInfo*>(128 * K, mtClassShared);
}

ArchiveBuilder::SourceObjList::~SourceObjList() {
  delete _objs;
}

void ArchiveBuilder::SourceObjList::append(SourceObjInfo* src_info) {
  // Save this source object for copying
  _objs->append(src_info);

  // Prepare for marking the pointers in this source object
  assert(is_aligned(_total_bytes, sizeof(address)), "must be");
  src_info->set_ptrmap_start(_total_bytes / sizeof(address));
  _total_bytes = align_up(_total_bytes + (uintx)src_info->size_in_bytes(), sizeof(address));
  src_info->set_ptrmap_end(_total_bytes / sizeof(address));

  BitMap::idx_t bitmap_size_needed = BitMap::idx_t(src_info->ptrmap_end());
  if (_ptrmap.size() <= bitmap_size_needed) {
    _ptrmap.resize((bitmap_size_needed + 1) * 2);
  }
}

void ArchiveBuilder::SourceObjList::remember_embedded_pointer(SourceObjInfo* src_info, MetaspaceClosure::Ref* ref) {
  // src_obj contains a pointer. Remember the location of this pointer in _ptrmap,
  // so that we can copy/relocate it later.
  address src_obj = src_info->source_addr();
  address* field_addr = ref->addr();
  assert(src_info->ptrmap_start() < _total_bytes, "sanity");
  assert(src_info->ptrmap_end() <= _total_bytes, "sanity");
  assert(*field_addr != nullptr, "should have checked");

  intx field_offset_in_bytes = ((address)field_addr) - src_obj;
  DEBUG_ONLY(int src_obj_size = src_info->size_in_bytes();)
  assert(field_offset_in_bytes >= 0, "must be");
  assert(field_offset_in_bytes + intx(sizeof(intptr_t)) <= intx(src_obj_size), "must be");
  assert(is_aligned(field_offset_in_bytes, sizeof(address)), "must be");

  BitMap::idx_t idx = BitMap::idx_t(src_info->ptrmap_start() + (uintx)(field_offset_in_bytes / sizeof(address)));
  _ptrmap.set_bit(BitMap::idx_t(idx));
}

class RelocateEmbeddedPointers : public BitMapClosure {
  ArchiveBuilder* _builder;
  address _buffered_obj;
  BitMap::idx_t _start_idx;
public:
  RelocateEmbeddedPointers(ArchiveBuilder* builder, address buffered_obj, BitMap::idx_t start_idx) :
    _builder(builder), _buffered_obj(buffered_obj), _start_idx(start_idx) {}

  bool do_bit(BitMap::idx_t bit_offset) {
    size_t field_offset = size_t(bit_offset - _start_idx) * sizeof(address);
    address* ptr_loc = (address*)(_buffered_obj + field_offset);

    address old_p = *ptr_loc;
    address new_p = _builder->get_buffered_addr(old_p);

    log_trace(cds)("Ref: [" PTR_FORMAT "] -> " PTR_FORMAT " => " PTR_FORMAT,
                   p2i(ptr_loc), p2i(old_p), p2i(new_p));

    ArchivePtrMarker::set_and_mark_pointer(ptr_loc, new_p);
    return true; // keep iterating the bitmap
  }
};

void ArchiveBuilder::SourceObjList::relocate(int i, ArchiveBuilder* builder) {
  SourceObjInfo* src_info = objs()->at(i);
  assert(src_info->should_copy(), "must be");
  BitMap::idx_t start = BitMap::idx_t(src_info->ptrmap_start()); // inclusive
  BitMap::idx_t end = BitMap::idx_t(src_info->ptrmap_end());     // exclusive

  RelocateEmbeddedPointers relocator(builder, src_info->buffered_addr(), start);
  _ptrmap.iterate(&relocator, start, end);
}

ArchiveBuilder::ArchiveBuilder() :
  _current_dump_space(nullptr),
  _buffer_bottom(nullptr),
  _last_verified_top(nullptr),
  _num_dump_regions_used(0),
  _other_region_used_bytes(0),
  _requested_static_archive_bottom(nullptr),
  _requested_static_archive_top(nullptr),
  _requested_dynamic_archive_bottom(nullptr),
  _requested_dynamic_archive_top(nullptr),
  _mapped_static_archive_bottom(nullptr),
  _mapped_static_archive_top(nullptr),
  _buffer_to_requested_delta(0),
  _rw_region("rw", MAX_SHARED_DELTA),
  _ro_region("ro", MAX_SHARED_DELTA),
  _ptrmap(mtClassShared),
  _rw_src_objs(),
  _ro_src_objs(),
  _src_obj_table(INITIAL_TABLE_SIZE, MAX_TABLE_SIZE),
  _buffered_to_src_table(INITIAL_TABLE_SIZE, MAX_TABLE_SIZE),
  _total_heap_region_size(0),
  _estimated_metaspaceobj_bytes(0),
  _estimated_hashtable_bytes(0)
{
  _klasses = new (mtClassShared) GrowableArray<Klass*>(4 * K, mtClassShared);
  _symbols = new (mtClassShared) GrowableArray<Symbol*>(256 * K, mtClassShared);

  assert(_current == nullptr, "must be");
  _current = this;
}

ArchiveBuilder::~ArchiveBuilder() {
  assert(_current == this, "must be");
  _current = nullptr;

  for (int i = 0; i < _symbols->length(); i++) {
    _symbols->at(i)->decrement_refcount();
  }

  delete _klasses;
  delete _symbols;
  if (_shared_rs.is_reserved()) {
    _shared_rs.release();
  }
}

bool ArchiveBuilder::is_dumping_full_module_graph() {
  return DumpSharedSpaces && MetaspaceShared::use_full_module_graph();
}

class GatherKlassesAndSymbols : public UniqueMetaspaceClosure {
  ArchiveBuilder* _builder;

public:
  GatherKlassesAndSymbols(ArchiveBuilder* builder) : _builder(builder) {}

  virtual bool do_unique_ref(Ref* ref, bool read_only) {
    return _builder->gather_klass_and_symbol(ref, read_only);
  }
};

bool ArchiveBuilder::gather_klass_and_symbol(MetaspaceClosure::Ref* ref, bool read_only) {
  if (ref->obj() == nullptr) {
    return false;
  }
  if (get_follow_mode(ref) != make_a_copy) {
    return false;
  }
  if (ref->msotype() == MetaspaceObj::ClassType) {
    Klass* klass = (Klass*)ref->obj();
    assert(klass->is_klass(), "must be");
    if (!is_excluded(klass)) {
      _klasses->append(klass);
    }
    // See RunTimeClassInfo::get_for()
    _estimated_metaspaceobj_bytes += align_up(BytesPerWord, SharedSpaceObjectAlignment);
  } else if (ref->msotype() == MetaspaceObj::SymbolType) {
    // Make sure the symbol won't be GC'ed while we are dumping the archive.
    Symbol* sym = (Symbol*)ref->obj();
    sym->increment_refcount();
    _symbols->append(sym);
  }

  int bytes = ref->size() * BytesPerWord;
  _estimated_metaspaceobj_bytes += align_up(bytes, SharedSpaceObjectAlignment);

  return true; // recurse
}

void ArchiveBuilder::gather_klasses_and_symbols() {
  ResourceMark rm;
  log_info(cds)("Gathering classes and symbols ... ");
  GatherKlassesAndSymbols doit(this);
  iterate_roots(&doit);
#if INCLUDE_CDS_JAVA_HEAP
  if (is_dumping_full_module_graph()) {
    ClassLoaderDataShared::iterate_symbols(&doit);
  }
#endif
  doit.finish();

  if (DumpSharedSpaces) {
    // To ensure deterministic contents in the static archive, we need to ensure that
    // we iterate the MetaspaceObjs in a deterministic order. It doesn't matter where
    // the MetaspaceObjs are located originally, as they are copied sequentially into
    // the archive during the iteration.
    //
    // The only issue here is that the symbol table and the system directories may be
    // randomly ordered, so we copy the symbols and klasses into two arrays and sort
    // them deterministically.
    //
    // During -Xshare:dump, the order of Symbol creation is strictly determined by
    // the SharedClassListFile (class loading is done in a single thread and the JIT
    // is disabled). Also, Symbols are allocated in monotonically increasing addresses
    // (see Symbol::operator new(size_t, int)). So if we iterate the Symbols by
    // ascending address order, we ensure that all Symbols are copied into deterministic
    // locations in the archive.
    //
    // TODO: in the future, if we want to produce deterministic contents in the
    // dynamic archive, we might need to sort the symbols alphabetically (also see
    // DynamicArchiveBuilder::sort_methods()).
    log_info(cds)("Sorting symbols ... ");
    _symbols->sort(compare_symbols_by_address);
    sort_klasses();

    // TODO -- we need a proper estimate for the archived modules, etc,
    // but this should be enough for now
    _estimated_metaspaceobj_bytes += 200 * 1024 * 1024;
  }
}

int ArchiveBuilder::compare_symbols_by_address(Symbol** a, Symbol** b) {
  if (a[0] < b[0]) {
    return -1;
  } else {
    assert(a[0] > b[0], "Duplicated symbol %s unexpected", (*a)->as_C_string());
    return 1;
  }
}

int ArchiveBuilder::compare_klass_by_name(Klass** a, Klass** b) {
  return a[0]->name()->fast_compare(b[0]->name());
}

void ArchiveBuilder::sort_klasses() {
  log_info(cds)("Sorting classes ... ");
  _klasses->sort(compare_klass_by_name);
}

size_t ArchiveBuilder::estimate_archive_size() {
  // size of the symbol table and two dictionaries, plus the RunTimeClassInfo's
  size_t symbol_table_est = SymbolTable::estimate_size_for_archive();
  size_t dictionary_est = SystemDictionaryShared::estimate_size_for_archive();
  size_t training_data_est = TrainingData::estimate_size_for_archive();
  _estimated_hashtable_bytes = symbol_table_est + dictionary_est + training_data_est;

  if (DynamicDumpSharedSpaces) {
    // Some extra space for traning data. Be generous. Unused areas will be trimmed from the archive file.
    _estimated_hashtable_bytes += 200 * 1024 * 1024;
  }
  size_t total = 0;

  total += _estimated_metaspaceobj_bytes;
  total += _estimated_hashtable_bytes;

  // allow fragmentation at the end of each dump region
  total += _total_dump_regions * MetaspaceShared::core_region_alignment();

  log_info(cds)("_estimated_hashtable_bytes = " SIZE_FORMAT " + " SIZE_FORMAT " = " SIZE_FORMAT,
                symbol_table_est, dictionary_est, _estimated_hashtable_bytes);
  log_info(cds)("_estimated_metaspaceobj_bytes = " SIZE_FORMAT, _estimated_metaspaceobj_bytes);
  log_info(cds)("total estimate bytes = " SIZE_FORMAT, total);

  return align_up(total, MetaspaceShared::core_region_alignment());
}

address ArchiveBuilder::reserve_buffer() {
  size_t buffer_size = estimate_archive_size();
  ReservedSpace rs(buffer_size, MetaspaceShared::core_region_alignment(), os::vm_page_size());
  if (!rs.is_reserved()) {
    log_error(cds)("Failed to reserve " SIZE_FORMAT " bytes of output buffer.", buffer_size);
    MetaspaceShared::unrecoverable_writing_error();
  }

  // buffer_bottom is the lowest address of the 2 core regions (rw, ro) when
  // we are copying the class metadata into the buffer.
  address buffer_bottom = (address)rs.base();
  log_info(cds)("Reserved output buffer space at " PTR_FORMAT " [" SIZE_FORMAT " bytes]",
                p2i(buffer_bottom), buffer_size);
  _shared_rs = rs;

  _buffer_bottom = buffer_bottom;
  _last_verified_top = buffer_bottom;
  _current_dump_space = &_rw_region;
  _num_dump_regions_used = 1;
  _other_region_used_bytes = 0;
  _current_dump_space->init(&_shared_rs, &_shared_vs);

  ArchivePtrMarker::initialize(&_ptrmap, &_shared_vs);

  // The bottom of the static archive should be mapped at this address by default.
  _requested_static_archive_bottom = (address)MetaspaceShared::requested_base_address();

  // The bottom of the archive (that I am writing now) should be mapped at this address by default.
  address my_archive_requested_bottom;

  if (DumpSharedSpaces) {
    my_archive_requested_bottom = _requested_static_archive_bottom;
  } else {
    _mapped_static_archive_bottom = (address)MetaspaceObj::shared_metaspace_base();
    _mapped_static_archive_top  = (address)MetaspaceObj::shared_metaspace_top();
    assert(_mapped_static_archive_top >= _mapped_static_archive_bottom, "must be");
    size_t static_archive_size = _mapped_static_archive_top - _mapped_static_archive_bottom;

    // At run time, we will mmap the dynamic archive at my_archive_requested_bottom
    _requested_static_archive_top = _requested_static_archive_bottom + static_archive_size;
    my_archive_requested_bottom = align_up(_requested_static_archive_top, MetaspaceShared::core_region_alignment());

    _requested_dynamic_archive_bottom = my_archive_requested_bottom;
  }

  _buffer_to_requested_delta = my_archive_requested_bottom - _buffer_bottom;

  address my_archive_requested_top = my_archive_requested_bottom + buffer_size;
  if (my_archive_requested_bottom <  _requested_static_archive_bottom ||
      my_archive_requested_top    <= _requested_static_archive_bottom) {
    // Size overflow.
    log_error(cds)("my_archive_requested_bottom = " INTPTR_FORMAT, p2i(my_archive_requested_bottom));
    log_error(cds)("my_archive_requested_top    = " INTPTR_FORMAT, p2i(my_archive_requested_top));
    log_error(cds)("SharedBaseAddress (" INTPTR_FORMAT ") is too high. "
                   "Please rerun java -Xshare:dump with a lower value", p2i(_requested_static_archive_bottom));
    MetaspaceShared::unrecoverable_writing_error();
  }

  if (DumpSharedSpaces) {
    // We don't want any valid object to be at the very bottom of the archive.
    // See ArchivePtrMarker::mark_pointer().
    rw_region()->allocate(16);
  }

  return buffer_bottom;
}

void ArchiveBuilder::iterate_sorted_roots(MetaspaceClosure* it) {
  int num_symbols = _symbols->length();
  for (int i = 0; i < num_symbols; i++) {
    it->push(_symbols->adr_at(i));
  }

  int num_klasses = _klasses->length();
  for (int i = 0; i < num_klasses; i++) {
    it->push(_klasses->adr_at(i));
  }

  iterate_roots(it);
}

class GatherSortedSourceObjs : public MetaspaceClosure {
  ArchiveBuilder* _builder;

public:
  GatherSortedSourceObjs(ArchiveBuilder* builder) : _builder(builder) {}

  virtual bool do_ref(Ref* ref, bool read_only) {
    return _builder->gather_one_source_obj(ref, read_only);
  }
};

bool ArchiveBuilder::gather_one_source_obj(MetaspaceClosure::Ref* ref, bool read_only) {
  address src_obj = ref->obj();
  if (src_obj == nullptr) {
    return false;
  }
  if (RegeneratedClasses::has_been_regenerated(src_obj)) {
    // No need to copy it. We will later relocate it to point to the regenerated klass/method.
    return false;
  }
  remember_embedded_pointer_in_enclosing_obj(ref);
  if (RegeneratedClasses::has_been_regenerated(src_obj)) {
    // No need to copy it. We will later relocate it to point to the regenerated klass/method.
    return false;
  }

  FollowMode follow_mode = get_follow_mode(ref);
  SourceObjInfo src_info(ref, read_only, follow_mode);
  bool created;
  SourceObjInfo* p = _src_obj_table.put_if_absent(src_obj, src_info, &created);
  if (created) {
    if (_src_obj_table.maybe_grow()) {
      log_info(cds, hashtables)("Expanded _src_obj_table table to %d", _src_obj_table.table_size());
    }
  }

#ifdef ASSERT
  if (ref->msotype() == MetaspaceObj::MethodType) {
    Method* m = (Method*)ref->obj();
    assert(!RegeneratedClasses::has_been_regenerated((address)m->method_holder()),
           "Should not archive methods in a class that has been regenerated");
  }
#endif

  assert(p->read_only() == src_info.read_only(), "must be");

  if (created && src_info.should_copy()) {
    if (read_only) {
      _ro_src_objs.append(p);
    } else {
      _rw_src_objs.append(p);
    }
    return true; // Need to recurse into this ref only if we are copying it
  } else {
    return false;
  }
}

void ArchiveBuilder::record_regenerated_object(address orig_src_obj, address regen_src_obj) {
  // Record the fact that orig_src_obj has been replaced by regen_src_obj. All calls to get_buffered_addr(orig_src_obj)
  // should return the same value as get_buffered_addr(regen_src_obj).
  SourceObjInfo* p = _src_obj_table.get(regen_src_obj);
  assert(p != nullptr, "regenerated object should always be dumped");
<<<<<<< HEAD
  SourceObjInfo src_info(orig_src_obj, p->buffered_addr());
  bool created;
  _src_obj_table.put_if_absent(orig_src_obj, src_info, &created);
  assert(created, "We shouldn't have archived the original copy of an regenerated object");
=======
  SourceObjInfo orig_src_info(orig_src_obj, p);
  bool created;
  _src_obj_table.put_if_absent(orig_src_obj, orig_src_info, &created);
  assert(created, "We shouldn't have archived the original copy of a regenerated object");
>>>>>>> 31a307f2
}

// Remember that we have a pointer inside ref->enclosing_obj() that points to ref->obj()
void ArchiveBuilder::remember_embedded_pointer_in_enclosing_obj(MetaspaceClosure::Ref* ref) {
  assert(ref->obj() != nullptr, "should have checked");

  address enclosing_obj = ref->enclosing_obj();
  if (enclosing_obj == nullptr) {
    return;
  }

  // We are dealing with 3 addresses:
  // address o    = ref->obj(): We have found an object whose address is o.
  // address* mpp = ref->mpp(): The object o is pointed to by a pointer whose address is mpp.
  //                            I.e., (*mpp == o)
  // enclosing_obj            : If non-null, it is the object which has a field that points to o.
  //                            mpp is the address if that field.
  //
  // Example: We have an array whose first element points to a Method:
  //     Method* o                     = 0x0000abcd;
  //     Array<Method*>* enclosing_obj = 0x00001000;
  //     enclosing_obj->at_put(0, o);
  //
  // We the MetaspaceClosure iterates on the very first element of this array, we have
  //     ref->obj()           == 0x0000abcd   (the Method)
  //     ref->mpp()           == 0x00001008   (the location of the first element in the array)
  //     ref->enclosing_obj() == 0x00001000   (the Array that contains the Method)
  //
  // We use the above information to mark the bitmap to indicate that there's a pointer on address 0x00001008.
  SourceObjInfo* src_info = _src_obj_table.get(enclosing_obj);
  if (src_info == nullptr || !src_info->should_copy()) {
    // source objects of point_to_it/set_to_null types are not copied
    // so we don't need to remember their pointers.
  } else {
    if (src_info->read_only()) {
      _ro_src_objs.remember_embedded_pointer(src_info, ref);
    } else {
      _rw_src_objs.remember_embedded_pointer(src_info, ref);
    }
  }
}

void ArchiveBuilder::gather_source_objs() {
  ResourceMark rm;
  log_info(cds)("Gathering all archivable objects ... ");
  gather_klasses_and_symbols();
  GatherSortedSourceObjs doit(this);
  iterate_sorted_roots(&doit);
  doit.finish();
}

bool ArchiveBuilder::is_excluded(Klass* klass) {
  if (klass->is_instance_klass()) {
    InstanceKlass* ik = InstanceKlass::cast(klass);
    return SystemDictionaryShared::is_excluded_class(ik);
  } else if (klass->is_objArray_klass()) {
    Klass* bottom = ObjArrayKlass::cast(klass)->bottom_klass();
    if (MetaspaceShared::is_shared_static(bottom)) {
      // The bottom class is in the static archive so it's clearly not excluded.
      assert(DynamicDumpSharedSpaces, "sanity");
      return false;
    } else if (bottom->is_instance_klass()) {
      return SystemDictionaryShared::is_excluded_class(InstanceKlass::cast(bottom));
    }
  }

  return false;
}

ArchiveBuilder::FollowMode ArchiveBuilder::get_follow_mode(MetaspaceClosure::Ref *ref) {
  address obj = ref->obj();
  if (MetaspaceShared::is_in_shared_metaspace(obj)) {
    // Don't dump existing shared metadata again.
    return point_to_it;
  } else if (ref->msotype() == MetaspaceObj::MethodDataType ||
             ref->msotype() == MetaspaceObj::MethodCountersType ||
             ref->msotype() == MetaspaceObj::KlassTrainingDataType ||
             ref->msotype() == MetaspaceObj::MethodTrainingDataType ||
             ref->msotype() == MetaspaceObj::CompileTrainingDataType) {
      return (TrainingData::need_data() && TrainingData::use_cds()) ? make_a_copy : set_to_null;
  } else {
    if (ref->msotype() == MetaspaceObj::ClassType) {
      Klass* klass = (Klass*)ref->obj();
      assert(klass->is_klass(), "must be");
      if (is_excluded(klass)) {
        ResourceMark rm;
        log_debug(cds, dynamic)("Skipping class (excluded): %s", klass->external_name());
        return set_to_null;
      }
    }

    return make_a_copy;
  }
}

void ArchiveBuilder::start_dump_space(DumpRegion* next) {
  address bottom = _last_verified_top;
  address top = (address)(current_dump_space()->top());
  _other_region_used_bytes += size_t(top - bottom);

  current_dump_space()->pack(next);
  _current_dump_space = next;
  _num_dump_regions_used ++;

  _last_verified_top = (address)(current_dump_space()->top());
}

void ArchiveBuilder::verify_estimate_size(size_t estimate, const char* which) {
  address bottom = _last_verified_top;
  address top = (address)(current_dump_space()->top());
  size_t used = size_t(top - bottom) + _other_region_used_bytes;
  int diff = int(estimate) - int(used);

  log_info(cds)("%s estimate = " SIZE_FORMAT " used = " SIZE_FORMAT "; diff = %d bytes", which, estimate, used, diff);
  assert(diff >= 0, "Estimate is too small");

  _last_verified_top = top;
  _other_region_used_bytes = 0;
}

void ArchiveBuilder::dump_rw_metadata() {
  ResourceMark rm;
  log_info(cds)("Allocating RW objects ... ");
  make_shallow_copies(&_rw_region, &_rw_src_objs);

#if INCLUDE_CDS_JAVA_HEAP
  if (is_dumping_full_module_graph()) {
    // Archive the ModuleEntry's and PackageEntry's of the 3 built-in loaders
    char* start = rw_region()->top();
    ClassLoaderDataShared::allocate_archived_tables();
    alloc_stats()->record_modules(rw_region()->top() - start, /*read_only*/false);
  }
#endif
}

void ArchiveBuilder::dump_ro_metadata() {
  ResourceMark rm;
  log_info(cds)("Allocating RO objects ... ");

  start_dump_space(&_ro_region);
  make_shallow_copies(&_ro_region, &_ro_src_objs);

#if INCLUDE_CDS_JAVA_HEAP
  if (is_dumping_full_module_graph()) {
    char* start = ro_region()->top();
    ClassLoaderDataShared::init_archived_tables();
    alloc_stats()->record_modules(ro_region()->top() - start, /*read_only*/true);
  }
#endif

  RegeneratedClasses::record_regenerated_objects();
}

void ArchiveBuilder::make_shallow_copies(DumpRegion *dump_region,
                                         const ArchiveBuilder::SourceObjList* src_objs) {
  for (int i = 0; i < src_objs->objs()->length(); i++) {
    make_shallow_copy(dump_region, src_objs->objs()->at(i));
  }
  log_info(cds)("done (%d objects)", src_objs->objs()->length());
}

void ArchiveBuilder::make_shallow_copy(DumpRegion *dump_region, SourceObjInfo* src_info) {
  address src = src_info->source_addr();
  int bytes = src_info->size_in_bytes();
  char* dest;
  char* oldtop;
  char* newtop;

  oldtop = dump_region->top();
  if (src_info->msotype() == MetaspaceObj::ClassType) {
    // Save a pointer immediate in front of an InstanceKlass, so
    // we can do a quick lookup from InstanceKlass* -> RunTimeClassInfo*
    // without building another hashtable. See RunTimeClassInfo::get_for()
    // in systemDictionaryShared.cpp.
    Klass* klass = (Klass*)src;
    if (klass->is_instance_klass()) {
      SystemDictionaryShared::validate_before_archiving(InstanceKlass::cast(klass));
      dump_region->allocate(sizeof(address));
    }
  }
  dest = dump_region->allocate(bytes);
  newtop = dump_region->top();

  memcpy(dest, src, bytes);

  // Update the hash of buffered sorted symbols for static dump so that the symbols have deterministic contents
  if (DumpSharedSpaces && (src_info->msotype() == MetaspaceObj::SymbolType)) {
    Symbol* buffered_symbol = (Symbol*)dest;
    assert(((Symbol*)src)->is_permanent(), "archived symbols must be permanent");
    buffered_symbol->update_identity_hash();
  }

  {
    bool created;
    _buffered_to_src_table.put_if_absent((address)dest, src, &created);
    assert(created, "must be");
    if (_buffered_to_src_table.maybe_grow()) {
      log_info(cds, hashtables)("Expanded _buffered_to_src_table table to %d", _buffered_to_src_table.table_size());
    }
  }

  intptr_t* archived_vtable = CppVtables::get_archived_vtable(src_info->msotype(), (address)dest);
  if (archived_vtable != nullptr) {
    *(address*)dest = (address)archived_vtable;
    ArchivePtrMarker::mark_pointer((address*)dest);
  }

  log_trace(cds)("Copy: " PTR_FORMAT " ==> " PTR_FORMAT " %d", p2i(src), p2i(dest), bytes);
  src_info->set_buffered_addr((address)dest);

  _alloc_stats.record(src_info->msotype(), int(newtop - oldtop), src_info->read_only());
}

// This is used by code that hand-assembles data structures, such as the LambdaProxyClassKey, that are
// not handled by MetaspaceClosure.
void ArchiveBuilder::write_pointer_in_buffer(address* ptr_location, address src_addr) {
  assert(is_in_buffer_space(ptr_location), "must be");
  if (src_addr == nullptr) {
    *ptr_location = nullptr;
    ArchivePtrMarker::clear_pointer(ptr_location);
  } else {
    *ptr_location = get_buffered_addr(src_addr);
    ArchivePtrMarker::mark_pointer(ptr_location);
  }
}

void ArchiveBuilder::mark_and_relocate_to_buffered_addr(address* ptr_location) {
  assert(*ptr_location != nullptr, "sanity");
  if (!is_in_mapped_static_archive(*ptr_location)) {
    *ptr_location = get_buffered_addr(*ptr_location);
  }
  ArchivePtrMarker::mark_pointer(ptr_location);
}

address ArchiveBuilder::get_buffered_addr(address src_addr) const {
  SourceObjInfo* p = _src_obj_table.get(src_addr);
  assert(p != nullptr, "src_addr " INTPTR_FORMAT " is used but has not been archived",
         p2i(src_addr));

  return p->buffered_addr();
}

address ArchiveBuilder::get_source_addr(address buffered_addr) const {
  assert(is_in_buffer_space(buffered_addr), "must be");
  address* src_p = _buffered_to_src_table.get(buffered_addr);
  assert(src_p != nullptr && *src_p != nullptr, "must be");
  return *src_p;
}

void ArchiveBuilder::relocate_embedded_pointers(ArchiveBuilder::SourceObjList* src_objs) {
  for (int i = 0; i < src_objs->objs()->length(); i++) {
    src_objs->relocate(i, this);
  }
}

void ArchiveBuilder::relocate_metaspaceobj_embedded_pointers() {
  log_info(cds)("Relocating embedded pointers in core regions ... ");
  relocate_embedded_pointers(&_rw_src_objs);
  relocate_embedded_pointers(&_ro_src_objs);
}

void ArchiveBuilder::make_klasses_shareable() {
  int num_instance_klasses = 0;
  int num_boot_klasses = 0;
  int num_platform_klasses = 0;
  int num_app_klasses = 0;
  int num_hidden_klasses = 0;
  int num_unlinked_klasses = 0;
  int num_unregistered_klasses = 0;
  int num_obj_array_klasses = 0;
  int num_type_array_klasses = 0;

  for (int i = 0; i < klasses()->length(); i++) {
    // This needs to be done before the next loop, which returns all classes to unlinked state.
    Klass* k = get_buffered_addr(klasses()->at(i));
    if (k->is_instance_klass()) {
      InstanceKlass::cast(k)->constants()->archive_entries();
    }
  }

  for (int i = 0; i < klasses()->length(); i++) {
    const char* type;
    const char* unlinked = "";
    const char* hidden = "";
    const char* generated = "";
    Klass* k = get_buffered_addr(klasses()->at(i));
    k->remove_java_mirror();
    if (k->is_objArray_klass()) {
      // InstanceKlass and TypeArrayKlass will in turn call remove_unshareable_info
      // on their array classes.
      num_obj_array_klasses ++;
      type = "array";
    } else if (k->is_typeArray_klass()) {
      num_type_array_klasses ++;
      type = "array";
      k->remove_unshareable_info();
    } else {
      assert(k->is_instance_klass(), " must be");
      num_instance_klasses ++;
      InstanceKlass* ik = InstanceKlass::cast(k);
      if (DynamicDumpSharedSpaces) {
        // For static dump, class loader type are already set.
        ik->assign_class_loader_type();
      }
      if (ik->is_hidden()) {
        oop loader = k->class_loader();
        if (loader == nullptr) {
          type = "boot";
          num_boot_klasses ++;
        } else if (loader == SystemDictionary::java_platform_loader()) {
          type = "plat";
          num_platform_klasses ++;
        } else if (loader == SystemDictionary::java_system_loader()) {
          type = "app";
          num_app_klasses ++;
        } else {
          type = "bad";
          assert(0, "shouldn't happen");
        }
      } else if (ik->is_shared_boot_class()) {
        type = "boot";
        num_boot_klasses ++;
      } else if (ik->is_shared_platform_class()) {
        type = "plat";
        num_platform_klasses ++;
      } else if (ik->is_shared_app_class()) {
        type = "app";
        num_app_klasses ++;
      } else {
        assert(ik->is_shared_unregistered_class(), "must be");
        type = "unreg";
        num_unregistered_klasses ++;
      }

      if (!ik->is_linked()) {
        num_unlinked_klasses ++;
        unlinked = " ** unlinked";
      }

      if (ik->is_hidden()) {
        num_hidden_klasses ++;
        hidden = " ** hidden";
      }

      if (ik->is_generated_shared_class()) {
        generated = " ** generated";
      }
      MetaspaceShared::rewrite_nofast_bytecodes_and_calculate_fingerprints(Thread::current(), ik);
      ik->remove_unshareable_info();
    }

    if (log_is_enabled(Debug, cds, class)) {
      ResourceMark rm;
      log_debug(cds, class)("klasses[%5d] = " PTR_FORMAT " %-5s %s%s%s%s", i,
                            p2i(to_requested(k)), type, k->external_name(),
                            hidden, unlinked, generated);
    }
  }

  log_info(cds)("Number of classes %d", num_instance_klasses + num_obj_array_klasses + num_type_array_klasses);
  log_info(cds)("    instance classes   = %5d", num_instance_klasses);
  log_info(cds)("      boot             = %5d", num_boot_klasses);
  log_info(cds)("       vm              = %5d", ClassPrelinker::num_vm_klasses());
  log_info(cds)("      app              = %5d", num_app_klasses);
  log_info(cds)("      platform         = %5d", num_platform_klasses);
  log_info(cds)("      unregistered     = %5d", num_unregistered_klasses);
  log_info(cds)("      (hidden)         = %5d", num_hidden_klasses);
  log_info(cds)("      (unlinked)       = %5d", num_unlinked_klasses);
  log_info(cds)("    obj array classes  = %5d", num_obj_array_klasses);
  log_info(cds)("    type array classes = %5d", num_type_array_klasses);
  log_info(cds)("               symbols = %5d", _symbols->length());

  DynamicArchive::make_array_klasses_shareable();
}

void ArchiveBuilder::serialize_dynamic_archivable_items(SerializeClosure* soc) {
  SymbolTable::serialize_shared_table_header(soc, false);
  SystemDictionaryShared::serialize_dictionary_headers(soc, false);
  DynamicArchive::serialize_array_klasses(soc);
}

uintx ArchiveBuilder::buffer_to_offset(address p) const {
  address requested_p = to_requested(p);
  assert(requested_p >= _requested_static_archive_bottom, "must be");
  return requested_p - _requested_static_archive_bottom;
}

uintx ArchiveBuilder::any_to_offset(address p) const {
  if (is_in_mapped_static_archive(p)) {
    assert(DynamicDumpSharedSpaces, "must be");
    return p - _mapped_static_archive_bottom;
  }
  if (!is_in_buffer_space(p)) {
    // p must be a "source" address
    p = get_buffered_addr(p);
  }
  return buffer_to_offset(p);
}

#if INCLUDE_CDS_JAVA_HEAP
narrowKlass ArchiveBuilder::get_requested_narrow_klass(Klass* k) {
  assert(DumpSharedSpaces, "sanity");
  k = get_buffered_klass(k);
  Klass* requested_k = to_requested(k);
  address narrow_klass_base = _requested_static_archive_bottom; // runtime encoding base == runtime mapping start
  const int narrow_klass_shift = ArchiveHeapWriter::precomputed_narrow_klass_shift;
  return CompressedKlassPointers::encode_not_null(requested_k, narrow_klass_base, narrow_klass_shift);
}
#endif // INCLUDE_CDS_JAVA_HEAP

// RelocateBufferToRequested --- Relocate all the pointers in rw/ro,
// so that the archive can be mapped to the "requested" location without runtime relocation.
//
// - See ArchiveBuilder header for the definition of "buffer", "mapped" and "requested"
// - ArchivePtrMarker::ptrmap() marks all the pointers in the rw/ro regions
// - Every pointer must have one of the following values:
//   [a] nullptr:
//       No relocation is needed. Remove this pointer from ptrmap so we don't need to
//       consider it at runtime.
//   [b] Points into an object X which is inside the buffer:
//       Adjust this pointer by _buffer_to_requested_delta, so it points to X
//       when the archive is mapped at the requested location.
//   [c] Points into an object Y which is inside mapped static archive:
//       - This happens only during dynamic dump
//       - Adjust this pointer by _mapped_to_requested_static_archive_delta,
//         so it points to Y when the static archive is mapped at the requested location.
template <bool STATIC_DUMP>
class RelocateBufferToRequested : public BitMapClosure {
  ArchiveBuilder* _builder;
  address _buffer_bottom;
  intx _buffer_to_requested_delta;
  intx _mapped_to_requested_static_archive_delta;
  size_t _max_non_null_offset;

 public:
  RelocateBufferToRequested(ArchiveBuilder* builder) {
    _builder = builder;
    _buffer_bottom = _builder->buffer_bottom();
    _buffer_to_requested_delta = builder->buffer_to_requested_delta();
    _mapped_to_requested_static_archive_delta = builder->requested_static_archive_bottom() - builder->mapped_static_archive_bottom();
    _max_non_null_offset = 0;

    address bottom = _builder->buffer_bottom();
    address top = _builder->buffer_top();
    address new_bottom = bottom + _buffer_to_requested_delta;
    address new_top = top + _buffer_to_requested_delta;
    log_debug(cds)("Relocating archive from [" INTPTR_FORMAT " - " INTPTR_FORMAT "] to "
                   "[" INTPTR_FORMAT " - " INTPTR_FORMAT "]",
                   p2i(bottom), p2i(top),
                   p2i(new_bottom), p2i(new_top));
  }

  bool do_bit(size_t offset) {
    address* p = (address*)_buffer_bottom + offset;
    assert(_builder->is_in_buffer_space(p), "pointer must live in buffer space");

    if (*p == nullptr) {
      // todo -- clear bit, etc
      ArchivePtrMarker::ptrmap()->clear_bit(offset);
    } else {
      if (STATIC_DUMP) {
        assert(_builder->is_in_buffer_space(*p), "old pointer must point inside buffer space");
        *p += _buffer_to_requested_delta;
        assert(_builder->is_in_requested_static_archive(*p), "new pointer must point inside requested archive");
      } else {
        if (_builder->is_in_buffer_space(*p)) {
          *p += _buffer_to_requested_delta;
          // assert is in requested dynamic archive
        } else {
          assert(_builder->is_in_mapped_static_archive(*p), "old pointer must point inside buffer space or mapped static archive");
          *p += _mapped_to_requested_static_archive_delta;
          assert(_builder->is_in_requested_static_archive(*p), "new pointer must point inside requested archive");
        }
      }
      _max_non_null_offset = offset;
    }

    return true; // keep iterating
  }

  void doit() {
    ArchivePtrMarker::ptrmap()->iterate(this);
    ArchivePtrMarker::compact(_max_non_null_offset);
  }
};


void ArchiveBuilder::relocate_to_requested() {
  ro_region()->pack();

  size_t my_archive_size = buffer_top() - buffer_bottom();

  if (DumpSharedSpaces) {
    _requested_static_archive_top = _requested_static_archive_bottom + my_archive_size;
    RelocateBufferToRequested<true> patcher(this);
    patcher.doit();
  } else {
    assert(DynamicDumpSharedSpaces, "must be");
    _requested_dynamic_archive_top = _requested_dynamic_archive_bottom + my_archive_size;
    RelocateBufferToRequested<false> patcher(this);
    patcher.doit();
  }
}

// Write detailed info to a mapfile to analyze contents of the archive.
// static dump:
//   java -Xshare:dump -Xlog:cds+map=trace:file=cds.map:none:filesize=0
// dynamic dump:
//   java -cp MyApp.jar -XX:ArchiveClassesAtExit=MyApp.jsa \
//        -Xlog:cds+map=trace:file=cds.map:none:filesize=0 MyApp
//
// We need to do some address translation because the buffers used at dump time may be mapped to
// a different location at runtime. At dump time, the buffers may be at arbitrary locations
// picked by the OS. At runtime, we try to map at a fixed location (SharedBaseAddress). For
// consistency, we log everything using runtime addresses.
class ArchiveBuilder::CDSMapLogger : AllStatic {
  static intx buffer_to_runtime_delta() {
    // Translate the buffers used by the RW/RO regions to their eventual (requested) locations
    // at runtime.
    return ArchiveBuilder::current()->buffer_to_requested_delta();
  }

  // rw/ro regions only
  static void log_metaspace_region(const char* name, DumpRegion* region,
                                   const ArchiveBuilder::SourceObjList* src_objs) {
    address region_base = address(region->base());
    address region_top  = address(region->top());
    log_region(name, region_base, region_top, region_base + buffer_to_runtime_delta());
    log_metaspace_objects(region, src_objs);
  }

#define _LOG_PREFIX PTR_FORMAT ": @@ %-17s %d"

  static void log_klass(Klass* k, address runtime_dest, const char* type_name, int bytes, Thread* current) {
    ResourceMark rm(current);
    log_debug(cds, map)(_LOG_PREFIX " %s",
                        p2i(runtime_dest), type_name, bytes, k->external_name());
  }
  static void log_method(Method* m, address runtime_dest, const char* type_name, int bytes, Thread* current) {
    ResourceMark rm(current);
    log_debug(cds, map)(_LOG_PREFIX " %s",
                        p2i(runtime_dest), type_name, bytes,  m->external_name());
  }

  // rw/ro regions only
  static void log_metaspace_objects(DumpRegion* region, const ArchiveBuilder::SourceObjList* src_objs) {
    address last_obj_base = address(region->base());
    address last_obj_end  = address(region->base());
    address region_end    = address(region->end());
    Thread* current = Thread::current();
    for (int i = 0; i < src_objs->objs()->length(); i++) {
      SourceObjInfo* src_info = src_objs->at(i);
      address src = src_info->source_addr();
      address dest = src_info->buffered_addr();
      log_as_hex(last_obj_base, dest, last_obj_base + buffer_to_runtime_delta());
      address runtime_dest = dest + buffer_to_runtime_delta();
      int bytes = src_info->size_in_bytes();

      MetaspaceObj::Type type = src_info->msotype();
      const char* type_name = MetaspaceObj::type_name(type);

      switch (type) {
      case MetaspaceObj::ClassType:
        log_klass((Klass*)src, runtime_dest, type_name, bytes, current);
        break;
      case MetaspaceObj::ConstantPoolType:
        log_klass(((ConstantPool*)src)->pool_holder(),
                    runtime_dest, type_name, bytes, current);
        break;
      case MetaspaceObj::ConstantPoolCacheType:
        log_klass(((ConstantPoolCache*)src)->constant_pool()->pool_holder(),
                    runtime_dest, type_name, bytes, current);
        break;
      case MetaspaceObj::MethodType:
        log_method((Method*)src, runtime_dest, type_name, bytes, current);
        break;
      case MetaspaceObj::ConstMethodType:
        log_method(((ConstMethod*)src)->method(), runtime_dest, type_name, bytes, current);
        break;
      case MetaspaceObj::SymbolType:
        {
          ResourceMark rm(current);
          Symbol* s = (Symbol*)src;
          log_debug(cds, map)(_LOG_PREFIX " %s", p2i(runtime_dest), type_name, bytes,
                              s->as_quoted_ascii());
        }
        break;
      default:
        log_debug(cds, map)(_LOG_PREFIX, p2i(runtime_dest), type_name, bytes);
        break;
      }

      last_obj_base = dest;
      last_obj_end  = dest + bytes;
    }

    log_as_hex(last_obj_base, last_obj_end, last_obj_base + buffer_to_runtime_delta());
    if (last_obj_end < region_end) {
      log_debug(cds, map)(PTR_FORMAT ": @@ Misc data " SIZE_FORMAT " bytes",
                          p2i(last_obj_end + buffer_to_runtime_delta()),
                          size_t(region_end - last_obj_end));
      log_as_hex(last_obj_end, region_end, last_obj_end + buffer_to_runtime_delta());
    }
  }

#undef _LOG_PREFIX

  // Log information about a region, whose address at dump time is [base .. top). At
  // runtime, this region will be mapped to requested_base. requested_base is 0 if this
  // region will be mapped at os-selected addresses (such as the bitmap region), or will
  // be accessed with os::read (the header).
  //
  // Note: across -Xshare:dump runs, base may be different, but requested_base should
  // be the same as the archive contents should be deterministic.
  static void log_region(const char* name, address base, address top, address requested_base) {
    size_t size = top - base;
    base = requested_base;
    top = requested_base + size;
    log_info(cds, map)("[%-18s " PTR_FORMAT " - " PTR_FORMAT " " SIZE_FORMAT_W(9) " bytes]",
                       name, p2i(base), p2i(top), size);
  }

#if INCLUDE_CDS_JAVA_HEAP
  static void log_heap_region(ArchiveHeapInfo* heap_info) {
    MemRegion r = heap_info->buffer_region();
    address start = address(r.start());
    address end = address(r.end());
    log_region("heap", start, end, ArchiveHeapWriter::buffered_addr_to_requested_addr(start));

    LogStreamHandle(Info, cds, map) st;

    while (start < end) {
      size_t byte_size;
      oop source_oop = ArchiveHeapWriter::buffered_addr_to_source_obj(start);
      address requested_start = ArchiveHeapWriter::buffered_addr_to_requested_addr(start);
      st.print(PTR_FORMAT ": @@ Object ", p2i(requested_start));

      if (source_oop != nullptr) {
        // This is a regular oop that got archived.
        print_oop_with_requested_addr_cr(&st, source_oop, false);
        byte_size = source_oop->size() * BytesPerWord;
      } else if (start == ArchiveHeapWriter::buffered_heap_roots_addr()) {
        // HeapShared::roots() is copied specially, so it doesn't exist in
        // ArchiveHeapWriter::BufferOffsetToSourceObjectTable.
        // See ArchiveHeapWriter::copy_roots_to_buffer().
        st.print_cr("HeapShared::roots[%d]", HeapShared::pending_roots()->length());
        byte_size = ArchiveHeapWriter::heap_roots_word_size() * BytesPerWord;
      } else if ((byte_size = ArchiveHeapWriter::get_filler_size_at(start)) > 0) {
        // We have a filler oop, which also does not exist in BufferOffsetToSourceObjectTable.
        st.print_cr("filler " SIZE_FORMAT " bytes", byte_size);
      } else {
        ShouldNotReachHere();
      }

      address oop_end = start + byte_size;
      log_as_hex(start, oop_end, requested_start, /*is_heap=*/true);

      if (source_oop != nullptr) {
        log_oop_details(heap_info, source_oop);
      } else if (start == ArchiveHeapWriter::buffered_heap_roots_addr()) {
        log_heap_roots();
      }
      start = oop_end;
    }
  }

  // ArchivedFieldPrinter is used to print the fields of archived objects. We can't
  // use _source_obj->print_on(), because we want to print the oop fields
  // in _source_obj with their requested addresses using print_oop_with_requested_addr_cr().
  class ArchivedFieldPrinter : public FieldClosure {
    ArchiveHeapInfo* _heap_info;
    outputStream* _st;
    oop _source_obj;
  public:
    ArchivedFieldPrinter(ArchiveHeapInfo* heap_info, outputStream* st, oop src_obj) :
      _heap_info(heap_info), _st(st), _source_obj(src_obj) {}

    void do_field(fieldDescriptor* fd) {
      _st->print(" - ");
      BasicType ft = fd->field_type();
      switch (ft) {
      case T_ARRAY:
      case T_OBJECT:
        fd->print_on(_st); // print just the name and offset
        print_oop_with_requested_addr_cr(_st, _source_obj->obj_field(fd->offset()));
        break;
      default:
        if (ArchiveHeapWriter::is_marked_as_native_pointer(_heap_info, _source_obj, fd->offset())) {
          print_as_native_pointer(fd);
        } else {
          fd->print_on_for(_st, _source_obj); // name, offset, value
          _st->cr();
        }
      }
    }

    void print_as_native_pointer(fieldDescriptor* fd) {
      LP64_ONLY(assert(fd->field_type() == T_LONG, "must be"));
      NOT_LP64 (assert(fd->field_type() == T_INT,  "must be"));

      // We have a field that looks like an integer, but it's actually a pointer to a MetaspaceObj.
      address source_native_ptr = (address)
          LP64_ONLY(_source_obj->long_field(fd->offset()))
          NOT_LP64( _source_obj->int_field (fd->offset()));
      ArchiveBuilder* builder = ArchiveBuilder::current();

      // The value of the native pointer at runtime.
      address requested_native_ptr = builder->to_requested(builder->get_buffered_addr(source_native_ptr));

      // The address of _source_obj at runtime
      oop requested_obj = ArchiveHeapWriter::source_obj_to_requested_obj(_source_obj);
      // The address of this field in the requested space
      address requested_field_addr = cast_from_oop<address>(requested_obj) + fd->offset();

      fd->print_on(_st);
      _st->print_cr(PTR_FORMAT " (marked metadata pointer @" PTR_FORMAT " )",
                    p2i(requested_native_ptr), p2i(requested_field_addr));
    }
  };

  // Print the fields of instanceOops, or the elements of arrayOops
  static void log_oop_details(ArchiveHeapInfo* heap_info, oop source_oop) {
    LogStreamHandle(Trace, cds, map, oops) st;
    if (st.is_enabled()) {
      Klass* source_klass = source_oop->klass();
      ArchiveBuilder* builder = ArchiveBuilder::current();
      Klass* requested_klass = builder->to_requested(builder->get_buffered_addr(source_klass));

      st.print(" - klass: ");
      source_klass->print_value_on(&st);
      st.print(" " PTR_FORMAT, p2i(requested_klass));
      st.cr();

      if (source_oop->is_typeArray()) {
        TypeArrayKlass::cast(source_klass)->oop_print_elements_on(typeArrayOop(source_oop), &st);
      } else if (source_oop->is_objArray()) {
        objArrayOop source_obj_array = objArrayOop(source_oop);
        for (int i = 0; i < source_obj_array->length(); i++) {
          st.print(" -%4d: ", i);
          print_oop_with_requested_addr_cr(&st, source_obj_array->obj_at(i));
        }
      } else {
        st.print_cr(" - fields (" SIZE_FORMAT " words):", source_oop->size());
        ArchivedFieldPrinter print_field(heap_info, &st, source_oop);
        InstanceKlass::cast(source_klass)->print_nonstatic_fields(&print_field);
      }
    }
  }

  static void log_heap_roots() {
    LogStreamHandle(Trace, cds, map, oops) st;
    if (st.is_enabled()) {
      for (int i = 0; i < HeapShared::pending_roots()->length(); i++) {
        st.print("roots[%4d]: ", i);
        print_oop_with_requested_addr_cr(&st, HeapShared::pending_roots()->at(i));
      }
    }
  }

  // The output looks like this. The first number is the requested address. The second number is
  // the narrowOop version of the requested address.
  //     0x00000007ffc7e840 (0xfff8fd08) java.lang.Class
  //     0x00000007ffc000f8 (0xfff8001f) [B length: 11
  static void print_oop_with_requested_addr_cr(outputStream* st, oop source_oop, bool print_addr = true) {
    if (source_oop == nullptr) {
      st->print_cr("null");
    } else {
      ResourceMark rm;
      oop requested_obj = ArchiveHeapWriter::source_obj_to_requested_obj(source_oop);
      if (print_addr) {
        st->print(PTR_FORMAT " ", p2i(requested_obj));
      }
      if (UseCompressedOops) {
        st->print("(0x%08x) ", CompressedOops::narrow_oop_value(requested_obj));
      }
      if (source_oop->is_array()) {
        int array_len = arrayOop(source_oop)->length();
        st->print_cr("%s length: %d", source_oop->klass()->external_name(), array_len);
      } else {
        st->print_cr("%s", source_oop->klass()->external_name());
      }
    }
  }
#endif // INCLUDE_CDS_JAVA_HEAP

  // Log all the data [base...top). Pretend that the base address
  // will be mapped to requested_base at run-time.
  static void log_as_hex(address base, address top, address requested_base, bool is_heap = false) {
    assert(top >= base, "must be");

    LogStreamHandle(Trace, cds, map) lsh;
    if (lsh.is_enabled()) {
      int unitsize = sizeof(address);
      if (is_heap && UseCompressedOops) {
        // This makes the compressed oop pointers easier to read, but
        // longs and doubles will be split into two words.
        unitsize = sizeof(narrowOop);
      }
      os::print_hex_dump(&lsh, base, top, unitsize, 32, requested_base);
    }
  }

  static void log_header(FileMapInfo* mapinfo) {
    LogStreamHandle(Info, cds, map) lsh;
    if (lsh.is_enabled()) {
      mapinfo->print(&lsh);
    }
  }

public:
  static void log(ArchiveBuilder* builder, FileMapInfo* mapinfo,
                  ArchiveHeapInfo* heap_info,
                  char* bitmap, size_t bitmap_size_in_bytes) {
    log_info(cds, map)("%s CDS archive map for %s", DumpSharedSpaces ? "Static" : "Dynamic", mapinfo->full_path());

    address header = address(mapinfo->header());
    address header_end = header + mapinfo->header()->header_size();
    log_region("header", header, header_end, 0);
    log_header(mapinfo);
    log_as_hex(header, header_end, 0);

    DumpRegion* rw_region = &builder->_rw_region;
    DumpRegion* ro_region = &builder->_ro_region;

    log_metaspace_region("rw region", rw_region, &builder->_rw_src_objs);
    log_metaspace_region("ro region", ro_region, &builder->_ro_src_objs);

    address bitmap_end = address(bitmap + bitmap_size_in_bytes);
    log_region("bitmap", address(bitmap), bitmap_end, 0);
    log_as_hex((address)bitmap, bitmap_end, 0);

#if INCLUDE_CDS_JAVA_HEAP
    if (heap_info->is_used()) {
      log_heap_region(heap_info);
    }
#endif

    log_info(cds, map)("[End of CDS archive map]");
  }
}; // end ArchiveBuilder::CDSMapLogger

void ArchiveBuilder::print_stats() {
  _alloc_stats.print_stats(int(_ro_region.used()), int(_rw_region.used()));
}

void ArchiveBuilder::write_archive(FileMapInfo* mapinfo, ArchiveHeapInfo* heap_info) {
  // Make sure NUM_CDS_REGIONS (exported in cds.h) agrees with
  // MetaspaceShared::n_regions (internal to hotspot).
  assert(NUM_CDS_REGIONS == MetaspaceShared::n_regions, "sanity");

  write_region(mapinfo, MetaspaceShared::rw, &_rw_region, /*read_only=*/false,/*allow_exec=*/false);
  write_region(mapinfo, MetaspaceShared::ro, &_ro_region, /*read_only=*/true, /*allow_exec=*/false);

  size_t bitmap_size_in_bytes;
  char* bitmap = mapinfo->write_bitmap_region(ArchivePtrMarker::ptrmap(), heap_info,
                                              bitmap_size_in_bytes);

  if (heap_info->is_used()) {
    _total_heap_region_size = mapinfo->write_heap_region(heap_info);
  }

  print_region_stats(mapinfo, heap_info);

  mapinfo->set_requested_base((char*)MetaspaceShared::requested_base_address());
  mapinfo->set_header_crc(mapinfo->compute_header_crc());
  // After this point, we should not write any data into mapinfo->header() since this
  // would corrupt its checksum we have calculated before.
  mapinfo->write_header();
  mapinfo->close();

  if (log_is_enabled(Info, cds)) {
    print_stats();
  }

  if (log_is_enabled(Info, cds, map)) {
    CDSMapLogger::log(this, mapinfo, heap_info,
                      bitmap, bitmap_size_in_bytes);
  }
  CDS_JAVA_HEAP_ONLY(HeapShared::destroy_archived_object_cache());
  FREE_C_HEAP_ARRAY(char, bitmap);
}

void ArchiveBuilder::write_region(FileMapInfo* mapinfo, int region_idx, DumpRegion* dump_region, bool read_only,  bool allow_exec) {
  mapinfo->write_region(region_idx, dump_region->base(), dump_region->used(), read_only, allow_exec);
}

void ArchiveBuilder::print_region_stats(FileMapInfo *mapinfo, ArchiveHeapInfo* heap_info) {
  // Print statistics of all the regions
  const size_t bitmap_used = mapinfo->region_at(MetaspaceShared::bm)->used();
  const size_t bitmap_reserved = mapinfo->region_at(MetaspaceShared::bm)->used_aligned();
  const size_t total_reserved = _ro_region.reserved()  + _rw_region.reserved() +
                                bitmap_reserved +
                                _total_heap_region_size;
  const size_t total_bytes = _ro_region.used()  + _rw_region.used() +
                             bitmap_used +
                             _total_heap_region_size;
  const double total_u_perc = percent_of(total_bytes, total_reserved);

  _rw_region.print(total_reserved);
  _ro_region.print(total_reserved);

  print_bitmap_region_stats(bitmap_used, total_reserved);

  if (heap_info->is_used()) {
    print_heap_region_stats(heap_info, total_reserved);
  }

  log_debug(cds)("total   : " SIZE_FORMAT_W(9) " [100.0%% of total] out of " SIZE_FORMAT_W(9) " bytes [%5.1f%% used]",
                 total_bytes, total_reserved, total_u_perc);
}

void ArchiveBuilder::print_bitmap_region_stats(size_t size, size_t total_size) {
  log_debug(cds)("bm space: " SIZE_FORMAT_W(9) " [ %4.1f%% of total] out of " SIZE_FORMAT_W(9) " bytes [100.0%% used]",
                 size, size/double(total_size)*100.0, size);
}

void ArchiveBuilder::print_heap_region_stats(ArchiveHeapInfo *info, size_t total_size) {
  char* start = info->buffer_start();
  size_t size = info->buffer_byte_size();
  char* top = start + size;
  log_debug(cds)("hp space: " SIZE_FORMAT_W(9) " [ %4.1f%% of total] out of " SIZE_FORMAT_W(9) " bytes [100.0%% used] at " INTPTR_FORMAT,
                     size, size/double(total_size)*100.0, size, p2i(start));
}

void ArchiveBuilder::report_out_of_space(const char* name, size_t needed_bytes) {
  // This is highly unlikely to happen on 64-bits because we have reserved a 4GB space.
  // On 32-bit we reserve only 256MB so you could run out of space with 100,000 classes
  // or so.
  _rw_region.print_out_of_space_msg(name, needed_bytes);
  _ro_region.print_out_of_space_msg(name, needed_bytes);

  log_error(cds)("Unable to allocate from '%s' region: Please reduce the number of shared classes.", name);
  MetaspaceShared::unrecoverable_writing_error();
}


#ifndef PRODUCT
void ArchiveBuilder::assert_is_vm_thread() {
  assert(Thread::current()->is_VM_thread(), "ArchiveBuilder should be used only inside the VMThread");
}
#endif<|MERGE_RESOLUTION|>--- conflicted
+++ resolved
@@ -463,17 +463,10 @@
   // should return the same value as get_buffered_addr(regen_src_obj).
   SourceObjInfo* p = _src_obj_table.get(regen_src_obj);
   assert(p != nullptr, "regenerated object should always be dumped");
-<<<<<<< HEAD
-  SourceObjInfo src_info(orig_src_obj, p->buffered_addr());
-  bool created;
-  _src_obj_table.put_if_absent(orig_src_obj, src_info, &created);
-  assert(created, "We shouldn't have archived the original copy of an regenerated object");
-=======
   SourceObjInfo orig_src_info(orig_src_obj, p);
   bool created;
   _src_obj_table.put_if_absent(orig_src_obj, orig_src_info, &created);
   assert(created, "We shouldn't have archived the original copy of a regenerated object");
->>>>>>> 31a307f2
 }
 
 // Remember that we have a pointer inside ref->enclosing_obj() that points to ref->obj()
@@ -853,6 +846,8 @@
   SymbolTable::serialize_shared_table_header(soc, false);
   SystemDictionaryShared::serialize_dictionary_headers(soc, false);
   DynamicArchive::serialize_array_klasses(soc);
+  ClassPrelinker::serialize(soc, false);
+  TrainingData::serialize_training_data(soc);
 }
 
 uintx ArchiveBuilder::buffer_to_offset(address p) const {
