--- conflicted
+++ resolved
@@ -23,10 +23,7 @@
  */
 
 import java.io.File;
-<<<<<<< HEAD
-=======
 import java.io.FileOutputStream;
->>>>>>> c4ff58b9
 import java.io.FileWriter;
 import jdk.test.lib.cds.CDSOptions;
 import jdk.test.lib.cds.CDSTestUtils;
@@ -114,28 +111,6 @@
                 "#last line is a comment"
             ));
 
-<<<<<<< HEAD
-        // The C++ class LineReader should be able to:
-        // [1] read a very long line (65000 chars)
-        // [2] read the last line from a file that doesn't end with a newline character.
-        StringBuilder sb = new StringBuilder();
-        for (int i = 0; i < 6500; i++) {
-          sb.append("X123456789");
-        }
-        String longName = sb.toString(); // 65000 chars long
-        System.out.println("TESTCASE A7: Long line; Last line in file is not newline.");
-        String classList = "NoEndingNewLine.classlist";
-        try (FileWriter fw = new FileWriter(classList)) {
-            fw.write(longName + "\n");
-            fw.write("No/Such/ClassABCD");
-        }
-
-        CDSOptions opts = (new CDSOptions())
-            .addPrefix("-XX:ExtraSharedClassListFile=" + classList, "-Xlog:cds");
-        CDSTestUtils.createArchiveAndCheck(opts)
-            .shouldContain("Preload Warning: Cannot find " + longName)
-            .shouldContain("Preload Warning: Cannot find No/Such/ClassABCD");
-=======
         // Tests for corner cases in the C++ class LineReader, or invalid UTF8. These can't
         // be tested with dumpShouldPass/dumpShouldFail as we need to prepare a special class
         // list file.
@@ -196,6 +171,5 @@
                 .shouldContain(classList + ":1 class name is not valid UTF8") // test line number as well.
                 .shouldHaveExitValue(1);
         }
->>>>>>> c4ff58b9
     }
 }